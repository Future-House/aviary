--- conflicted
+++ resolved
@@ -1,16 +1,7 @@
 import contextlib
-<<<<<<< HEAD
 from typing import Any
-=======
-import inspect
-import io
 from enum import StrEnum
-from typing import TYPE_CHECKING, Any, cast
-
-if TYPE_CHECKING:
-    import numpy as np
->>>>>>> 02dc2e2a
-
+from typing import Any, cast
 
 LLM_EVAL_CONFIG = {
     "prompt": (
@@ -52,37 +43,7 @@
     for template_key, template_value in formats.items():
         with contextlib.suppress(KeyError):
             value = value.format(**{template_key: template_value})
-<<<<<<< HEAD
     return value
-=======
-    return value
-
-
-def encode_image_to_base64(img: "np.ndarray") -> str:
-    """Encode an image to a base64 string, to be included as an image_url in a Message."""
-    try:
-        from PIL import Image
-    except ImportError as e:
-        raise ImportError(
-            "Image processing requires the 'image' extra for 'Pillow'. Please:"
-            " `pip install aviary[image]`."
-        ) from e
-
-    image = Image.fromarray(img)
-    buffer = io.BytesIO()
-    image.save(buffer, format="PNG")
-    return (
-        f"data:image/png;base64,{base64.b64encode(buffer.getvalue()).decode('utf-8')}"
-    )
-
-
-def is_coroutine_callable(obj) -> bool:
-    """Get if the input object is awaitable."""
-    if inspect.isfunction(obj) or inspect.ismethod(obj):
-        return inspect.iscoroutinefunction(obj)
-    if callable(obj):
-        return inspect.iscoroutinefunction(obj.__call__)
-    return False
 
 
 async def eval_answer(
@@ -144,5 +105,4 @@
     if eval_mode == EvalAnswerMode.CONTAINS:
         return float(gt in pred)
 
-    raise RuntimeError(f"Invalid evaluation mode: {eval_mode}")
->>>>>>> 02dc2e2a
+    raise RuntimeError(f"Invalid evaluation mode: {eval_mode}")