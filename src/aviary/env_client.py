import logging
from abc import ABC, abstractmethod
from typing import Any, Generic, Self, TypeVar, cast

import httpx
<<<<<<< HEAD
from llmclient.messages import Message

from aviary.env import Environment, TEnvState
=======
from pydantic import BaseModel, Field

from aviary.env import Environment, TaskDataset
from aviary.message import Message
>>>>>>> 6cea3b53
from aviary.tools import MessagesAdapter, Tool, ToolRequestMessage, ToolsAdapter

logger = logging.getLogger(__name__)

# Not sure why, but mypy complains if we use the TEnvState in aviary.env, so redefine here
TEnvState = TypeVar("TEnvState")


class EnvironmentClient(Environment[TEnvState], ABC, Generic[TEnvState]):
    def __init__(
        self,
        reset_endpoint_url: str,
        step_endpoint_url: str,
        request_params: httpx._types.QueryParamTypes | None = None,
        request_headers: httpx._types.HeaderTypes | None = None,
        request_timeout: float | None = None,
    ):
        self._reset_request_url = reset_endpoint_url
        self._step_request_url = step_endpoint_url
        self._request_params = request_params
        self._request_headers = request_headers
        self._request_timeout = request_timeout

    async def _post(self, url: str, json: dict[str, Any]) -> httpx.Response:
        async with httpx.AsyncClient() as client:
            response = await client.post(
                url,
                json=json,
                params=self._request_params,
                headers=self._request_headers,
                timeout=self._request_timeout,
            )
            response.raise_for_status()
            return response

    async def reset(self) -> tuple[list[Message], list[Tool]]:
        response = await self._post(
            self._reset_request_url, json=self._make_post_json(self.state)
        )
        msgs, tools = response.json()
        return (
            MessagesAdapter.validate_python(msgs),
            ToolsAdapter.validate_python(tools),
        )

    async def step(
        self, action: ToolRequestMessage
    ) -> tuple[list[Message], float, bool, bool]:
        response = await self._post(
            self._step_request_url,
            json=self._make_post_json(self.state) | {"action": action.model_dump()},
        )
        messages, reward, done, truncated = response.json()
        return MessagesAdapter.validate_python(messages), reward, done, truncated

    @abstractmethod
    def _make_post_json(self, state: TEnvState) -> dict[str, Any]:
        """Extract values from state to sent as JSON for all reset/step POSTs."""


class TaskEnvClientState(BaseModel):
    env_id: str = Field(
        description="The ID of the environment (provided by server on start)."
    )


class TaskEnvironmentClient(EnvironmentClient[TaskEnvClientState]):
    """An environment client for environments created by a TaskDatasetServer."""

    def __init__(self, idx: int | None, base_url: str, **kwargs):
        self._idx = idx
        self._start_request_url = base_url + "/start"
        self._close_request_url = base_url + "/close"

        kwargs = {
            "reset_endpoint_url": base_url + "/reset",
            "step_endpoint_url": base_url + "/step",
        } | kwargs

        super().__init__(**kwargs)

    async def _start_remote_env(self) -> str:
        response = await self._post(
            self._start_request_url, json={"task_idx": self._idx}
        )
        return response.json()["env_id"]

    async def reset(self) -> tuple[list[Message], list[Tool]]:
        # defer starting to reset so we can make it async and set the state
        env_id = await self._start_remote_env()
        self.state = TaskEnvClientState(env_id=env_id)

        return await super().reset()

    async def close(self) -> None:
        if not hasattr(self, "state"):
            logger.warning("Attempting to close an environment that was never started.")
            return None

        response = await self._post(
            self._close_request_url, json=self._make_post_json(self.state)
        )
        return response.json()  # noqa: FURB184

    def _make_post_json(self, state: TaskEnvClientState) -> dict[str, Any]:
        return {"env_id": state.env_id}


UNSET_LEN = object()  # sentinel


class TaskDatasetClient(TaskDataset[TaskEnvironmentClient]):
    def __init__(
        self,
        server_url: str,
        # Note that None means no timeout, which is not a good default
        request_timeout: float | None = 300.0,
    ):
        self.server_url = server_url
        self.request_timeout = request_timeout
        self._len: int | object | None = UNSET_LEN

    def get_http_client(self) -> httpx.AsyncClient:
        return httpx.AsyncClient(base_url=self.server_url, timeout=self.request_timeout)

    @classmethod
    async def create(cls, *args, **kwargs) -> Self:
        # We need to make an async request to the server to get the dataset size,
        # so provide this classmethod to instantiate the client & get the size.
        client = cls(*args, **kwargs)
        async with client.get_http_client() as http_client:
            client._len = (await http_client.get("/info")).json()["dataset_size"]
        return client

    def get_new_env_by_idx(self, idx: int) -> TaskEnvironmentClient:
        return self._make_env_client(idx)

    def get_new_env(self) -> TaskEnvironmentClient:
        return self._make_env_client(None)

    def _make_env_client(self, idx: int | None) -> TaskEnvironmentClient:
        return TaskEnvironmentClient(
            idx=idx, base_url=self.server_url, request_timeout=self.request_timeout
        )

    def __len__(self) -> int:
        if self._len is UNSET_LEN:
            raise RuntimeError(
                "Dataset should be created using `TaskDatasetClient.create()`"
            )
        if self._len is None:
            raise TypeError("Server did not define dataset length.")

        return cast(int, self._len)<|MERGE_RESOLUTION|>--- conflicted
+++ resolved
@@ -3,16 +3,9 @@
 from typing import Any, Generic, Self, TypeVar, cast
 
 import httpx
-<<<<<<< HEAD
 from llmclient.messages import Message
 
-from aviary.env import Environment, TEnvState
-=======
-from pydantic import BaseModel, Field
-
 from aviary.env import Environment, TaskDataset
-from aviary.message import Message
->>>>>>> 6cea3b53
 from aviary.tools import MessagesAdapter, Tool, ToolRequestMessage, ToolsAdapter
 
 logger = logging.getLogger(__name__)
