<<<<<<< HEAD
from aviary.core import Environment, TaskDataset
from aviary.envs.hotpotqa import HotPotQAEnv
=======
import pytest

from aviary.env import Environment, TaskDataset
from aviary.hotpotqa import HotPotQAEnv
>>>>>>> 42b7d92a


def test_env_construction() -> None:
    hotpotqa_env: HotPotQAEnv = Environment.from_name(
        "hotpotqa",
        question="What is the formula for the volume of Abraham Lincoln's favorite hat?",
        correct_answer="pi*r^2*h",
    )
    assert isinstance(hotpotqa_env, HotPotQAEnv)


def test_dataset_from_name() -> None:
    dataset = TaskDataset.from_name("hotpotqa", split="dev")
    assert isinstance(dataset.get_new_env_by_idx(0), HotPotQAEnv)

    # double-check we can load by difficulty level
    dataset = TaskDataset.from_name(
        "hotpotqa", split="train", difficulty_level={"easy", "hard"}
    )
    assert len(dataset) == 33633

    with pytest.raises(ValueError, match="answer"):
        TaskDataset.from_name("hotpotqa", split="test")<|MERGE_RESOLUTION|>--- conflicted
+++ resolved
@@ -1,12 +1,7 @@
-<<<<<<< HEAD
+import pytest
+
 from aviary.core import Environment, TaskDataset
 from aviary.envs.hotpotqa import HotPotQAEnv
-=======
-import pytest
-
-from aviary.env import Environment, TaskDataset
-from aviary.hotpotqa import HotPotQAEnv
->>>>>>> 42b7d92a
 
 
 def test_env_construction() -> None:
