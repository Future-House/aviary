--- conflicted
+++ resolved
@@ -24,8 +24,8 @@
 
 ## What's New?
 
-- Check out our new [Tutorial](https://github.com) notebook on running an LDP agent in an Aviary environment!
-- The Aviary paper has been posted to [arXiv](https://arxiv.org/abs/2412.21154)! Further updates forthcoming!
+* Check out our new [Tutorial](https://github.com) notebook on running an LDP agent in an Aviary environment!
+* The Aviary paper has been posted to [arXiv](https://arxiv.org/abs/2412.21154)! Further updates forthcoming!
 
 ## Overview
 
@@ -475,11 +475,7 @@
 
 ## References
 
-<<<<<<< HEAD
-\[1]: Narayanan, S., Braza, J.D., Griffiths, R.R., Ponnapati, M., Bou, A., Laurent, J., Kabeli, O., Wellawatte, G., Cox, S., Rodriques, S.G. and White, A.D., 2024. [Aviary: training language agents on challenging scientific tasks.](https://arxiv.org/abs/2412.21154) arXiv preprint arXiv:2412.21154.
-=======
 [^1]: Narayanan, S., Braza, J.D., Griffiths, R.R., Ponnapati, M., Bou, A., Laurent, J., Kabeli, O., Wellawatte, G., Cox, S., Rodriques, S.G. and White, A.D., 2024. [Aviary: training language agents on challenging scientific tasks.](https://arxiv.org/abs/2412.21154) arXiv preprint arXiv:2412.21154.
->>>>>>> 2d2b7a3f
 
 [^2]: Cobbe, K., Kosaraju, V., Bavarian, M., Chen, M., Jun, H., Kaiser, L., Plappert, M., Tworek, J., Hilton, J., Nakano, R. and Hesse, C., 2021. [Training verifiers to solve math word problems.](https://arxiv.org/abs/2110.14168) arXiv preprint arXiv:2110.14168.
 
