--- conflicted
+++ resolved
@@ -177,11 +177,7 @@
 
 [[package]]
 name = "aviary-gsm8k"
-<<<<<<< HEAD
 version = "0.10.1.dev14+gf0e1cd5.d20241204"
-=======
-version = "0.11.1.dev3+gef1e2d5.d20241204"
->>>>>>> 6cea3b53
 source = { editable = "packages/gsm8k" }
 dependencies = [
     { name = "datasets" },
@@ -204,11 +200,7 @@
 
 [[package]]
 name = "aviary-hotpotqa"
-<<<<<<< HEAD
 version = "0.10.1.dev14+gf0e1cd5.d20241204"
-=======
-version = "0.11.1.dev3+gef1e2d5.d20241204"
->>>>>>> 6cea3b53
 source = { editable = "packages/hotpotqa" }
 dependencies = [
     { name = "beautifulsoup4" },
@@ -828,7 +820,7 @@
 ]
 sdist = { url = "https://files.pythonhosted.org/packages/93/72/d83b98cd106541e8f5e5bfab8ef2974ab45a62e8a6c5b5e6940f26d2ed4b/fastapi-0.115.6.tar.gz", hash = "sha256:9ec46f7addc14ea472958a96aae5b5de65f39721a46aaf5705c480d9a8b76654", size = 301336 }
 wheels = [
-    { url = "https://files.pythonhosted.org/packages/52/b3/7e4df40e585df024fac2f80d1a2d579c854ac37109675db2b0cc22c0bb9e/fastapi-0.115.6-py3-none-any.whl", hash = "sha256:e9240b29e36fa8f4bb7290316988e90c381e5092e0cbe84e7818cc3713bcf305", size = 94843 },
+    { url = "https://files.pythonhosted.org/packages/54/c4/148d5046a96c428464557264877ae5a9338a83bbe0df045088749ec89820/fastapi-0.115.5-py3-none-any.whl", hash = "sha256:596b95adbe1474da47049e802f9a65ab2ffa9c2b07e7efee70eb8a66c9f2f796", size = 94866 },
 ]
 
 [[package]]
@@ -860,11 +852,7 @@
 
 [[package]]
 name = "fhaviary"
-<<<<<<< HEAD
 version = "0.10.1.dev14+gf0e1cd5.d20241204"
-=======
-version = "0.11.1.dev4+g1e8ea27.d20241204"
->>>>>>> 6cea3b53
 source = { editable = "." }
 dependencies = [
     { name = "docstring-parser" },
@@ -885,11 +873,7 @@
     { name = "cloudpickle" },
     { name = "dicttoxml" },
     { name = "fastapi" },
-<<<<<<< HEAD
     { name = "fh-llm-client" },
-=======
-    { name = "httpx" },
->>>>>>> 6cea3b53
     { name = "ipython" },
     { name = "litellm" },
     { name = "mypy" },
@@ -952,11 +936,7 @@
     { name = "codeflash" },
     { name = "dicttoxml" },
     { name = "fastapi" },
-<<<<<<< HEAD
     { name = "fh-llm-client" },
-=======
-    { name = "httpx" },
->>>>>>> 6cea3b53
     { name = "ipython" },
     { name = "litellm" },
     { name = "mypy" },
@@ -986,11 +966,7 @@
     { name = "cloudpickle" },
     { name = "dicttoxml" },
     { name = "fastapi" },
-<<<<<<< HEAD
     { name = "fh-llm-client" },
-=======
-    { name = "httpx" },
->>>>>>> 6cea3b53
     { name = "ipython" },
     { name = "litellm" },
     { name = "mypy" },
@@ -2447,26 +2423,16 @@
 
 [[package]]
 name = "pydantic"
-<<<<<<< HEAD
 version = "2.10.1"
-=======
-version = "2.10.3"
->>>>>>> 6cea3b53
 source = { registry = "https://pypi.org/simple" }
 dependencies = [
     { name = "annotated-types" },
     { name = "pydantic-core" },
     { name = "typing-extensions" },
 ]
-<<<<<<< HEAD
 sdist = { url = "https://files.pythonhosted.org/packages/c4/bd/7fc610993f616d2398958d0028d15eaf53bde5f80cb2edb7aa4f1feaf3a7/pydantic-2.10.1.tar.gz", hash = "sha256:a4daca2dc0aa429555e0656d6bf94873a7dc5f54ee42b1f5873d666fb3f35560", size = 783717 }
 wheels = [
     { url = "https://files.pythonhosted.org/packages/e0/fc/fda48d347bd50a788dd2a0f318a52160f911b86fc2d8b4c86f4d7c9bceea/pydantic-2.10.1-py3-none-any.whl", hash = "sha256:a8d20db84de64cf4a7d59e899c2caf0fe9d660c7cfc482528e7020d7dd189a7e", size = 455329 },
-=======
-sdist = { url = "https://files.pythonhosted.org/packages/45/0f/27908242621b14e649a84e62b133de45f84c255eecb350ab02979844a788/pydantic-2.10.3.tar.gz", hash = "sha256:cb5ac360ce894ceacd69c403187900a02c4b20b693a9dd1d643e1effab9eadf9", size = 786486 }
-wheels = [
-    { url = "https://files.pythonhosted.org/packages/62/51/72c18c55cf2f46ff4f91ebcc8f75aa30f7305f3d726be3f4ebffb4ae972b/pydantic-2.10.3-py3-none-any.whl", hash = "sha256:be04d85bbc7b65651c5f8e6b9976ed9c6f41782a55524cef079a34a0bb82144d", size = 456997 },
->>>>>>> 6cea3b53
 ]
 
 [[package]]
