version = 1
requires-python = ">=3.11"
resolution-markers = [
    "python_full_version >= '3.13' and platform_python_implementation == 'PyPy'",
    "python_full_version >= '3.13' and platform_python_implementation != 'PyPy'",
    "python_full_version == '3.12.*' and platform_python_implementation == 'PyPy'",
    "python_full_version == '3.12.*' and platform_python_implementation != 'PyPy'",
    "python_full_version < '3.12' and platform_python_implementation == 'PyPy'",
    "python_full_version < '3.12' and platform_python_implementation != 'PyPy'",
]

[manifest]
members = [
    "aviary-gsm8k",
    "aviary-hotpotqa",
    "aviary-litqa",
    "fhaviary",
]

[[package]]
name = "absl-py"
version = "2.1.0"
source = { registry = "https://pypi.org/simple" }
sdist = { url = "https://files.pythonhosted.org/packages/7a/8f/fc001b92ecc467cc32ab38398bd0bfb45df46e7523bf33c2ad22a505f06e/absl-py-2.1.0.tar.gz", hash = "sha256:7820790efbb316739cde8b4e19357243fc3608a152024288513dd968d7d959ff", size = 118055 }
wheels = [
    { url = "https://files.pythonhosted.org/packages/a2/ad/e0d3c824784ff121c03cc031f944bc7e139a8f1870ffd2845cc2dd76f6c4/absl_py-2.1.0-py3-none-any.whl", hash = "sha256:526a04eadab8b4ee719ce68f204172ead1027549089702d99b9059f129ff1308", size = 133706 },
]

[[package]]
name = "aiofiles"
version = "24.1.0"
source = { registry = "https://pypi.org/simple" }
sdist = { url = "https://files.pythonhosted.org/packages/0b/03/a88171e277e8caa88a4c77808c20ebb04ba74cc4681bf1e9416c862de237/aiofiles-24.1.0.tar.gz", hash = "sha256:22a075c9e5a3810f0c2e48f3008c94d68c65d763b9b03857924c99e57355166c", size = 30247 }
wheels = [
    { url = "https://files.pythonhosted.org/packages/a5/45/30bb92d442636f570cb5651bc661f52b610e2eec3f891a5dc3a4c3667db0/aiofiles-24.1.0-py3-none-any.whl", hash = "sha256:b4ec55f4195e3eb5d7abd1bf7e061763e864dd4954231fb8539a0ef8bb8260e5", size = 15896 },
]

[[package]]
name = "aiohappyeyeballs"
version = "2.4.6"
source = { registry = "https://pypi.org/simple" }
sdist = { url = "https://files.pythonhosted.org/packages/08/07/508f9ebba367fc3370162e53a3cfd12f5652ad79f0e0bfdf9f9847c6f159/aiohappyeyeballs-2.4.6.tar.gz", hash = "sha256:9b05052f9042985d32ecbe4b59a77ae19c006a78f1344d7fdad69d28ded3d0b0", size = 21726 }
wheels = [
    { url = "https://files.pythonhosted.org/packages/44/4c/03fb05f56551828ec67ceb3665e5dc51638042d204983a03b0a1541475b6/aiohappyeyeballs-2.4.6-py3-none-any.whl", hash = "sha256:147ec992cf873d74f5062644332c539fcd42956dc69453fe5204195e560517e1", size = 14543 },
]

[[package]]
name = "aiohttp"
version = "3.11.12"
source = { registry = "https://pypi.org/simple" }
dependencies = [
    { name = "aiohappyeyeballs" },
    { name = "aiosignal" },
    { name = "attrs" },
    { name = "frozenlist" },
    { name = "multidict" },
    { name = "propcache" },
    { name = "yarl" },
]
sdist = { url = "https://files.pythonhosted.org/packages/37/4b/952d49c73084fb790cb5c6ead50848c8e96b4980ad806cf4d2ad341eaa03/aiohttp-3.11.12.tar.gz", hash = "sha256:7603ca26d75b1b86160ce1bbe2787a0b706e592af5b2504e12caa88a217767b0", size = 7673175 }
wheels = [
    { url = "https://files.pythonhosted.org/packages/9c/38/35311e70196b6a63cfa033a7f741f800aa8a93f57442991cbe51da2394e7/aiohttp-3.11.12-cp311-cp311-macosx_10_9_universal2.whl", hash = "sha256:87a2e00bf17da098d90d4145375f1d985a81605267e7f9377ff94e55c5d769eb", size = 708797 },
    { url = "https://files.pythonhosted.org/packages/44/3e/46c656e68cbfc4f3fc7cb5d2ba4da6e91607fe83428208028156688f6201/aiohttp-3.11.12-cp311-cp311-macosx_10_9_x86_64.whl", hash = "sha256:b34508f1cd928ce915ed09682d11307ba4b37d0708d1f28e5774c07a7674cac9", size = 468669 },
    { url = "https://files.pythonhosted.org/packages/a0/d6/2088fb4fd1e3ac2bfb24bc172223babaa7cdbb2784d33c75ec09e66f62f8/aiohttp-3.11.12-cp311-cp311-macosx_11_0_arm64.whl", hash = "sha256:936d8a4f0f7081327014742cd51d320296b56aa6d324461a13724ab05f4b2933", size = 455739 },
    { url = "https://files.pythonhosted.org/packages/e7/dc/c443a6954a56f4a58b5efbfdf23cc6f3f0235e3424faf5a0c56264d5c7bb/aiohttp-3.11.12-cp311-cp311-manylinux_2_17_aarch64.manylinux2014_aarch64.whl", hash = "sha256:2de1378f72def7dfb5dbd73d86c19eda0ea7b0a6873910cc37d57e80f10d64e1", size = 1685858 },
    { url = "https://files.pythonhosted.org/packages/25/67/2d5b3aaade1d5d01c3b109aa76e3aa9630531252cda10aa02fb99b0b11a1/aiohttp-3.11.12-cp311-cp311-manylinux_2_17_ppc64le.manylinux2014_ppc64le.whl", hash = "sha256:b9d45dbb3aaec05cf01525ee1a7ac72de46a8c425cb75c003acd29f76b1ffe94", size = 1743829 },
    { url = "https://files.pythonhosted.org/packages/90/9b/9728fe9a3e1b8521198455d027b0b4035522be18f504b24c5d38d59e7278/aiohttp-3.11.12-cp311-cp311-manylinux_2_17_s390x.manylinux2014_s390x.whl", hash = "sha256:930ffa1925393381e1e0a9b82137fa7b34c92a019b521cf9f41263976666a0d6", size = 1785587 },
    { url = "https://files.pythonhosted.org/packages/ce/cf/28fbb43d4ebc1b4458374a3c7b6db3b556a90e358e9bbcfe6d9339c1e2b6/aiohttp-3.11.12-cp311-cp311-manylinux_2_17_x86_64.manylinux2014_x86_64.whl", hash = "sha256:8340def6737118f5429a5df4e88f440746b791f8f1c4ce4ad8a595f42c980bd5", size = 1675319 },
    { url = "https://files.pythonhosted.org/packages/e5/d2/006c459c11218cabaa7bca401f965c9cc828efbdea7e1615d4644eaf23f7/aiohttp-3.11.12-cp311-cp311-manylinux_2_5_i686.manylinux1_i686.manylinux_2_17_i686.manylinux2014_i686.whl", hash = "sha256:4016e383f91f2814e48ed61e6bda7d24c4d7f2402c75dd28f7e1027ae44ea204", size = 1619982 },
    { url = "https://files.pythonhosted.org/packages/9d/83/ca425891ebd37bee5d837110f7fddc4d808a7c6c126a7d1b5c3ad72fc6ba/aiohttp-3.11.12-cp311-cp311-musllinux_1_2_aarch64.whl", hash = "sha256:3c0600bcc1adfaaac321422d615939ef300df81e165f6522ad096b73439c0f58", size = 1654176 },
    { url = "https://files.pythonhosted.org/packages/25/df/047b1ce88514a1b4915d252513640184b63624e7914e41d846668b8edbda/aiohttp-3.11.12-cp311-cp311-musllinux_1_2_armv7l.whl", hash = "sha256:0450ada317a65383b7cce9576096150fdb97396dcfe559109b403c7242faffef", size = 1660198 },
    { url = "https://files.pythonhosted.org/packages/d3/cc/6ecb8e343f0902528620b9dbd567028a936d5489bebd7dbb0dd0914f4fdb/aiohttp-3.11.12-cp311-cp311-musllinux_1_2_i686.whl", hash = "sha256:850ff6155371fd802a280f8d369d4e15d69434651b844bde566ce97ee2277420", size = 1650186 },
    { url = "https://files.pythonhosted.org/packages/f8/f8/453df6dd69256ca8c06c53fc8803c9056e2b0b16509b070f9a3b4bdefd6c/aiohttp-3.11.12-cp311-cp311-musllinux_1_2_ppc64le.whl", hash = "sha256:8fd12d0f989c6099e7b0f30dc6e0d1e05499f3337461f0b2b0dadea6c64b89df", size = 1733063 },
    { url = "https://files.pythonhosted.org/packages/55/f8/540160787ff3000391de0e5d0d1d33be4c7972f933c21991e2ea105b2d5e/aiohttp-3.11.12-cp311-cp311-musllinux_1_2_s390x.whl", hash = "sha256:76719dd521c20a58a6c256d058547b3a9595d1d885b830013366e27011ffe804", size = 1755306 },
    { url = "https://files.pythonhosted.org/packages/30/7d/49f3bfdfefd741576157f8f91caa9ff61a6f3d620ca6339268327518221b/aiohttp-3.11.12-cp311-cp311-musllinux_1_2_x86_64.whl", hash = "sha256:97fe431f2ed646a3b56142fc81d238abcbaff08548d6912acb0b19a0cadc146b", size = 1692909 },
    { url = "https://files.pythonhosted.org/packages/40/9c/8ce00afd6f6112ce9a2309dc490fea376ae824708b94b7b5ea9cba979d1d/aiohttp-3.11.12-cp311-cp311-win32.whl", hash = "sha256:e10c440d142fa8b32cfdb194caf60ceeceb3e49807072e0dc3a8887ea80e8c16", size = 416584 },
    { url = "https://files.pythonhosted.org/packages/35/97/4d3c5f562f15830de472eb10a7a222655d750839943e0e6d915ef7e26114/aiohttp-3.11.12-cp311-cp311-win_amd64.whl", hash = "sha256:246067ba0cf5560cf42e775069c5d80a8989d14a7ded21af529a4e10e3e0f0e6", size = 442674 },
    { url = "https://files.pythonhosted.org/packages/4d/d0/94346961acb476569fca9a644cc6f9a02f97ef75961a6b8d2b35279b8d1f/aiohttp-3.11.12-cp312-cp312-macosx_10_13_universal2.whl", hash = "sha256:e392804a38353900c3fd8b7cacbea5132888f7129f8e241915e90b85f00e3250", size = 704837 },
    { url = "https://files.pythonhosted.org/packages/a9/af/05c503f1cc8f97621f199ef4b8db65fb88b8bc74a26ab2adb74789507ad3/aiohttp-3.11.12-cp312-cp312-macosx_10_13_x86_64.whl", hash = "sha256:8fa1510b96c08aaad49303ab11f8803787c99222288f310a62f493faf883ede1", size = 464218 },
    { url = "https://files.pythonhosted.org/packages/f2/48/b9949eb645b9bd699153a2ec48751b985e352ab3fed9d98c8115de305508/aiohttp-3.11.12-cp312-cp312-macosx_11_0_arm64.whl", hash = "sha256:dc065a4285307607df3f3686363e7f8bdd0d8ab35f12226362a847731516e42c", size = 456166 },
    { url = "https://files.pythonhosted.org/packages/14/fb/980981807baecb6f54bdd38beb1bd271d9a3a786e19a978871584d026dcf/aiohttp-3.11.12-cp312-cp312-manylinux_2_17_aarch64.manylinux2014_aarch64.whl", hash = "sha256:cddb31f8474695cd61fc9455c644fc1606c164b93bff2490390d90464b4655df", size = 1682528 },
    { url = "https://files.pythonhosted.org/packages/90/cb/77b1445e0a716914e6197b0698b7a3640590da6c692437920c586764d05b/aiohttp-3.11.12-cp312-cp312-manylinux_2_17_ppc64le.manylinux2014_ppc64le.whl", hash = "sha256:9dec0000d2d8621d8015c293e24589d46fa218637d820894cb7356c77eca3259", size = 1737154 },
    { url = "https://files.pythonhosted.org/packages/ff/24/d6fb1f4cede9ccbe98e4def6f3ed1e1efcb658871bbf29f4863ec646bf38/aiohttp-3.11.12-cp312-cp312-manylinux_2_17_s390x.manylinux2014_s390x.whl", hash = "sha256:e3552fe98e90fdf5918c04769f338a87fa4f00f3b28830ea9b78b1bdc6140e0d", size = 1793435 },
    { url = "https://files.pythonhosted.org/packages/17/e2/9f744cee0861af673dc271a3351f59ebd5415928e20080ab85be25641471/aiohttp-3.11.12-cp312-cp312-manylinux_2_17_x86_64.manylinux2014_x86_64.whl", hash = "sha256:6dfe7f984f28a8ae94ff3a7953cd9678550dbd2a1f9bda5dd9c5ae627744c78e", size = 1692010 },
    { url = "https://files.pythonhosted.org/packages/90/c4/4a1235c1df544223eb57ba553ce03bc706bdd065e53918767f7fa1ff99e0/aiohttp-3.11.12-cp312-cp312-manylinux_2_5_i686.manylinux1_i686.manylinux_2_17_i686.manylinux2014_i686.whl", hash = "sha256:a481a574af914b6e84624412666cbfbe531a05667ca197804ecc19c97b8ab1b0", size = 1619481 },
    { url = "https://files.pythonhosted.org/packages/60/70/cf12d402a94a33abda86dd136eb749b14c8eb9fec1e16adc310e25b20033/aiohttp-3.11.12-cp312-cp312-musllinux_1_2_aarch64.whl", hash = "sha256:1987770fb4887560363b0e1a9b75aa303e447433c41284d3af2840a2f226d6e0", size = 1641578 },
    { url = "https://files.pythonhosted.org/packages/1b/25/7211973fda1f5e833fcfd98ccb7f9ce4fbfc0074e3e70c0157a751d00db8/aiohttp-3.11.12-cp312-cp312-musllinux_1_2_armv7l.whl", hash = "sha256:a4ac6a0f0f6402854adca4e3259a623f5c82ec3f0c049374133bcb243132baf9", size = 1684463 },
    { url = "https://files.pythonhosted.org/packages/93/60/b5905b4d0693f6018b26afa9f2221fefc0dcbd3773fe2dff1a20fb5727f1/aiohttp-3.11.12-cp312-cp312-musllinux_1_2_i686.whl", hash = "sha256:c96a43822f1f9f69cc5c3706af33239489a6294be486a0447fb71380070d4d5f", size = 1646691 },
    { url = "https://files.pythonhosted.org/packages/b4/fc/ba1b14d6fdcd38df0b7c04640794b3683e949ea10937c8a58c14d697e93f/aiohttp-3.11.12-cp312-cp312-musllinux_1_2_ppc64le.whl", hash = "sha256:a5e69046f83c0d3cb8f0d5bd9b8838271b1bc898e01562a04398e160953e8eb9", size = 1702269 },
    { url = "https://files.pythonhosted.org/packages/5e/39/18c13c6f658b2ba9cc1e0c6fb2d02f98fd653ad2addcdf938193d51a9c53/aiohttp-3.11.12-cp312-cp312-musllinux_1_2_s390x.whl", hash = "sha256:68d54234c8d76d8ef74744f9f9fc6324f1508129e23da8883771cdbb5818cbef", size = 1734782 },
    { url = "https://files.pythonhosted.org/packages/9f/d2/ccc190023020e342419b265861877cd8ffb75bec37b7ddd8521dd2c6deb8/aiohttp-3.11.12-cp312-cp312-musllinux_1_2_x86_64.whl", hash = "sha256:c9fd9dcf9c91affe71654ef77426f5cf8489305e1c66ed4816f5a21874b094b9", size = 1694740 },
    { url = "https://files.pythonhosted.org/packages/3f/54/186805bcada64ea90ea909311ffedcd74369bfc6e880d39d2473314daa36/aiohttp-3.11.12-cp312-cp312-win32.whl", hash = "sha256:0ed49efcd0dc1611378beadbd97beb5d9ca8fe48579fc04a6ed0844072261b6a", size = 411530 },
    { url = "https://files.pythonhosted.org/packages/3d/63/5eca549d34d141bcd9de50d4e59b913f3641559460c739d5e215693cb54a/aiohttp-3.11.12-cp312-cp312-win_amd64.whl", hash = "sha256:54775858c7f2f214476773ce785a19ee81d1294a6bedc5cc17225355aab74802", size = 437860 },
    { url = "https://files.pythonhosted.org/packages/c3/9b/cea185d4b543ae08ee478373e16653722c19fcda10d2d0646f300ce10791/aiohttp-3.11.12-cp313-cp313-macosx_10_13_universal2.whl", hash = "sha256:413ad794dccb19453e2b97c2375f2ca3cdf34dc50d18cc2693bd5aed7d16f4b9", size = 698148 },
    { url = "https://files.pythonhosted.org/packages/91/5c/80d47fe7749fde584d1404a68ade29bcd7e58db8fa11fa38e8d90d77e447/aiohttp-3.11.12-cp313-cp313-macosx_10_13_x86_64.whl", hash = "sha256:4a93d28ed4b4b39e6f46fd240896c29b686b75e39cc6992692e3922ff6982b4c", size = 460831 },
    { url = "https://files.pythonhosted.org/packages/8e/f9/de568f8a8ca6b061d157c50272620c53168d6e3eeddae78dbb0f7db981eb/aiohttp-3.11.12-cp313-cp313-macosx_11_0_arm64.whl", hash = "sha256:d589264dbba3b16e8951b6f145d1e6b883094075283dafcab4cdd564a9e353a0", size = 453122 },
    { url = "https://files.pythonhosted.org/packages/8b/fd/b775970a047543bbc1d0f66725ba72acef788028fce215dc959fd15a8200/aiohttp-3.11.12-cp313-cp313-manylinux_2_17_aarch64.manylinux2014_aarch64.whl", hash = "sha256:e5148ca8955affdfeb864aca158ecae11030e952b25b3ae15d4e2b5ba299bad2", size = 1665336 },
    { url = "https://files.pythonhosted.org/packages/82/9b/aff01d4f9716245a1b2965f02044e4474fadd2bcfe63cf249ca788541886/aiohttp-3.11.12-cp313-cp313-manylinux_2_17_ppc64le.manylinux2014_ppc64le.whl", hash = "sha256:525410e0790aab036492eeea913858989c4cb070ff373ec3bc322d700bdf47c1", size = 1718111 },
    { url = "https://files.pythonhosted.org/packages/e0/a9/166fd2d8b2cc64f08104aa614fad30eee506b563154081bf88ce729bc665/aiohttp-3.11.12-cp313-cp313-manylinux_2_17_s390x.manylinux2014_s390x.whl", hash = "sha256:9bd8695be2c80b665ae3f05cb584093a1e59c35ecb7d794d1edd96e8cc9201d7", size = 1775293 },
    { url = "https://files.pythonhosted.org/packages/13/c5/0d3c89bd9e36288f10dc246f42518ce8e1c333f27636ac78df091c86bb4a/aiohttp-3.11.12-cp313-cp313-manylinux_2_17_x86_64.manylinux2014_x86_64.whl", hash = "sha256:f0203433121484b32646a5f5ea93ae86f3d9559d7243f07e8c0eab5ff8e3f70e", size = 1677338 },
    { url = "https://files.pythonhosted.org/packages/72/b2/017db2833ef537be284f64ead78725984db8a39276c1a9a07c5c7526e238/aiohttp-3.11.12-cp313-cp313-manylinux_2_5_i686.manylinux1_i686.manylinux_2_17_i686.manylinux2014_i686.whl", hash = "sha256:40cd36749a1035c34ba8d8aaf221b91ca3d111532e5ccb5fa8c3703ab1b967ed", size = 1603365 },
    { url = "https://files.pythonhosted.org/packages/fc/72/b66c96a106ec7e791e29988c222141dd1219d7793ffb01e72245399e08d2/aiohttp-3.11.12-cp313-cp313-musllinux_1_2_aarch64.whl", hash = "sha256:a7442662afebbf7b4c6d28cb7aab9e9ce3a5df055fc4116cc7228192ad6cb484", size = 1618464 },
    { url = "https://files.pythonhosted.org/packages/3f/50/e68a40f267b46a603bab569d48d57f23508801614e05b3369898c5b2910a/aiohttp-3.11.12-cp313-cp313-musllinux_1_2_armv7l.whl", hash = "sha256:8a2fb742ef378284a50766e985804bd6adb5adb5aa781100b09befdbfa757b65", size = 1657827 },
    { url = "https://files.pythonhosted.org/packages/c5/1d/aafbcdb1773d0ba7c20793ebeedfaba1f3f7462f6fc251f24983ed738aa7/aiohttp-3.11.12-cp313-cp313-musllinux_1_2_i686.whl", hash = "sha256:2cee3b117a8d13ab98b38d5b6bdcd040cfb4181068d05ce0c474ec9db5f3c5bb", size = 1616700 },
    { url = "https://files.pythonhosted.org/packages/b0/5e/6cd9724a2932f36e2a6b742436a36d64784322cfb3406ca773f903bb9a70/aiohttp-3.11.12-cp313-cp313-musllinux_1_2_ppc64le.whl", hash = "sha256:f6a19bcab7fbd8f8649d6595624856635159a6527861b9cdc3447af288a00c00", size = 1685643 },
    { url = "https://files.pythonhosted.org/packages/8b/38/ea6c91d5c767fd45a18151675a07c710ca018b30aa876a9f35b32fa59761/aiohttp-3.11.12-cp313-cp313-musllinux_1_2_s390x.whl", hash = "sha256:e4cecdb52aaa9994fbed6b81d4568427b6002f0a91c322697a4bfcc2b2363f5a", size = 1715487 },
    { url = "https://files.pythonhosted.org/packages/8e/24/e9edbcb7d1d93c02e055490348df6f955d675e85a028c33babdcaeda0853/aiohttp-3.11.12-cp313-cp313-musllinux_1_2_x86_64.whl", hash = "sha256:30f546358dfa0953db92ba620101fefc81574f87b2346556b90b5f3ef16e55ce", size = 1672948 },
    { url = "https://files.pythonhosted.org/packages/25/be/0b1fb737268e003198f25c3a68c2135e76e4754bf399a879b27bd508a003/aiohttp-3.11.12-cp313-cp313-win32.whl", hash = "sha256:ce1bb21fc7d753b5f8a5d5a4bae99566386b15e716ebdb410154c16c91494d7f", size = 410396 },
    { url = "https://files.pythonhosted.org/packages/68/fd/677def96a75057b0a26446b62f8fbb084435b20a7d270c99539c26573bfd/aiohttp-3.11.12-cp313-cp313-win_amd64.whl", hash = "sha256:f7914ab70d2ee8ab91c13e5402122edbc77821c66d2758abb53aabe87f013287", size = 436234 },
]

[[package]]
name = "aiosignal"
version = "1.3.2"
source = { registry = "https://pypi.org/simple" }
dependencies = [
    { name = "frozenlist" },
]
sdist = { url = "https://files.pythonhosted.org/packages/ba/b5/6d55e80f6d8a08ce22b982eafa278d823b541c925f11ee774b0b9c43473d/aiosignal-1.3.2.tar.gz", hash = "sha256:a8c255c66fafb1e499c9351d0bf32ff2d8a0321595ebac3b93713656d2436f54", size = 19424 }
wheels = [
    { url = "https://files.pythonhosted.org/packages/ec/6a/bc7e17a3e87a2985d3e8f4da4cd0f481060eb78fb08596c42be62c90a4d9/aiosignal-1.3.2-py2.py3-none-any.whl", hash = "sha256:45cde58e409a301715980c2b01d0c28bdde3770d8290b5eb2173759d9acb31a5", size = 7597 },
]

[[package]]
name = "annotated-types"
version = "0.7.0"
source = { registry = "https://pypi.org/simple" }
sdist = { url = "https://files.pythonhosted.org/packages/ee/67/531ea369ba64dcff5ec9c3402f9f51bf748cec26dde048a2f973a4eea7f5/annotated_types-0.7.0.tar.gz", hash = "sha256:aff07c09a53a08bc8cfccb9c85b05f1aa9a2a6f23728d790723543408344ce89", size = 16081 }
wheels = [
    { url = "https://files.pythonhosted.org/packages/78/b6/6307fbef88d9b5ee7421e68d78a9f162e0da4900bc5f5793f6d3d0e34fb8/annotated_types-0.7.0-py3-none-any.whl", hash = "sha256:1f02e8b43a8fbbc3f3e0d4f0f4bfc8131bcb4eebe8849b8e5c773f3a1c582a53", size = 13643 },
]

[[package]]
name = "ansicon"
version = "1.89.0"
source = { registry = "https://pypi.org/simple" }
sdist = { url = "https://files.pythonhosted.org/packages/b6/e2/1c866404ddbd280efedff4a9f15abfe943cb83cde6e895022370f3a61f85/ansicon-1.89.0.tar.gz", hash = "sha256:e4d039def5768a47e4afec8e89e83ec3ae5a26bf00ad851f914d1240b444d2b1", size = 67312 }
wheels = [
    { url = "https://files.pythonhosted.org/packages/75/f9/f1c10e223c7b56a38109a3f2eb4e7fe9a757ea3ed3a166754fb30f65e466/ansicon-1.89.0-py2.py3-none-any.whl", hash = "sha256:f1def52d17f65c2c9682cf8370c03f541f410c1752d6a14029f97318e4b9dfec", size = 63675 },
]

[[package]]
name = "anyio"
version = "4.8.0"
source = { registry = "https://pypi.org/simple" }
dependencies = [
    { name = "idna" },
    { name = "sniffio" },
    { name = "typing-extensions", marker = "python_full_version < '3.13'" },
]
sdist = { url = "https://files.pythonhosted.org/packages/a3/73/199a98fc2dae33535d6b8e8e6ec01f8c1d76c9adb096c6b7d64823038cde/anyio-4.8.0.tar.gz", hash = "sha256:1d9fe889df5212298c0c0723fa20479d1b94883a2df44bd3897aa91083316f7a", size = 181126 }
wheels = [
    { url = "https://files.pythonhosted.org/packages/46/eb/e7f063ad1fec6b3178a3cd82d1a3c4de82cccf283fc42746168188e1cdd5/anyio-4.8.0-py3-none-any.whl", hash = "sha256:b5011f270ab5eb0abf13385f851315585cc37ef330dd88e27ec3d34d651fd47a", size = 96041 },
]

[[package]]
name = "astroid"
version = "3.3.8"
source = { registry = "https://pypi.org/simple" }
sdist = { url = "https://files.pythonhosted.org/packages/80/c5/5c83c48bbf547f3dd8b587529db7cf5a265a3368b33e85e76af8ff6061d3/astroid-3.3.8.tar.gz", hash = "sha256:a88c7994f914a4ea8572fac479459f4955eeccc877be3f2d959a33273b0cf40b", size = 398196 }
wheels = [
    { url = "https://files.pythonhosted.org/packages/07/28/0bc8a17d6cd4cc3c79ae41b7105a2b9a327c110e5ddd37a8a27b29a5c8a2/astroid-3.3.8-py3-none-any.whl", hash = "sha256:187ccc0c248bfbba564826c26f070494f7bc964fd286b6d9fff4420e55de828c", size = 275153 },
]

[[package]]
name = "asttokens"
version = "3.0.0"
source = { registry = "https://pypi.org/simple" }
sdist = { url = "https://files.pythonhosted.org/packages/4a/e7/82da0a03e7ba5141f05cce0d302e6eed121ae055e0456ca228bf693984bc/asttokens-3.0.0.tar.gz", hash = "sha256:0dcd8baa8d62b0c1d118b399b2ddba3c4aff271d0d7a9e0d4c1681c79035bbc7", size = 61978 }
wheels = [
    { url = "https://files.pythonhosted.org/packages/25/8a/c46dcc25341b5bce5472c718902eb3d38600a903b14fa6aeecef3f21a46f/asttokens-3.0.0-py3-none-any.whl", hash = "sha256:e3078351a059199dd5138cb1c706e6430c05eff2ff136af5eb4790f9d28932e2", size = 26918 },
]

[[package]]
name = "async-timeout"
version = "5.0.1"
source = { registry = "https://pypi.org/simple" }
sdist = { url = "https://files.pythonhosted.org/packages/a5/ae/136395dfbfe00dfc94da3f3e136d0b13f394cba8f4841120e34226265780/async_timeout-5.0.1.tar.gz", hash = "sha256:d9321a7a3d5a6a5e187e824d2fa0793ce379a202935782d555d6e9d2735677d3", size = 9274 }
wheels = [
    { url = "https://files.pythonhosted.org/packages/fe/ba/e2081de779ca30d473f21f5b30e0e737c438205440784c7dfc81efc2b029/async_timeout-5.0.1-py3-none-any.whl", hash = "sha256:39e3809566ff85354557ec2398b55e096c8364bacac9405a7a1fa429e77fe76c", size = 6233 },
]

[[package]]
name = "attrs"
version = "25.1.0"
source = { registry = "https://pypi.org/simple" }
sdist = { url = "https://files.pythonhosted.org/packages/49/7c/fdf464bcc51d23881d110abd74b512a42b3d5d376a55a831b44c603ae17f/attrs-25.1.0.tar.gz", hash = "sha256:1c97078a80c814273a76b2a298a932eb681c87415c11dee0a6921de7f1b02c3e", size = 810562 }
wheels = [
    { url = "https://files.pythonhosted.org/packages/fc/30/d4986a882011f9df997a55e6becd864812ccfcd821d64aac8570ee39f719/attrs-25.1.0-py3-none-any.whl", hash = "sha256:c75a69e28a550a7e93789579c22aa26b0f5b83b75dc4e08fe092980051e1090a", size = 63152 },
]

[[package]]
name = "aviary-gsm8k"
source = { editable = "packages/gsm8k" }
dependencies = [
    { name = "datasets" },
    { name = "fhaviary" },
    { name = "pydantic" },
]

[package.optional-dependencies]
typing = [
    { name = "pandas-stubs" },
]

[package.metadata]
requires-dist = [
    { name = "datasets" },
    { name = "fhaviary", editable = "." },
    { name = "pandas-stubs", marker = "extra == 'typing'" },
    { name = "pydantic", specifier = "~=2.0" },
]

[[package]]
name = "aviary-hotpotqa"
source = { editable = "packages/hotpotqa" }
dependencies = [
    { name = "beautifulsoup4" },
    { name = "datasets" },
    { name = "fhaviary" },
    { name = "httpx" },
    { name = "pydantic" },
    { name = "tenacity" },
]

[package.metadata]
requires-dist = [
    { name = "beautifulsoup4" },
    { name = "datasets" },
    { name = "fhaviary", editable = "." },
    { name = "httpx" },
    { name = "pydantic", specifier = "~=2.0" },
    { name = "tenacity" },
]

[[package]]
name = "aviary-litqa"
source = { editable = "packages/litqa" }
dependencies = [
    { name = "datasets" },
    { name = "fh-llm-client" },
    { name = "ldp" },
    { name = "paper-qa" },
    { name = "pydantic" },
    { name = "tenacity" },
]

[package.metadata]
requires-dist = [
    { name = "datasets" },
    { name = "fh-llm-client", specifier = ">=0.0.11" },
    { name = "ldp", specifier = ">=0.20" },
    { name = "paper-qa", git = "https://github.com/Future-House/paper-qa.git" },
    { name = "pydantic", specifier = "~=2.0" },
    { name = "tenacity" },
]

[[package]]
name = "backoff"
version = "2.2.1"
source = { registry = "https://pypi.org/simple" }
sdist = { url = "https://files.pythonhosted.org/packages/47/d7/5bbeb12c44d7c4f2fb5b56abce497eb5ed9f34d85701de869acedd602619/backoff-2.2.1.tar.gz", hash = "sha256:03f829f5bb1923180821643f8753b0502c3b682293992485b0eef2807afa5cba", size = 17001 }
wheels = [
    { url = "https://files.pythonhosted.org/packages/df/73/b6e24bd22e6720ca8ee9a85a0c4a2971af8497d8f3193fa05390cbd46e09/backoff-2.2.1-py3-none-any.whl", hash = "sha256:63579f9a0628e06278f7e47b7d7d5b6ce20dc65c5e96a6f3ca99a6adca0396e8", size = 15148 },
]

[[package]]
name = "beautifulsoup4"
version = "4.13.3"
source = { registry = "https://pypi.org/simple" }
dependencies = [
    { name = "soupsieve" },
    { name = "typing-extensions" },
]
sdist = { url = "https://files.pythonhosted.org/packages/f0/3c/adaf39ce1fb4afdd21b611e3d530b183bb7759c9b673d60db0e347fd4439/beautifulsoup4-4.13.3.tar.gz", hash = "sha256:1bd32405dacc920b42b83ba01644747ed77456a65760e285fbc47633ceddaf8b", size = 619516 }
wheels = [
    { url = "https://files.pythonhosted.org/packages/f9/49/6abb616eb3cbab6a7cca303dc02fdf3836de2e0b834bf966a7f5271a34d8/beautifulsoup4-4.13.3-py3-none-any.whl", hash = "sha256:99045d7d3f08f91f0d656bc9b7efbae189426cd913d830294a15eefa0ea4df16", size = 186015 },
]

[[package]]
name = "blessed"
version = "1.20.0"
source = { registry = "https://pypi.org/simple" }
dependencies = [
    { name = "jinxed", marker = "sys_platform == 'win32'" },
    { name = "six" },
    { name = "wcwidth" },
]
sdist = { url = "https://files.pythonhosted.org/packages/25/ae/92e9968ad23205389ec6bd82e2d4fca3817f1cdef34e10aa8d529ef8b1d7/blessed-1.20.0.tar.gz", hash = "sha256:2cdd67f8746e048f00df47a2880f4d6acbcdb399031b604e34ba8f71d5787680", size = 6655612 }
wheels = [
    { url = "https://files.pythonhosted.org/packages/76/98/584f211c3a4bb38f2871fa937ee0cc83c130de50c955d6c7e2334dbf4acb/blessed-1.20.0-py2.py3-none-any.whl", hash = "sha256:0c542922586a265e699188e52d5f5ac5ec0dd517e5a1041d90d2bbf23f906058", size = 58372 },
]

[[package]]
name = "boto3"
version = "1.36.19"
source = { registry = "https://pypi.org/simple" }
dependencies = [
    { name = "botocore" },
    { name = "jmespath" },
    { name = "s3transfer" },
]
sdist = { url = "https://files.pythonhosted.org/packages/77/2a/d0cd75ce8ab6cb475b2dd7b087e81ead98a42f4566f063a614960a339da3/boto3-1.36.19.tar.gz", hash = "sha256:8c2c2a4ccdfe35dd2611ee1b7473dd2383948415c777e42dc4e7f1ebe371fe8c", size = 111034 }
wheels = [
    { url = "https://files.pythonhosted.org/packages/e6/49/3224349561611ffa2e636e4fa07e87d90d1447c5c5517d1656f7a2a98a38/boto3-1.36.19-py3-none-any.whl", hash = "sha256:7784590369a9d545bb07b2de56b6ce4d5a5e232883a957f704c3f842caeba155", size = 139178 },
]

[[package]]
name = "boto3-stubs"
version = "1.36.19"
source = { registry = "https://pypi.org/simple" }
dependencies = [
    { name = "botocore-stubs" },
    { name = "types-s3transfer" },
    { name = "typing-extensions", marker = "python_full_version < '3.12'" },
]
sdist = { url = "https://files.pythonhosted.org/packages/d4/32/c9f23c2e5b516acc9116c70e44e9ff58cc49c463fe3bdc61b6ad8c4c94d5/boto3_stubs-1.36.19.tar.gz", hash = "sha256:644e661c5dad882b31a0691d8d5274c99db8d79221d32e9d7c8d077a7fa38834", size = 98632 }
wheels = [
    { url = "https://files.pythonhosted.org/packages/ca/d9/1556bcb03c56a538310c431c86b38ee609d8f61b22928633ab9812dff5b5/boto3_stubs-1.36.19-py3-none-any.whl", hash = "sha256:1bd23cd3a9f7bd313123a3f90ce5da452d9b3782f4a72b40eace6201671b6094", size = 68259 },
]

[package.optional-dependencies]
s3 = [
    { name = "mypy-boto3-s3" },
]

[[package]]
name = "botocore"
version = "1.36.19"
source = { registry = "https://pypi.org/simple" }
dependencies = [
    { name = "jmespath" },
    { name = "python-dateutil" },
    { name = "urllib3" },
]
sdist = { url = "https://files.pythonhosted.org/packages/75/6f/d708853ddb391a05b5288b107e9113fcfb7fdd23521b939470c4857b8177/botocore-1.36.19.tar.gz", hash = "sha256:cdf6729f601f82b1acdb9004b1f88b57cfb470f576394cdb3bbf5150f7fafb5b", size = 13519297 }
wheels = [
    { url = "https://files.pythonhosted.org/packages/fb/42/ce1204fd8229ae5779fbfe53c787a6a72e23263250579017e280ce9d7aff/botocore-1.36.19-py3-none-any.whl", hash = "sha256:98882c106fec4c08678ea028199f7f5119550fab95d682b30846f7aae04b7bec", size = 13344643 },
]

[[package]]
name = "botocore-stubs"
version = "1.36.18"
source = { registry = "https://pypi.org/simple" }
dependencies = [
    { name = "types-awscrt" },
]
sdist = { url = "https://files.pythonhosted.org/packages/95/ad/5c2231fbc891b88159918a6d2d5570f7b10353f7e5fa33c8cb878afe5aa2/botocore_stubs-1.36.18.tar.gz", hash = "sha256:6d21b2fdf375fab25c403fee63ee31b02fa72253709ce06460933a869160fd32", size = 41241 }
wheels = [
    { url = "https://files.pythonhosted.org/packages/db/6a/69fffe00911c9d23069462f214933a1385c14bbe6d1184bf0eac34cd1cc9/botocore_stubs-1.36.18-py3-none-any.whl", hash = "sha256:1dac8d9527a57a6f322e4db7533cb9247798791cbcc3d3ee847f354d68eca870", size = 64054 },
]

[[package]]
name = "cattrs"
version = "24.1.2"
source = { registry = "https://pypi.org/simple" }
dependencies = [
    { name = "attrs" },
]
sdist = { url = "https://files.pythonhosted.org/packages/64/65/af6d57da2cb32c076319b7489ae0958f746949d407109e3ccf4d115f147c/cattrs-24.1.2.tar.gz", hash = "sha256:8028cfe1ff5382df59dd36474a86e02d817b06eaf8af84555441bac915d2ef85", size = 426462 }
wheels = [
    { url = "https://files.pythonhosted.org/packages/c8/d5/867e75361fc45f6de75fe277dd085627a9db5ebb511a87f27dc1396b5351/cattrs-24.1.2-py3-none-any.whl", hash = "sha256:67c7495b760168d931a10233f979b28dc04daf853b30752246f4f8471c6d68d0", size = 66446 },
]

[[package]]
name = "certifi"
version = "2025.1.31"
source = { registry = "https://pypi.org/simple" }
sdist = { url = "https://files.pythonhosted.org/packages/1c/ab/c9f1e32b7b1bf505bf26f0ef697775960db7932abeb7b516de930ba2705f/certifi-2025.1.31.tar.gz", hash = "sha256:3d5da6925056f6f18f119200434a4780a94263f10d1c21d032a6f6b2baa20651", size = 167577 }
wheels = [
    { url = "https://files.pythonhosted.org/packages/38/fc/bce832fd4fd99766c04d1ee0eead6b0ec6486fb100ae5e74c1d91292b982/certifi-2025.1.31-py3-none-any.whl", hash = "sha256:ca78db4565a652026a4db2bcdf68f2fb589ea80d0be70e03929ed730746b84fe", size = 166393 },
]

[[package]]
name = "cfgv"
version = "3.4.0"
source = { registry = "https://pypi.org/simple" }
sdist = { url = "https://files.pythonhosted.org/packages/11/74/539e56497d9bd1d484fd863dd69cbbfa653cd2aa27abfe35653494d85e94/cfgv-3.4.0.tar.gz", hash = "sha256:e52591d4c5f5dead8e0f673fb16db7949d2cfb3f7da4582893288f0ded8fe560", size = 7114 }
wheels = [
    { url = "https://files.pythonhosted.org/packages/c5/55/51844dd50c4fc7a33b653bfaba4c2456f06955289ca770a5dbd5fd267374/cfgv-3.4.0-py2.py3-none-any.whl", hash = "sha256:b7265b1f29fd3316bfcd2b330d63d024f2bfd8bcb8b0272f8e19a504856c48f9", size = 7249 },
]

[[package]]
name = "charset-normalizer"
version = "3.4.1"
source = { registry = "https://pypi.org/simple" }
sdist = { url = "https://files.pythonhosted.org/packages/16/b0/572805e227f01586461c80e0fd25d65a2115599cc9dad142fee4b747c357/charset_normalizer-3.4.1.tar.gz", hash = "sha256:44251f18cd68a75b56585dd00dae26183e102cd5e0f9f1466e6df5da2ed64ea3", size = 123188 }
wheels = [
    { url = "https://files.pythonhosted.org/packages/72/80/41ef5d5a7935d2d3a773e3eaebf0a9350542f2cab4eac59a7a4741fbbbbe/charset_normalizer-3.4.1-cp311-cp311-macosx_10_9_universal2.whl", hash = "sha256:8bfa33f4f2672964266e940dd22a195989ba31669bd84629f05fab3ef4e2d125", size = 194995 },
    { url = "https://files.pythonhosted.org/packages/7a/28/0b9fefa7b8b080ec492110af6d88aa3dea91c464b17d53474b6e9ba5d2c5/charset_normalizer-3.4.1-cp311-cp311-manylinux_2_17_aarch64.manylinux2014_aarch64.whl", hash = "sha256:28bf57629c75e810b6ae989f03c0828d64d6b26a5e205535585f96093e405ed1", size = 139471 },
    { url = "https://files.pythonhosted.org/packages/71/64/d24ab1a997efb06402e3fc07317e94da358e2585165930d9d59ad45fcae2/charset_normalizer-3.4.1-cp311-cp311-manylinux_2_17_ppc64le.manylinux2014_ppc64le.whl", hash = "sha256:f08ff5e948271dc7e18a35641d2f11a4cd8dfd5634f55228b691e62b37125eb3", size = 149831 },
    { url = "https://files.pythonhosted.org/packages/37/ed/be39e5258e198655240db5e19e0b11379163ad7070962d6b0c87ed2c4d39/charset_normalizer-3.4.1-cp311-cp311-manylinux_2_17_s390x.manylinux2014_s390x.whl", hash = "sha256:234ac59ea147c59ee4da87a0c0f098e9c8d169f4dc2a159ef720f1a61bbe27cd", size = 142335 },
    { url = "https://files.pythonhosted.org/packages/88/83/489e9504711fa05d8dde1574996408026bdbdbd938f23be67deebb5eca92/charset_normalizer-3.4.1-cp311-cp311-manylinux_2_17_x86_64.manylinux2014_x86_64.whl", hash = "sha256:fd4ec41f914fa74ad1b8304bbc634b3de73d2a0889bd32076342a573e0779e00", size = 143862 },
    { url = "https://files.pythonhosted.org/packages/c6/c7/32da20821cf387b759ad24627a9aca289d2822de929b8a41b6241767b461/charset_normalizer-3.4.1-cp311-cp311-manylinux_2_5_i686.manylinux1_i686.manylinux_2_17_i686.manylinux2014_i686.whl", hash = "sha256:eea6ee1db730b3483adf394ea72f808b6e18cf3cb6454b4d86e04fa8c4327a12", size = 145673 },
    { url = "https://files.pythonhosted.org/packages/68/85/f4288e96039abdd5aeb5c546fa20a37b50da71b5cf01e75e87f16cd43304/charset_normalizer-3.4.1-cp311-cp311-musllinux_1_2_aarch64.whl", hash = "sha256:c96836c97b1238e9c9e3fe90844c947d5afbf4f4c92762679acfe19927d81d77", size = 140211 },
    { url = "https://files.pythonhosted.org/packages/28/a3/a42e70d03cbdabc18997baf4f0227c73591a08041c149e710045c281f97b/charset_normalizer-3.4.1-cp311-cp311-musllinux_1_2_i686.whl", hash = "sha256:4d86f7aff21ee58f26dcf5ae81a9addbd914115cdebcbb2217e4f0ed8982e146", size = 148039 },
    { url = "https://files.pythonhosted.org/packages/85/e4/65699e8ab3014ecbe6f5c71d1a55d810fb716bbfd74f6283d5c2aa87febf/charset_normalizer-3.4.1-cp311-cp311-musllinux_1_2_ppc64le.whl", hash = "sha256:09b5e6733cbd160dcc09589227187e242a30a49ca5cefa5a7edd3f9d19ed53fd", size = 151939 },
    { url = "https://files.pythonhosted.org/packages/b1/82/8e9fe624cc5374193de6860aba3ea8070f584c8565ee77c168ec13274bd2/charset_normalizer-3.4.1-cp311-cp311-musllinux_1_2_s390x.whl", hash = "sha256:5777ee0881f9499ed0f71cc82cf873d9a0ca8af166dfa0af8ec4e675b7df48e6", size = 149075 },
    { url = "https://files.pythonhosted.org/packages/3d/7b/82865ba54c765560c8433f65e8acb9217cb839a9e32b42af4aa8e945870f/charset_normalizer-3.4.1-cp311-cp311-musllinux_1_2_x86_64.whl", hash = "sha256:237bdbe6159cff53b4f24f397d43c6336c6b0b42affbe857970cefbb620911c8", size = 144340 },
    { url = "https://files.pythonhosted.org/packages/b5/b6/9674a4b7d4d99a0d2df9b215da766ee682718f88055751e1e5e753c82db0/charset_normalizer-3.4.1-cp311-cp311-win32.whl", hash = "sha256:8417cb1f36cc0bc7eaba8ccb0e04d55f0ee52df06df3ad55259b9a323555fc8b", size = 95205 },
    { url = "https://files.pythonhosted.org/packages/1e/ab/45b180e175de4402dcf7547e4fb617283bae54ce35c27930a6f35b6bef15/charset_normalizer-3.4.1-cp311-cp311-win_amd64.whl", hash = "sha256:d7f50a1f8c450f3925cb367d011448c39239bb3eb4117c36a6d354794de4ce76", size = 102441 },
    { url = "https://files.pythonhosted.org/packages/0a/9a/dd1e1cdceb841925b7798369a09279bd1cf183cef0f9ddf15a3a6502ee45/charset_normalizer-3.4.1-cp312-cp312-macosx_10_13_universal2.whl", hash = "sha256:73d94b58ec7fecbc7366247d3b0b10a21681004153238750bb67bd9012414545", size = 196105 },
    { url = "https://files.pythonhosted.org/packages/d3/8c/90bfabf8c4809ecb648f39794cf2a84ff2e7d2a6cf159fe68d9a26160467/charset_normalizer-3.4.1-cp312-cp312-manylinux_2_17_aarch64.manylinux2014_aarch64.whl", hash = "sha256:dad3e487649f498dd991eeb901125411559b22e8d7ab25d3aeb1af367df5efd7", size = 140404 },
    { url = "https://files.pythonhosted.org/packages/ad/8f/e410d57c721945ea3b4f1a04b74f70ce8fa800d393d72899f0a40526401f/charset_normalizer-3.4.1-cp312-cp312-manylinux_2_17_ppc64le.manylinux2014_ppc64le.whl", hash = "sha256:c30197aa96e8eed02200a83fba2657b4c3acd0f0aa4bdc9f6c1af8e8962e0757", size = 150423 },
    { url = "https://files.pythonhosted.org/packages/f0/b8/e6825e25deb691ff98cf5c9072ee0605dc2acfca98af70c2d1b1bc75190d/charset_normalizer-3.4.1-cp312-cp312-manylinux_2_17_s390x.manylinux2014_s390x.whl", hash = "sha256:2369eea1ee4a7610a860d88f268eb39b95cb588acd7235e02fd5a5601773d4fa", size = 143184 },
    { url = "https://files.pythonhosted.org/packages/3e/a2/513f6cbe752421f16d969e32f3583762bfd583848b763913ddab8d9bfd4f/charset_normalizer-3.4.1-cp312-cp312-manylinux_2_17_x86_64.manylinux2014_x86_64.whl", hash = "sha256:bc2722592d8998c870fa4e290c2eec2c1569b87fe58618e67d38b4665dfa680d", size = 145268 },
    { url = "https://files.pythonhosted.org/packages/74/94/8a5277664f27c3c438546f3eb53b33f5b19568eb7424736bdc440a88a31f/charset_normalizer-3.4.1-cp312-cp312-manylinux_2_5_i686.manylinux1_i686.manylinux_2_17_i686.manylinux2014_i686.whl", hash = "sha256:ffc9202a29ab3920fa812879e95a9e78b2465fd10be7fcbd042899695d75e616", size = 147601 },
    { url = "https://files.pythonhosted.org/packages/7c/5f/6d352c51ee763623a98e31194823518e09bfa48be2a7e8383cf691bbb3d0/charset_normalizer-3.4.1-cp312-cp312-musllinux_1_2_aarch64.whl", hash = "sha256:804a4d582ba6e5b747c625bf1255e6b1507465494a40a2130978bda7b932c90b", size = 141098 },
    { url = "https://files.pythonhosted.org/packages/78/d4/f5704cb629ba5ab16d1d3d741396aec6dc3ca2b67757c45b0599bb010478/charset_normalizer-3.4.1-cp312-cp312-musllinux_1_2_i686.whl", hash = "sha256:0f55e69f030f7163dffe9fd0752b32f070566451afe180f99dbeeb81f511ad8d", size = 149520 },
    { url = "https://files.pythonhosted.org/packages/c5/96/64120b1d02b81785f222b976c0fb79a35875457fa9bb40827678e54d1bc8/charset_normalizer-3.4.1-cp312-cp312-musllinux_1_2_ppc64le.whl", hash = "sha256:c4c3e6da02df6fa1410a7680bd3f63d4f710232d3139089536310d027950696a", size = 152852 },
    { url = "https://files.pythonhosted.org/packages/84/c9/98e3732278a99f47d487fd3468bc60b882920cef29d1fa6ca460a1fdf4e6/charset_normalizer-3.4.1-cp312-cp312-musllinux_1_2_s390x.whl", hash = "sha256:5df196eb874dae23dcfb968c83d4f8fdccb333330fe1fc278ac5ceeb101003a9", size = 150488 },
    { url = "https://files.pythonhosted.org/packages/13/0e/9c8d4cb99c98c1007cc11eda969ebfe837bbbd0acdb4736d228ccaabcd22/charset_normalizer-3.4.1-cp312-cp312-musllinux_1_2_x86_64.whl", hash = "sha256:e358e64305fe12299a08e08978f51fc21fac060dcfcddd95453eabe5b93ed0e1", size = 146192 },
    { url = "https://files.pythonhosted.org/packages/b2/21/2b6b5b860781a0b49427309cb8670785aa543fb2178de875b87b9cc97746/charset_normalizer-3.4.1-cp312-cp312-win32.whl", hash = "sha256:9b23ca7ef998bc739bf6ffc077c2116917eabcc901f88da1b9856b210ef63f35", size = 95550 },
    { url = "https://files.pythonhosted.org/packages/21/5b/1b390b03b1d16c7e382b561c5329f83cc06623916aab983e8ab9239c7d5c/charset_normalizer-3.4.1-cp312-cp312-win_amd64.whl", hash = "sha256:6ff8a4a60c227ad87030d76e99cd1698345d4491638dfa6673027c48b3cd395f", size = 102785 },
    { url = "https://files.pythonhosted.org/packages/38/94/ce8e6f63d18049672c76d07d119304e1e2d7c6098f0841b51c666e9f44a0/charset_normalizer-3.4.1-cp313-cp313-macosx_10_13_universal2.whl", hash = "sha256:aabfa34badd18f1da5ec1bc2715cadc8dca465868a4e73a0173466b688f29dda", size = 195698 },
    { url = "https://files.pythonhosted.org/packages/24/2e/dfdd9770664aae179a96561cc6952ff08f9a8cd09a908f259a9dfa063568/charset_normalizer-3.4.1-cp313-cp313-manylinux_2_17_aarch64.manylinux2014_aarch64.whl", hash = "sha256:22e14b5d70560b8dd51ec22863f370d1e595ac3d024cb8ad7d308b4cd95f8313", size = 140162 },
    { url = "https://files.pythonhosted.org/packages/24/4e/f646b9093cff8fc86f2d60af2de4dc17c759de9d554f130b140ea4738ca6/charset_normalizer-3.4.1-cp313-cp313-manylinux_2_17_ppc64le.manylinux2014_ppc64le.whl", hash = "sha256:8436c508b408b82d87dc5f62496973a1805cd46727c34440b0d29d8a2f50a6c9", size = 150263 },
    { url = "https://files.pythonhosted.org/packages/5e/67/2937f8d548c3ef6e2f9aab0f6e21001056f692d43282b165e7c56023e6dd/charset_normalizer-3.4.1-cp313-cp313-manylinux_2_17_s390x.manylinux2014_s390x.whl", hash = "sha256:2d074908e1aecee37a7635990b2c6d504cd4766c7bc9fc86d63f9c09af3fa11b", size = 142966 },
    { url = "https://files.pythonhosted.org/packages/52/ed/b7f4f07de100bdb95c1756d3a4d17b90c1a3c53715c1a476f8738058e0fa/charset_normalizer-3.4.1-cp313-cp313-manylinux_2_17_x86_64.manylinux2014_x86_64.whl", hash = "sha256:955f8851919303c92343d2f66165294848d57e9bba6cf6e3625485a70a038d11", size = 144992 },
    { url = "https://files.pythonhosted.org/packages/96/2c/d49710a6dbcd3776265f4c923bb73ebe83933dfbaa841c5da850fe0fd20b/charset_normalizer-3.4.1-cp313-cp313-manylinux_2_5_i686.manylinux1_i686.manylinux_2_17_i686.manylinux2014_i686.whl", hash = "sha256:44ecbf16649486d4aebafeaa7ec4c9fed8b88101f4dd612dcaf65d5e815f837f", size = 147162 },
    { url = "https://files.pythonhosted.org/packages/b4/41/35ff1f9a6bd380303dea55e44c4933b4cc3c4850988927d4082ada230273/charset_normalizer-3.4.1-cp313-cp313-musllinux_1_2_aarch64.whl", hash = "sha256:0924e81d3d5e70f8126529951dac65c1010cdf117bb75eb02dd12339b57749dd", size = 140972 },
    { url = "https://files.pythonhosted.org/packages/fb/43/c6a0b685fe6910d08ba971f62cd9c3e862a85770395ba5d9cad4fede33ab/charset_normalizer-3.4.1-cp313-cp313-musllinux_1_2_i686.whl", hash = "sha256:2967f74ad52c3b98de4c3b32e1a44e32975e008a9cd2a8cc8966d6a5218c5cb2", size = 149095 },
    { url = "https://files.pythonhosted.org/packages/4c/ff/a9a504662452e2d2878512115638966e75633519ec11f25fca3d2049a94a/charset_normalizer-3.4.1-cp313-cp313-musllinux_1_2_ppc64le.whl", hash = "sha256:c75cb2a3e389853835e84a2d8fb2b81a10645b503eca9bcb98df6b5a43eb8886", size = 152668 },
    { url = "https://files.pythonhosted.org/packages/6c/71/189996b6d9a4b932564701628af5cee6716733e9165af1d5e1b285c530ed/charset_normalizer-3.4.1-cp313-cp313-musllinux_1_2_s390x.whl", hash = "sha256:09b26ae6b1abf0d27570633b2b078a2a20419c99d66fb2823173d73f188ce601", size = 150073 },
    { url = "https://files.pythonhosted.org/packages/e4/93/946a86ce20790e11312c87c75ba68d5f6ad2208cfb52b2d6a2c32840d922/charset_normalizer-3.4.1-cp313-cp313-musllinux_1_2_x86_64.whl", hash = "sha256:fa88b843d6e211393a37219e6a1c1df99d35e8fd90446f1118f4216e307e48cd", size = 145732 },
    { url = "https://files.pythonhosted.org/packages/cd/e5/131d2fb1b0dddafc37be4f3a2fa79aa4c037368be9423061dccadfd90091/charset_normalizer-3.4.1-cp313-cp313-win32.whl", hash = "sha256:eb8178fe3dba6450a3e024e95ac49ed3400e506fd4e9e5c32d30adda88cbd407", size = 95391 },
    { url = "https://files.pythonhosted.org/packages/27/f2/4f9a69cc7712b9b5ad8fdb87039fd89abba997ad5cbe690d1835d40405b0/charset_normalizer-3.4.1-cp313-cp313-win_amd64.whl", hash = "sha256:b1ac5992a838106edb89654e0aebfc24f5848ae2547d22c2c3f66454daa11971", size = 102702 },
    { url = "https://files.pythonhosted.org/packages/0e/f6/65ecc6878a89bb1c23a086ea335ad4bf21a588990c3f535a227b9eea9108/charset_normalizer-3.4.1-py3-none-any.whl", hash = "sha256:d98b1668f06378c6dbefec3b92299716b931cd4e6061f3c875a71ced1780ab85", size = 49767 },
]

[[package]]
name = "click"
version = "8.1.8"
source = { registry = "https://pypi.org/simple" }
dependencies = [
    { name = "colorama", marker = "sys_platform == 'win32'" },
]
sdist = { url = "https://files.pythonhosted.org/packages/b9/2e/0090cbf739cee7d23781ad4b89a9894a41538e4fcf4c31dcdd705b78eb8b/click-8.1.8.tar.gz", hash = "sha256:ed53c9d8990d83c2a27deae68e4ee337473f6330c040a31d4225c9574d16096a", size = 226593 }
wheels = [
    { url = "https://files.pythonhosted.org/packages/7e/d4/7ebdbd03970677812aac39c869717059dbb71a4cfc033ca6e5221787892c/click-8.1.8-py3-none-any.whl", hash = "sha256:63c132bbbed01578a06712a2d1f497bb62d9c1c0d329b7903a866228027263b2", size = 98188 },
]

[[package]]
name = "cloudpickle"
version = "3.1.1"
source = { registry = "https://pypi.org/simple" }
sdist = { url = "https://files.pythonhosted.org/packages/52/39/069100b84d7418bc358d81669d5748efb14b9cceacd2f9c75f550424132f/cloudpickle-3.1.1.tar.gz", hash = "sha256:b216fa8ae4019d5482a8ac3c95d8f6346115d8835911fd4aefd1a445e4242c64", size = 22113 }
wheels = [
    { url = "https://files.pythonhosted.org/packages/7e/e8/64c37fadfc2816a7701fa8a6ed8d87327c7d54eacfbfb6edab14a2f2be75/cloudpickle-3.1.1-py3-none-any.whl", hash = "sha256:c8c5a44295039331ee9dad40ba100a9c7297b6f988e50e87ccdf3765a668350e", size = 20992 },
]

[[package]]
name = "codeflash"
version = "0.9.2"
source = { registry = "https://pypi.org/simple" }
dependencies = [
    { name = "click" },
    { name = "coverage" },
    { name = "crosshair-tool" },
    { name = "dill" },
    { name = "gitpython" },
    { name = "humanize" },
    { name = "inquirer" },
    { name = "isort" },
    { name = "jedi" },
    { name = "junitparser" },
    { name = "libcst" },
    { name = "lxml" },
    { name = "parameterized" },
    { name = "posthog" },
    { name = "pydantic" },
    { name = "pytest" },
    { name = "pytest-timeout" },
    { name = "rich" },
    { name = "sentry-sdk" },
    { name = "tiktoken" },
    { name = "timeout-decorator" },
    { name = "tomlkit" },
    { name = "unidiff" },
    { name = "unittest-xml-reporting" },
]
sdist = { url = "https://files.pythonhosted.org/packages/6d/48/6a786a2636a966c1431640cade3810bda70f122b329047e4c52976d518c6/codeflash-0.9.2.tar.gz", hash = "sha256:c6e3edfae9dc6d49e0f431410472fbc457bb1c114dc72a939cf22e0e7681d4fc", size = 103999 }

[[package]]
name = "colorama"
version = "0.4.6"
source = { registry = "https://pypi.org/simple" }
sdist = { url = "https://files.pythonhosted.org/packages/d8/53/6f443c9a4a8358a93a6792e2acffb9d9d5cb0a5cfd8802644b7b1c9a02e4/colorama-0.4.6.tar.gz", hash = "sha256:08695f5cb7ed6e0531a20572697297273c47b8cae5a63ffc6d6ed5c201be6e44", size = 27697 }
wheels = [
    { url = "https://files.pythonhosted.org/packages/d1/d6/3965ed04c63042e047cb6a3e6ed1a63a35087b6a609aa3a15ed8ac56c221/colorama-0.4.6-py2.py3-none-any.whl", hash = "sha256:4f1d9991f5acc0ca119f9d443620b77f9d6b33703e51011c16baf57afb285fc6", size = 25335 },
]

[[package]]
name = "contourpy"
version = "1.3.1"
source = { registry = "https://pypi.org/simple" }
dependencies = [
    { name = "numpy" },
]
sdist = { url = "https://files.pythonhosted.org/packages/25/c2/fc7193cc5383637ff390a712e88e4ded0452c9fbcf84abe3de5ea3df1866/contourpy-1.3.1.tar.gz", hash = "sha256:dfd97abd83335045a913e3bcc4a09c0ceadbe66580cf573fe961f4a825efa699", size = 13465753 }
wheels = [
    { url = "https://files.pythonhosted.org/packages/12/bb/11250d2906ee2e8b466b5f93e6b19d525f3e0254ac8b445b56e618527718/contourpy-1.3.1-cp311-cp311-macosx_10_9_x86_64.whl", hash = "sha256:3e8b974d8db2c5610fb4e76307e265de0edb655ae8169e8b21f41807ccbeec4b", size = 269555 },
    { url = "https://files.pythonhosted.org/packages/67/71/1e6e95aee21a500415f5d2dbf037bf4567529b6a4e986594d7026ec5ae90/contourpy-1.3.1-cp311-cp311-macosx_11_0_arm64.whl", hash = "sha256:20914c8c973f41456337652a6eeca26d2148aa96dd7ac323b74516988bea89fc", size = 254549 },
    { url = "https://files.pythonhosted.org/packages/31/2c/b88986e8d79ac45efe9d8801ae341525f38e087449b6c2f2e6050468a42c/contourpy-1.3.1-cp311-cp311-manylinux_2_17_aarch64.manylinux2014_aarch64.whl", hash = "sha256:19d40d37c1c3a4961b4619dd9d77b12124a453cc3d02bb31a07d58ef684d3d86", size = 313000 },
    { url = "https://files.pythonhosted.org/packages/c4/18/65280989b151fcf33a8352f992eff71e61b968bef7432fbfde3a364f0730/contourpy-1.3.1-cp311-cp311-manylinux_2_17_ppc64le.manylinux2014_ppc64le.whl", hash = "sha256:113231fe3825ebf6f15eaa8bc1f5b0ddc19d42b733345eae0934cb291beb88b6", size = 352925 },
    { url = "https://files.pythonhosted.org/packages/f5/c7/5fd0146c93220dbfe1a2e0f98969293b86ca9bc041d6c90c0e065f4619ad/contourpy-1.3.1-cp311-cp311-manylinux_2_17_s390x.manylinux2014_s390x.whl", hash = "sha256:4dbbc03a40f916a8420e420d63e96a1258d3d1b58cbdfd8d1f07b49fcbd38e85", size = 323693 },
    { url = "https://files.pythonhosted.org/packages/85/fc/7fa5d17daf77306840a4e84668a48ddff09e6bc09ba4e37e85ffc8e4faa3/contourpy-1.3.1-cp311-cp311-manylinux_2_17_x86_64.manylinux2014_x86_64.whl", hash = "sha256:3a04ecd68acbd77fa2d39723ceca4c3197cb2969633836ced1bea14e219d077c", size = 326184 },
    { url = "https://files.pythonhosted.org/packages/ef/e7/104065c8270c7397c9571620d3ab880558957216f2b5ebb7e040f85eeb22/contourpy-1.3.1-cp311-cp311-musllinux_1_2_aarch64.whl", hash = "sha256:c414fc1ed8ee1dbd5da626cf3710c6013d3d27456651d156711fa24f24bd1291", size = 1268031 },
    { url = "https://files.pythonhosted.org/packages/e2/4a/c788d0bdbf32c8113c2354493ed291f924d4793c4a2e85b69e737a21a658/contourpy-1.3.1-cp311-cp311-musllinux_1_2_x86_64.whl", hash = "sha256:31c1b55c1f34f80557d3830d3dd93ba722ce7e33a0b472cba0ec3b6535684d8f", size = 1325995 },
    { url = "https://files.pythonhosted.org/packages/a6/e6/a2f351a90d955f8b0564caf1ebe4b1451a3f01f83e5e3a414055a5b8bccb/contourpy-1.3.1-cp311-cp311-win32.whl", hash = "sha256:f611e628ef06670df83fce17805c344710ca5cde01edfdc72751311da8585375", size = 174396 },
    { url = "https://files.pythonhosted.org/packages/a8/7e/cd93cab453720a5d6cb75588cc17dcdc08fc3484b9de98b885924ff61900/contourpy-1.3.1-cp311-cp311-win_amd64.whl", hash = "sha256:b2bdca22a27e35f16794cf585832e542123296b4687f9fd96822db6bae17bfc9", size = 219787 },
    { url = "https://files.pythonhosted.org/packages/37/6b/175f60227d3e7f5f1549fcb374592be311293132207e451c3d7c654c25fb/contourpy-1.3.1-cp312-cp312-macosx_10_13_x86_64.whl", hash = "sha256:0ffa84be8e0bd33410b17189f7164c3589c229ce5db85798076a3fa136d0e509", size = 271494 },
    { url = "https://files.pythonhosted.org/packages/6b/6a/7833cfae2c1e63d1d8875a50fd23371394f540ce809d7383550681a1fa64/contourpy-1.3.1-cp312-cp312-macosx_11_0_arm64.whl", hash = "sha256:805617228ba7e2cbbfb6c503858e626ab528ac2a32a04a2fe88ffaf6b02c32bc", size = 255444 },
    { url = "https://files.pythonhosted.org/packages/7f/b3/7859efce66eaca5c14ba7619791b084ed02d868d76b928ff56890d2d059d/contourpy-1.3.1-cp312-cp312-manylinux_2_17_aarch64.manylinux2014_aarch64.whl", hash = "sha256:ade08d343436a94e633db932e7e8407fe7de8083967962b46bdfc1b0ced39454", size = 307628 },
    { url = "https://files.pythonhosted.org/packages/48/b2/011415f5e3f0a50b1e285a0bf78eb5d92a4df000553570f0851b6e309076/contourpy-1.3.1-cp312-cp312-manylinux_2_17_ppc64le.manylinux2014_ppc64le.whl", hash = "sha256:47734d7073fb4590b4a40122b35917cd77be5722d80683b249dac1de266aac80", size = 347271 },
    { url = "https://files.pythonhosted.org/packages/84/7d/ef19b1db0f45b151ac78c65127235239a8cf21a59d1ce8507ce03e89a30b/contourpy-1.3.1-cp312-cp312-manylinux_2_17_s390x.manylinux2014_s390x.whl", hash = "sha256:2ba94a401342fc0f8b948e57d977557fbf4d515f03c67682dd5c6191cb2d16ec", size = 318906 },
    { url = "https://files.pythonhosted.org/packages/ba/99/6794142b90b853a9155316c8f470d2e4821fe6f086b03e372aca848227dd/contourpy-1.3.1-cp312-cp312-manylinux_2_17_x86_64.manylinux2014_x86_64.whl", hash = "sha256:efa874e87e4a647fd2e4f514d5e91c7d493697127beb95e77d2f7561f6905bd9", size = 323622 },
    { url = "https://files.pythonhosted.org/packages/3c/0f/37d2c84a900cd8eb54e105f4fa9aebd275e14e266736778bb5dccbf3bbbb/contourpy-1.3.1-cp312-cp312-musllinux_1_2_aarch64.whl", hash = "sha256:1bf98051f1045b15c87868dbaea84f92408337d4f81d0e449ee41920ea121d3b", size = 1266699 },
    { url = "https://files.pythonhosted.org/packages/3a/8a/deb5e11dc7d9cc8f0f9c8b29d4f062203f3af230ba83c30a6b161a6effc9/contourpy-1.3.1-cp312-cp312-musllinux_1_2_x86_64.whl", hash = "sha256:61332c87493b00091423e747ea78200659dc09bdf7fd69edd5e98cef5d3e9a8d", size = 1326395 },
    { url = "https://files.pythonhosted.org/packages/1a/35/7e267ae7c13aaf12322ccc493531f1e7f2eb8fba2927b9d7a05ff615df7a/contourpy-1.3.1-cp312-cp312-win32.whl", hash = "sha256:e914a8cb05ce5c809dd0fe350cfbb4e881bde5e2a38dc04e3afe1b3e58bd158e", size = 175354 },
    { url = "https://files.pythonhosted.org/packages/a1/35/c2de8823211d07e8a79ab018ef03960716c5dff6f4d5bff5af87fd682992/contourpy-1.3.1-cp312-cp312-win_amd64.whl", hash = "sha256:08d9d449a61cf53033612cb368f3a1b26cd7835d9b8cd326647efe43bca7568d", size = 220971 },
    { url = "https://files.pythonhosted.org/packages/9a/e7/de62050dce687c5e96f946a93546910bc67e483fe05324439e329ff36105/contourpy-1.3.1-cp313-cp313-macosx_10_13_x86_64.whl", hash = "sha256:a761d9ccfc5e2ecd1bf05534eda382aa14c3e4f9205ba5b1684ecfe400716ef2", size = 271548 },
    { url = "https://files.pythonhosted.org/packages/78/4d/c2a09ae014ae984c6bdd29c11e74d3121b25eaa117eca0bb76340efd7e1c/contourpy-1.3.1-cp313-cp313-macosx_11_0_arm64.whl", hash = "sha256:523a8ee12edfa36f6d2a49407f705a6ef4c5098de4f498619787e272de93f2d5", size = 255576 },
    { url = "https://files.pythonhosted.org/packages/ab/8a/915380ee96a5638bda80cd061ccb8e666bfdccea38d5741cb69e6dbd61fc/contourpy-1.3.1-cp313-cp313-manylinux_2_17_aarch64.manylinux2014_aarch64.whl", hash = "sha256:ece6df05e2c41bd46776fbc712e0996f7c94e0d0543af1656956d150c4ca7c81", size = 306635 },
    { url = "https://files.pythonhosted.org/packages/29/5c/c83ce09375428298acd4e6582aeb68b1e0d1447f877fa993d9bf6cd3b0a0/contourpy-1.3.1-cp313-cp313-manylinux_2_17_ppc64le.manylinux2014_ppc64le.whl", hash = "sha256:573abb30e0e05bf31ed067d2f82500ecfdaec15627a59d63ea2d95714790f5c2", size = 345925 },
    { url = "https://files.pythonhosted.org/packages/29/63/5b52f4a15e80c66c8078a641a3bfacd6e07106835682454647aca1afc852/contourpy-1.3.1-cp313-cp313-manylinux_2_17_s390x.manylinux2014_s390x.whl", hash = "sha256:a9fa36448e6a3a1a9a2ba23c02012c43ed88905ec80163f2ffe2421c7192a5d7", size = 318000 },
    { url = "https://files.pythonhosted.org/packages/9a/e2/30ca086c692691129849198659bf0556d72a757fe2769eb9620a27169296/contourpy-1.3.1-cp313-cp313-manylinux_2_17_x86_64.manylinux2014_x86_64.whl", hash = "sha256:3ea9924d28fc5586bf0b42d15f590b10c224117e74409dd7a0be3b62b74a501c", size = 322689 },
    { url = "https://files.pythonhosted.org/packages/6b/77/f37812ef700f1f185d348394debf33f22d531e714cf6a35d13d68a7003c7/contourpy-1.3.1-cp313-cp313-musllinux_1_2_aarch64.whl", hash = "sha256:5b75aa69cb4d6f137b36f7eb2ace9280cfb60c55dc5f61c731fdf6f037f958a3", size = 1268413 },
    { url = "https://files.pythonhosted.org/packages/3f/6d/ce84e79cdd128542ebeb268f84abb4b093af78e7f8ec504676673d2675bc/contourpy-1.3.1-cp313-cp313-musllinux_1_2_x86_64.whl", hash = "sha256:041b640d4ec01922083645a94bb3b2e777e6b626788f4095cf21abbe266413c1", size = 1326530 },
    { url = "https://files.pythonhosted.org/packages/72/22/8282f4eae20c73c89bee7a82a19c4e27af9b57bb602ecaa00713d5bdb54d/contourpy-1.3.1-cp313-cp313-win32.whl", hash = "sha256:36987a15e8ace5f58d4d5da9dca82d498c2bbb28dff6e5d04fbfcc35a9cb3a82", size = 175315 },
    { url = "https://files.pythonhosted.org/packages/e3/d5/28bca491f65312b438fbf076589dcde7f6f966b196d900777f5811b9c4e2/contourpy-1.3.1-cp313-cp313-win_amd64.whl", hash = "sha256:a7895f46d47671fa7ceec40f31fae721da51ad34bdca0bee83e38870b1f47ffd", size = 220987 },
    { url = "https://files.pythonhosted.org/packages/2f/24/a4b285d6adaaf9746e4700932f579f1a7b6f9681109f694cfa233ae75c4e/contourpy-1.3.1-cp313-cp313t-macosx_10_13_x86_64.whl", hash = "sha256:9ddeb796389dadcd884c7eb07bd14ef12408aaae358f0e2ae24114d797eede30", size = 285001 },
    { url = "https://files.pythonhosted.org/packages/48/1d/fb49a401b5ca4f06ccf467cd6c4f1fd65767e63c21322b29b04ec40b40b9/contourpy-1.3.1-cp313-cp313t-macosx_11_0_arm64.whl", hash = "sha256:19c1555a6801c2f084c7ddc1c6e11f02eb6a6016ca1318dd5452ba3f613a1751", size = 268553 },
    { url = "https://files.pythonhosted.org/packages/79/1e/4aef9470d13fd029087388fae750dccb49a50c012a6c8d1d634295caa644/contourpy-1.3.1-cp313-cp313t-manylinux_2_17_aarch64.manylinux2014_aarch64.whl", hash = "sha256:841ad858cff65c2c04bf93875e384ccb82b654574a6d7f30453a04f04af71342", size = 310386 },
    { url = "https://files.pythonhosted.org/packages/b0/34/910dc706ed70153b60392b5305c708c9810d425bde12499c9184a1100888/contourpy-1.3.1-cp313-cp313t-manylinux_2_17_ppc64le.manylinux2014_ppc64le.whl", hash = "sha256:4318af1c925fb9a4fb190559ef3eec206845f63e80fb603d47f2d6d67683901c", size = 349806 },
    { url = "https://files.pythonhosted.org/packages/31/3c/faee6a40d66d7f2a87f7102236bf4780c57990dd7f98e5ff29881b1b1344/contourpy-1.3.1-cp313-cp313t-manylinux_2_17_s390x.manylinux2014_s390x.whl", hash = "sha256:14c102b0eab282427b662cb590f2e9340a9d91a1c297f48729431f2dcd16e14f", size = 321108 },
    { url = "https://files.pythonhosted.org/packages/17/69/390dc9b20dd4bb20585651d7316cc3054b7d4a7b4f8b710b2b698e08968d/contourpy-1.3.1-cp313-cp313t-manylinux_2_17_x86_64.manylinux2014_x86_64.whl", hash = "sha256:05e806338bfeaa006acbdeba0ad681a10be63b26e1b17317bfac3c5d98f36cda", size = 327291 },
    { url = "https://files.pythonhosted.org/packages/ef/74/7030b67c4e941fe1e5424a3d988080e83568030ce0355f7c9fc556455b01/contourpy-1.3.1-cp313-cp313t-musllinux_1_2_aarch64.whl", hash = "sha256:4d76d5993a34ef3df5181ba3c92fabb93f1eaa5729504fb03423fcd9f3177242", size = 1263752 },
    { url = "https://files.pythonhosted.org/packages/f0/ed/92d86f183a8615f13f6b9cbfc5d4298a509d6ce433432e21da838b4b63f4/contourpy-1.3.1-cp313-cp313t-musllinux_1_2_x86_64.whl", hash = "sha256:89785bb2a1980c1bd87f0cb1517a71cde374776a5f150936b82580ae6ead44a1", size = 1318403 },
    { url = "https://files.pythonhosted.org/packages/b3/0e/c8e4950c77dcfc897c71d61e56690a0a9df39543d2164040301b5df8e67b/contourpy-1.3.1-cp313-cp313t-win32.whl", hash = "sha256:8eb96e79b9f3dcadbad2a3891672f81cdcab7f95b27f28f1c67d75f045b6b4f1", size = 185117 },
    { url = "https://files.pythonhosted.org/packages/c1/31/1ae946f11dfbd229222e6d6ad8e7bd1891d3d48bde5fbf7a0beb9491f8e3/contourpy-1.3.1-cp313-cp313t-win_amd64.whl", hash = "sha256:287ccc248c9e0d0566934e7d606201abd74761b5703d804ff3df8935f523d546", size = 236668 },
]

[[package]]
name = "coredis"
version = "4.18.0"
source = { registry = "https://pypi.org/simple" }
dependencies = [
    { name = "async-timeout" },
    { name = "deprecated" },
    { name = "packaging" },
    { name = "pympler" },
    { name = "typing-extensions" },
    { name = "wrapt" },
]
sdist = { url = "https://files.pythonhosted.org/packages/1f/78/c49b8866a780839ab61d244e9853d58f246d8a80bb43f6f25e890df12f0b/coredis-4.18.0.tar.gz", hash = "sha256:0c5c829beb4c59caa99126868e8367ff58e2dc4d63a5ce1cae392ecfd339a99f", size = 246817 }
wheels = [
    { url = "https://files.pythonhosted.org/packages/6b/3b/56beab2eb2a42a756332eafbea5d4ad8e36ad50d21f0bd26f6766d17b60c/coredis-4.18.0-cp311-cp311-macosx_10_9_x86_64.whl", hash = "sha256:55b38b4297c5db7fb8b67bf83b1bbf9c7ccddca430164cefffd51e4f08a657bb", size = 334694 },
    { url = "https://files.pythonhosted.org/packages/52/86/da933a917aa7bab498797c42c300a9d9959a91c0881b5399f609eebc8d03/coredis-4.18.0-cp311-cp311-macosx_11_0_arm64.whl", hash = "sha256:8d37ee2f952d41b65753cc855c315cc74155f2515ce4a74cd4e85a491ce6e8f9", size = 328940 },
    { url = "https://files.pythonhosted.org/packages/00/59/ff2913e9d8f4122fea3890f943366247996cfb1f4ea91df7be22aef081e8/coredis-4.18.0-cp311-cp311-manylinux_2_17_aarch64.manylinux2014_aarch64.whl", hash = "sha256:298ed6b012a88d1cebb96dfb3880cbbcc9d73b9aef9d1cfae6b071474249a732", size = 357868 },
    { url = "https://files.pythonhosted.org/packages/39/51/3dd82a38f3b325eab72b39849c58a352c5cb90ab7bf830273841da9411d5/coredis-4.18.0-cp311-cp311-manylinux_2_17_x86_64.manylinux2014_x86_64.whl", hash = "sha256:08cf18ce63b4e438a7b52d1f7bff8fa25af0e6bb1bf2987c3278bf20a1cab35f", size = 361592 },
    { url = "https://files.pythonhosted.org/packages/d0/b2/be3cd40e83654f07b37f60c3c138af0e8a85567a5104d39a78e0ec6ca33a/coredis-4.18.0-cp311-cp311-manylinux_2_5_i686.manylinux1_i686.manylinux_2_17_i686.manylinux2014_i686.whl", hash = "sha256:c54aaf953ab649e85a35e1f5dd1b726f6ca924f96644ea171c2e95763dbad1b0", size = 364444 },
    { url = "https://files.pythonhosted.org/packages/fc/fe/5afbf47ebaf390dcdaa9b7ffb6b9a7aa09a163119978680039206337faa2/coredis-4.18.0-cp312-cp312-macosx_10_13_x86_64.whl", hash = "sha256:844358d1605adb4ff63b6c20bf66deb947891397568636018b08fccdebc53139", size = 334902 },
    { url = "https://files.pythonhosted.org/packages/52/84/f07b1ab261177c1b933e87f2a3797492f8e10bec1b5ef09ef56f602566d2/coredis-4.18.0-cp312-cp312-macosx_11_0_arm64.whl", hash = "sha256:6b7b8e2bae85b26a2ae0b893304992ed15d7a237f053ba267e73c3d2ad07cd1e", size = 327692 },
    { url = "https://files.pythonhosted.org/packages/1e/79/2e4b6e46b558333595e0218d63878a9f52d121a4616d9aa9bb6df11afb69/coredis-4.18.0-cp312-cp312-manylinux_2_17_aarch64.manylinux2014_aarch64.whl", hash = "sha256:81701c3dfaf1849110f2b918f28aba034f67874371b1cd80a5b22d2292a3e2d5", size = 359257 },
    { url = "https://files.pythonhosted.org/packages/e5/3d/76e09ba5fe6f627067be690633e2e22efa33b9d8b7d163d1ccddcaebd920/coredis-4.18.0-cp312-cp312-manylinux_2_17_x86_64.manylinux2014_x86_64.whl", hash = "sha256:62eb7c0063857917e8992f1de8a474a7bd95be8b85464905122a36185eeff8e3", size = 363476 },
    { url = "https://files.pythonhosted.org/packages/31/0e/649b7a635c753d11ec6e980b1a5b7f62c19bb8b9e67af5d5d70e12ef97a4/coredis-4.18.0-cp312-cp312-manylinux_2_5_i686.manylinux1_i686.manylinux_2_17_i686.manylinux2014_i686.whl", hash = "sha256:94cd62dd843d984fce67013e00276ceff356edd2907d38eb87949e70f1e7d37a", size = 367352 },
    { url = "https://files.pythonhosted.org/packages/3d/3d/6b1923e60c11e73c27e85de02a03901e80749470bf16fc8849dfd9a024fc/coredis-4.18.0-cp313-cp313-macosx_10_13_x86_64.whl", hash = "sha256:0299b33fd2a7be18bf796d3f4a9e89d1abfdc5c2bb6c37b6e25c325b3126b0ea", size = 334748 },
    { url = "https://files.pythonhosted.org/packages/d6/22/a218996775b79dd57a6f6954b3d23a6ba0d806266046b234cdfa74717c54/coredis-4.18.0-cp313-cp313-macosx_11_0_arm64.whl", hash = "sha256:276e4d194d4199e9e01b08c493b22ebebc83a962c39f1e751470a67503b76cf8", size = 327711 },
    { url = "https://files.pythonhosted.org/packages/ad/45/dc5dba262282fd3e5e8b691fc5cb424365084c81ce6e58f4b9c455eaf162/coredis-4.18.0-cp313-cp313-manylinux_2_17_aarch64.manylinux2014_aarch64.whl", hash = "sha256:c3d924c9c3a8f427a728322e7cedce561487f9350d91eadd69d54cd584c64a90", size = 359154 },
    { url = "https://files.pythonhosted.org/packages/8f/eb/9dc553ec876c1213229a6bf7b6b6f1cd2d0e9428c0be20941efeebbbfc23/coredis-4.18.0-cp313-cp313-manylinux_2_17_x86_64.manylinux2014_x86_64.whl", hash = "sha256:1a5ee3c619674adfbeee3a2a52bbc9f249207ae134b9792154a694351994e355", size = 363314 },
    { url = "https://files.pythonhosted.org/packages/36/8a/4923921aa56f54899d8417a723deb90ea5fa051f02f5d25ebbb7467201e7/coredis-4.18.0-cp313-cp313-manylinux_2_5_i686.manylinux1_i686.manylinux_2_17_i686.manylinux2014_i686.whl", hash = "sha256:15abba814e03df91cbc6e6c634dbd5bfdfe06eeb8653c3485807e54dfbfb6021", size = 367012 },
    { url = "https://files.pythonhosted.org/packages/36/20/a35b4306ff852640a80ad016ab5f05bc9077a3f89493d6aedbf483c799db/coredis-4.18.0-py3-none-any.whl", hash = "sha256:96b37ae5403bbc7cae1b73fd1fadede9f1f5d2829c13b83266d7cea48c36eed6", size = 242991 },
]

[[package]]
name = "coverage"
version = "7.6.12"
source = { registry = "https://pypi.org/simple" }
sdist = { url = "https://files.pythonhosted.org/packages/0c/d6/2b53ab3ee99f2262e6f0b8369a43f6d66658eab45510331c0b3d5c8c4272/coverage-7.6.12.tar.gz", hash = "sha256:48cfc4641d95d34766ad41d9573cc0f22a48aa88d22657a1fe01dca0dbae4de2", size = 805941 }
wheels = [
    { url = "https://files.pythonhosted.org/packages/64/2d/da78abbfff98468c91fd63a73cccdfa0e99051676ded8dd36123e3a2d4d5/coverage-7.6.12-cp311-cp311-macosx_10_9_x86_64.whl", hash = "sha256:e18aafdfb3e9ec0d261c942d35bd7c28d031c5855dadb491d2723ba54f4c3015", size = 208464 },
    { url = "https://files.pythonhosted.org/packages/31/f2/c269f46c470bdabe83a69e860c80a82e5e76840e9f4bbd7f38f8cebbee2f/coverage-7.6.12-cp311-cp311-macosx_11_0_arm64.whl", hash = "sha256:66fe626fd7aa5982cdebad23e49e78ef7dbb3e3c2a5960a2b53632f1f703ea45", size = 208893 },
    { url = "https://files.pythonhosted.org/packages/47/63/5682bf14d2ce20819998a49c0deadb81e608a59eed64d6bc2191bc8046b9/coverage-7.6.12-cp311-cp311-manylinux_2_17_aarch64.manylinux2014_aarch64.whl", hash = "sha256:0ef01d70198431719af0b1f5dcbefc557d44a190e749004042927b2a3fed0702", size = 241545 },
    { url = "https://files.pythonhosted.org/packages/6a/b6/6b6631f1172d437e11067e1c2edfdb7238b65dff965a12bce3b6d1bf2be2/coverage-7.6.12-cp311-cp311-manylinux_2_5_i686.manylinux1_i686.manylinux_2_17_i686.manylinux2014_i686.whl", hash = "sha256:07e92ae5a289a4bc4c0aae710c0948d3c7892e20fd3588224ebe242039573bf0", size = 239230 },
    { url = "https://files.pythonhosted.org/packages/c7/01/9cd06cbb1be53e837e16f1b4309f6357e2dfcbdab0dd7cd3b1a50589e4e1/coverage-7.6.12-cp311-cp311-manylinux_2_5_x86_64.manylinux1_x86_64.manylinux_2_17_x86_64.manylinux2014_x86_64.whl", hash = "sha256:e695df2c58ce526eeab11a2e915448d3eb76f75dffe338ea613c1201b33bab2f", size = 241013 },
    { url = "https://files.pythonhosted.org/packages/4b/26/56afefc03c30871326e3d99709a70d327ac1f33da383cba108c79bd71563/coverage-7.6.12-cp311-cp311-musllinux_1_2_aarch64.whl", hash = "sha256:d74c08e9aaef995f8c4ef6d202dbd219c318450fe2a76da624f2ebb9c8ec5d9f", size = 239750 },
    { url = "https://files.pythonhosted.org/packages/dd/ea/88a1ff951ed288f56aa561558ebe380107cf9132facd0b50bced63ba7238/coverage-7.6.12-cp311-cp311-musllinux_1_2_i686.whl", hash = "sha256:e995b3b76ccedc27fe4f477b349b7d64597e53a43fc2961db9d3fbace085d69d", size = 238462 },
    { url = "https://files.pythonhosted.org/packages/6e/d4/1d9404566f553728889409eff82151d515fbb46dc92cbd13b5337fa0de8c/coverage-7.6.12-cp311-cp311-musllinux_1_2_x86_64.whl", hash = "sha256:b1f097878d74fe51e1ddd1be62d8e3682748875b461232cf4b52ddc6e6db0bba", size = 239307 },
    { url = "https://files.pythonhosted.org/packages/12/c1/e453d3b794cde1e232ee8ac1d194fde8e2ba329c18bbf1b93f6f5eef606b/coverage-7.6.12-cp311-cp311-win32.whl", hash = "sha256:1f7ffa05da41754e20512202c866d0ebfc440bba3b0ed15133070e20bf5aeb5f", size = 211117 },
    { url = "https://files.pythonhosted.org/packages/d5/db/829185120c1686fa297294f8fcd23e0422f71070bf85ef1cc1a72ecb2930/coverage-7.6.12-cp311-cp311-win_amd64.whl", hash = "sha256:e216c5c45f89ef8971373fd1c5d8d1164b81f7f5f06bbf23c37e7908d19e8558", size = 212019 },
    { url = "https://files.pythonhosted.org/packages/e2/7f/4af2ed1d06ce6bee7eafc03b2ef748b14132b0bdae04388e451e4b2c529b/coverage-7.6.12-cp312-cp312-macosx_10_13_x86_64.whl", hash = "sha256:b172f8e030e8ef247b3104902cc671e20df80163b60a203653150d2fc204d1ad", size = 208645 },
    { url = "https://files.pythonhosted.org/packages/dc/60/d19df912989117caa95123524d26fc973f56dc14aecdec5ccd7d0084e131/coverage-7.6.12-cp312-cp312-macosx_11_0_arm64.whl", hash = "sha256:641dfe0ab73deb7069fb972d4d9725bf11c239c309ce694dd50b1473c0f641c3", size = 208898 },
    { url = "https://files.pythonhosted.org/packages/bd/10/fecabcf438ba676f706bf90186ccf6ff9f6158cc494286965c76e58742fa/coverage-7.6.12-cp312-cp312-manylinux_2_17_aarch64.manylinux2014_aarch64.whl", hash = "sha256:0e549f54ac5f301e8e04c569dfdb907f7be71b06b88b5063ce9d6953d2d58574", size = 242987 },
    { url = "https://files.pythonhosted.org/packages/4c/53/4e208440389e8ea936f5f2b0762dcd4cb03281a7722def8e2bf9dc9c3d68/coverage-7.6.12-cp312-cp312-manylinux_2_5_i686.manylinux1_i686.manylinux_2_17_i686.manylinux2014_i686.whl", hash = "sha256:959244a17184515f8c52dcb65fb662808767c0bd233c1d8a166e7cf74c9ea985", size = 239881 },
    { url = "https://files.pythonhosted.org/packages/c4/47/2ba744af8d2f0caa1f17e7746147e34dfc5f811fb65fc153153722d58835/coverage-7.6.12-cp312-cp312-manylinux_2_5_x86_64.manylinux1_x86_64.manylinux_2_17_x86_64.manylinux2014_x86_64.whl", hash = "sha256:bda1c5f347550c359f841d6614fb8ca42ae5cb0b74d39f8a1e204815ebe25750", size = 242142 },
    { url = "https://files.pythonhosted.org/packages/e9/90/df726af8ee74d92ee7e3bf113bf101ea4315d71508952bd21abc3fae471e/coverage-7.6.12-cp312-cp312-musllinux_1_2_aarch64.whl", hash = "sha256:1ceeb90c3eda1f2d8c4c578c14167dbd8c674ecd7d38e45647543f19839dd6ea", size = 241437 },
    { url = "https://files.pythonhosted.org/packages/f6/af/995263fd04ae5f9cf12521150295bf03b6ba940d0aea97953bb4a6db3e2b/coverage-7.6.12-cp312-cp312-musllinux_1_2_i686.whl", hash = "sha256:0f16f44025c06792e0fb09571ae454bcc7a3ec75eeb3c36b025eccf501b1a4c3", size = 239724 },
    { url = "https://files.pythonhosted.org/packages/1c/8e/5bb04f0318805e190984c6ce106b4c3968a9562a400180e549855d8211bd/coverage-7.6.12-cp312-cp312-musllinux_1_2_x86_64.whl", hash = "sha256:b076e625396e787448d27a411aefff867db2bffac8ed04e8f7056b07024eed5a", size = 241329 },
    { url = "https://files.pythonhosted.org/packages/9e/9d/fa04d9e6c3f6459f4e0b231925277cfc33d72dfab7fa19c312c03e59da99/coverage-7.6.12-cp312-cp312-win32.whl", hash = "sha256:00b2086892cf06c7c2d74983c9595dc511acca00665480b3ddff749ec4fb2a95", size = 211289 },
    { url = "https://files.pythonhosted.org/packages/53/40/53c7ffe3c0c3fff4d708bc99e65f3d78c129110d6629736faf2dbd60ad57/coverage-7.6.12-cp312-cp312-win_amd64.whl", hash = "sha256:7ae6eabf519bc7871ce117fb18bf14e0e343eeb96c377667e3e5dd12095e0288", size = 212079 },
    { url = "https://files.pythonhosted.org/packages/76/89/1adf3e634753c0de3dad2f02aac1e73dba58bc5a3a914ac94a25b2ef418f/coverage-7.6.12-cp313-cp313-macosx_10_13_x86_64.whl", hash = "sha256:488c27b3db0ebee97a830e6b5a3ea930c4a6e2c07f27a5e67e1b3532e76b9ef1", size = 208673 },
    { url = "https://files.pythonhosted.org/packages/ce/64/92a4e239d64d798535c5b45baac6b891c205a8a2e7c9cc8590ad386693dc/coverage-7.6.12-cp313-cp313-macosx_11_0_arm64.whl", hash = "sha256:5d1095bbee1851269f79fd8e0c9b5544e4c00c0c24965e66d8cba2eb5bb535fd", size = 208945 },
    { url = "https://files.pythonhosted.org/packages/b4/d0/4596a3ef3bca20a94539c9b1e10fd250225d1dec57ea78b0867a1cf9742e/coverage-7.6.12-cp313-cp313-manylinux_2_17_aarch64.manylinux2014_aarch64.whl", hash = "sha256:0533adc29adf6a69c1baa88c3d7dbcaadcffa21afbed3ca7a225a440e4744bf9", size = 242484 },
    { url = "https://files.pythonhosted.org/packages/1c/ef/6fd0d344695af6718a38d0861408af48a709327335486a7ad7e85936dc6e/coverage-7.6.12-cp313-cp313-manylinux_2_5_i686.manylinux1_i686.manylinux_2_17_i686.manylinux2014_i686.whl", hash = "sha256:53c56358d470fa507a2b6e67a68fd002364d23c83741dbc4c2e0680d80ca227e", size = 239525 },
    { url = "https://files.pythonhosted.org/packages/0c/4b/373be2be7dd42f2bcd6964059fd8fa307d265a29d2b9bcf1d044bcc156ed/coverage-7.6.12-cp313-cp313-manylinux_2_5_x86_64.manylinux1_x86_64.manylinux_2_17_x86_64.manylinux2014_x86_64.whl", hash = "sha256:64cbb1a3027c79ca6310bf101014614f6e6e18c226474606cf725238cf5bc2d4", size = 241545 },
    { url = "https://files.pythonhosted.org/packages/a6/7d/0e83cc2673a7790650851ee92f72a343827ecaaea07960587c8f442b5cd3/coverage-7.6.12-cp313-cp313-musllinux_1_2_aarch64.whl", hash = "sha256:79cac3390bfa9836bb795be377395f28410811c9066bc4eefd8015258a7578c6", size = 241179 },
    { url = "https://files.pythonhosted.org/packages/ff/8c/566ea92ce2bb7627b0900124e24a99f9244b6c8c92d09ff9f7633eb7c3c8/coverage-7.6.12-cp313-cp313-musllinux_1_2_i686.whl", hash = "sha256:9b148068e881faa26d878ff63e79650e208e95cf1c22bd3f77c3ca7b1d9821a3", size = 239288 },
    { url = "https://files.pythonhosted.org/packages/7d/e4/869a138e50b622f796782d642c15fb5f25a5870c6d0059a663667a201638/coverage-7.6.12-cp313-cp313-musllinux_1_2_x86_64.whl", hash = "sha256:8bec2ac5da793c2685ce5319ca9bcf4eee683b8a1679051f8e6ec04c4f2fd7dc", size = 241032 },
    { url = "https://files.pythonhosted.org/packages/ae/28/a52ff5d62a9f9e9fe9c4f17759b98632edd3a3489fce70154c7d66054dd3/coverage-7.6.12-cp313-cp313-win32.whl", hash = "sha256:200e10beb6ddd7c3ded322a4186313d5ca9e63e33d8fab4faa67ef46d3460af3", size = 211315 },
    { url = "https://files.pythonhosted.org/packages/bc/17/ab849b7429a639f9722fa5628364c28d675c7ff37ebc3268fe9840dda13c/coverage-7.6.12-cp313-cp313-win_amd64.whl", hash = "sha256:2b996819ced9f7dbb812c701485d58f261bef08f9b85304d41219b1496b591ef", size = 212099 },
    { url = "https://files.pythonhosted.org/packages/d2/1c/b9965bf23e171d98505eb5eb4fb4d05c44efd256f2e0f19ad1ba8c3f54b0/coverage-7.6.12-cp313-cp313t-macosx_10_13_x86_64.whl", hash = "sha256:299cf973a7abff87a30609879c10df0b3bfc33d021e1adabc29138a48888841e", size = 209511 },
    { url = "https://files.pythonhosted.org/packages/57/b3/119c201d3b692d5e17784fee876a9a78e1b3051327de2709392962877ca8/coverage-7.6.12-cp313-cp313t-macosx_11_0_arm64.whl", hash = "sha256:4b467a8c56974bf06e543e69ad803c6865249d7a5ccf6980457ed2bc50312703", size = 209729 },
    { url = "https://files.pythonhosted.org/packages/52/4e/a7feb5a56b266304bc59f872ea07b728e14d5a64f1ad3a2cc01a3259c965/coverage-7.6.12-cp313-cp313t-manylinux_2_17_aarch64.manylinux2014_aarch64.whl", hash = "sha256:2458f275944db8129f95d91aee32c828a408481ecde3b30af31d552c2ce284a0", size = 253988 },
    { url = "https://files.pythonhosted.org/packages/65/19/069fec4d6908d0dae98126aa7ad08ce5130a6decc8509da7740d36e8e8d2/coverage-7.6.12-cp313-cp313t-manylinux_2_5_i686.manylinux1_i686.manylinux_2_17_i686.manylinux2014_i686.whl", hash = "sha256:0a9d8be07fb0832636a0f72b80d2a652fe665e80e720301fb22b191c3434d924", size = 249697 },
    { url = "https://files.pythonhosted.org/packages/1c/da/5b19f09ba39df7c55f77820736bf17bbe2416bbf5216a3100ac019e15839/coverage-7.6.12-cp313-cp313t-manylinux_2_5_x86_64.manylinux1_x86_64.manylinux_2_17_x86_64.manylinux2014_x86_64.whl", hash = "sha256:14d47376a4f445e9743f6c83291e60adb1b127607a3618e3185bbc8091f0467b", size = 252033 },
    { url = "https://files.pythonhosted.org/packages/1e/89/4c2750df7f80a7872267f7c5fe497c69d45f688f7b3afe1297e52e33f791/coverage-7.6.12-cp313-cp313t-musllinux_1_2_aarch64.whl", hash = "sha256:b95574d06aa9d2bd6e5cc35a5bbe35696342c96760b69dc4287dbd5abd4ad51d", size = 251535 },
    { url = "https://files.pythonhosted.org/packages/78/3b/6d3ae3c1cc05f1b0460c51e6f6dcf567598cbd7c6121e5ad06643974703c/coverage-7.6.12-cp313-cp313t-musllinux_1_2_i686.whl", hash = "sha256:ecea0c38c9079570163d663c0433a9af4094a60aafdca491c6a3d248c7432827", size = 249192 },
    { url = "https://files.pythonhosted.org/packages/6e/8e/c14a79f535ce41af7d436bbad0d3d90c43d9e38ec409b4770c894031422e/coverage-7.6.12-cp313-cp313t-musllinux_1_2_x86_64.whl", hash = "sha256:2251fabcfee0a55a8578a9d29cecfee5f2de02f11530e7d5c5a05859aa85aee9", size = 250627 },
    { url = "https://files.pythonhosted.org/packages/cb/79/b7cee656cfb17a7f2c1b9c3cee03dd5d8000ca299ad4038ba64b61a9b044/coverage-7.6.12-cp313-cp313t-win32.whl", hash = "sha256:eb5507795caabd9b2ae3f1adc95f67b1104971c22c624bb354232d65c4fc90b3", size = 212033 },
    { url = "https://files.pythonhosted.org/packages/b6/c3/f7aaa3813f1fa9a4228175a7bd368199659d392897e184435a3b66408dd3/coverage-7.6.12-cp313-cp313t-win_amd64.whl", hash = "sha256:f60a297c3987c6c02ffb29effc70eadcbb412fe76947d394a1091a3615948e2f", size = 213240 },
    { url = "https://files.pythonhosted.org/packages/fb/b2/f655700e1024dec98b10ebaafd0cedbc25e40e4abe62a3c8e2ceef4f8f0a/coverage-7.6.12-py3-none-any.whl", hash = "sha256:eb8668cfbc279a536c633137deeb9435d2962caec279c3f8cf8b91fff6ff8953", size = 200552 },
]

[[package]]
name = "crosshair-tool"
version = "0.0.82"
source = { registry = "https://pypi.org/simple" }
dependencies = [
    { name = "importlib-metadata" },
    { name = "packaging" },
    { name = "pygls" },
    { name = "typeshed-client" },
    { name = "typing-extensions" },
    { name = "typing-inspect" },
    { name = "z3-solver" },
]
sdist = { url = "https://files.pythonhosted.org/packages/2b/cc/d7951bec4bb0274767fa245935399fa44ae0d30572845c58c000ee6fa5aa/crosshair-tool-0.0.82.tar.gz", hash = "sha256:13c9aa706c0e9d29015ba6939834627d363257c3300cd32ccbb6ce1dce2db187", size = 448468 }
wheels = [
    { url = "https://files.pythonhosted.org/packages/b6/33/a86acbe8f5b566dbfbcd1ff1128cfe4234aadbb75092c09d79ecfa8b9fe0/crosshair_tool-0.0.82-cp311-cp311-macosx_10_9_universal2.whl", hash = "sha256:c13f3285198ea334d7f4c49931efbd3a62610dfffd8f0756a7d0fff6d5a21a56", size = 511166 },
    { url = "https://files.pythonhosted.org/packages/fb/39/1c09ed96843f9d8b58e76501dfedd2ed4b9a2f9bf353bc90b045e9f333f6/crosshair_tool-0.0.82-cp311-cp311-macosx_10_9_x86_64.whl", hash = "sha256:b285e46ad156385ec43eb8aaf3522759cd2c70223a397e3242cc3e15bb09d033", size = 503255 },
    { url = "https://files.pythonhosted.org/packages/fd/70/95ae88965e6be794fde73c53b3580cfd22376c13ae0336601530702f4a6e/crosshair_tool-0.0.82-cp311-cp311-macosx_11_0_arm64.whl", hash = "sha256:8d244748ccc78ebf36e58512b71253dcb69a9ca00d5913b262403e1f50a26b35", size = 504047 },
    { url = "https://files.pythonhosted.org/packages/70/a7/8a749d5215a8c2063ee4fbc9eadf865d86c7c067cbdc7f077cd207419739/crosshair_tool-0.0.82-cp311-cp311-manylinux_2_5_i686.manylinux1_i686.manylinux_2_17_i686.manylinux2014_i686.whl", hash = "sha256:3a258d231ea134bb50f41ab219eceaa6bc83d8e3623673c5242dae8b655162b2", size = 525680 },
    { url = "https://files.pythonhosted.org/packages/68/e2/1081aa0736cf440051fb11ec07d95996f26d7dcc236479e4fcde5d243657/crosshair_tool-0.0.82-cp311-cp311-manylinux_2_5_x86_64.manylinux1_x86_64.manylinux_2_17_x86_64.manylinux2014_x86_64.whl", hash = "sha256:875b91cfca780e8ec323e7f6febcae652aac2d63b318bd063f83fbf5f74b4c4e", size = 527964 },
    { url = "https://files.pythonhosted.org/packages/a2/8b/8b2300adfb9ec63833a8ecd330f54bebe25d9dc9a36304663af36fe6ed3d/crosshair_tool-0.0.82-cp311-cp311-musllinux_1_2_i686.whl", hash = "sha256:2b9a4ec931022c48fc8f6dfe57a2fd7953de973406e0fab16f3183038042674a", size = 525643 },
    { url = "https://files.pythonhosted.org/packages/3f/34/f0cc717ec141ab3ff145a3f34399d1057af2c607d19525c665a659323cd8/crosshair_tool-0.0.82-cp311-cp311-musllinux_1_2_x86_64.whl", hash = "sha256:3a687b3087402a34a261e09e3877b8b2fc057b234322f8d7fd561fae782c888e", size = 527282 },
    { url = "https://files.pythonhosted.org/packages/d3/2b/eccbe92dd3c51c461480fd2394c631e382cd2ad37585e52d3d7eedfdd286/crosshair_tool-0.0.82-cp311-cp311-win32.whl", hash = "sha256:ee5adfc8564ff97a5084e83303c93a01978cf7920fd6965780cf297f25921267", size = 506344 },
    { url = "https://files.pythonhosted.org/packages/93/0e/0c3bd26b3ecea126b0c4722ef99943124752ff86748839e2bcb5f2f0e97a/crosshair_tool-0.0.82-cp311-cp311-win_amd64.whl", hash = "sha256:acf01bff4e9e124752a877b85c4a2dfd4b8ee892edb7383c4e828aa411949bcb", size = 507318 },
    { url = "https://files.pythonhosted.org/packages/f2/d8/616ade1bb136cbbc304ee6417b200ed1b2ddb2d32b5c32b6ff6b63ee9e4d/crosshair_tool-0.0.82-cp312-cp312-macosx_10_13_universal2.whl", hash = "sha256:c33c846564ce34c5d2b78ed5b6f915dd101f722b47e48520706c327855226c65", size = 516668 },
    { url = "https://files.pythonhosted.org/packages/3b/5b/35bcf578123f10272bb61fb767a34a572da23fc87b5c4aca6320fe4498d8/crosshair_tool-0.0.82-cp312-cp312-macosx_10_13_x86_64.whl", hash = "sha256:37ddff22dac11c039af794469b1245d988383ed2141d47d54daf8f41be91ae6a", size = 505970 },
    { url = "https://files.pythonhosted.org/packages/87/e2/d364d673238afa52e0cc8fe37f7715abe6269459cb1a014157fa53471c42/crosshair_tool-0.0.82-cp312-cp312-macosx_11_0_arm64.whl", hash = "sha256:90217404b25ddcc656b19c3ac730276acd6b7d39b59a6ff3a6c9f8df2b639dc4", size = 506554 },
    { url = "https://files.pythonhosted.org/packages/35/a9/a4e5814141865d8bca44fecbfd33470bc0687ac84016ce125349f7fb92be/crosshair_tool-0.0.82-cp312-cp312-manylinux_2_5_i686.manylinux1_i686.manylinux_2_17_i686.manylinux2014_i686.whl", hash = "sha256:b6f7c1ad56aa5e0a75bbefa429569da54ce34e4ae0b4d40a6f8cba7a63c89468", size = 534609 },
    { url = "https://files.pythonhosted.org/packages/85/87/3a7ed14c2b38eaf0915a143b80870d546bf6675a143091a06f3db7179470/crosshair_tool-0.0.82-cp312-cp312-manylinux_2_5_x86_64.manylinux1_x86_64.manylinux_2_17_x86_64.manylinux2014_x86_64.whl", hash = "sha256:62d6548d7816c32ccefeb4fefb077cd8bc1b4e28f687ee58609d3bbe1b1935fb", size = 537288 },
    { url = "https://files.pythonhosted.org/packages/aa/14/b638c243fd2cf841bef63103bef77589696c478031b50f57f1261422257f/crosshair_tool-0.0.82-cp312-cp312-musllinux_1_2_i686.whl", hash = "sha256:be4dd9aab241d29ee354ffd66c779f96d25d8407ac785498e801044c56c96c11", size = 535134 },
    { url = "https://files.pythonhosted.org/packages/05/72/f69546ee2b3bde0a254082419e01df980e46ef5e2372fec26c8ea812d095/crosshair_tool-0.0.82-cp312-cp312-musllinux_1_2_x86_64.whl", hash = "sha256:79f84cf1666b6cef4f5fdb82b1a2c952a00d1b10768a10623735ba415de29631", size = 536162 },
    { url = "https://files.pythonhosted.org/packages/b7/b9/bcf1fdc5b627855da1c16be89b83e9e87b21e3dc47f89074736f2d839695/crosshair_tool-0.0.82-cp312-cp312-win32.whl", hash = "sha256:04f68a24f10edaaa5534d6598b146557d0c1474353f0ac7b2fccad0d217fc0bc", size = 508358 },
    { url = "https://files.pythonhosted.org/packages/9d/48/d4bc68e41f22d6e4f33692ffd608e4bc02112490c443ff4e7263496206ed/crosshair_tool-0.0.82-cp312-cp312-win_amd64.whl", hash = "sha256:2d60e2bc68fb45a48af9c86bd989d41a2ccda57799dec81f91d3ca877da13490", size = 509557 },
    { url = "https://files.pythonhosted.org/packages/20/1b/f3e4e344fed05d2fbefbeb3221b4242c113bcf099e0ad4f6649a3c0944e5/crosshair_tool-0.0.82-cp313-cp313-macosx_10_13_universal2.whl", hash = "sha256:1d2d9857f1915643787e261ebb8bd3314446054bcb6cadd5ed02c3f76e9cb67a", size = 515605 },
    { url = "https://files.pythonhosted.org/packages/dc/ed/fefe1771dda7d468a18da69140918fbb7e3bd46ebe1084e07dae8db00e9c/crosshair_tool-0.0.82-cp313-cp313-macosx_10_13_x86_64.whl", hash = "sha256:5ebb3c45b5653547041c46286f01cf41b7e578a8a366aa7694bc12b65e2cf5ae", size = 505978 },
    { url = "https://files.pythonhosted.org/packages/b8/8e/435cdd673d99ed0e74f30a5e5ca26037140dbb4bd9711bffa80b0b8648a8/crosshair_tool-0.0.82-cp313-cp313-macosx_11_0_arm64.whl", hash = "sha256:7fd4cb6c34f743ec0c31da1c6212e46a16c6760a2a32a767e4de89cb537ffa75", size = 506586 },
    { url = "https://files.pythonhosted.org/packages/92/c5/3148564387789b5153644f4dbde13e80b2fbf8ab77e5f71a00e962e1db50/crosshair_tool-0.0.82-cp313-cp313-manylinux_2_5_i686.manylinux1_i686.manylinux_2_17_i686.manylinux2014_i686.whl", hash = "sha256:a913e3658dab63611759692045668fbbe75d82a0d20d488f2a4549680456b6cf", size = 534909 },
    { url = "https://files.pythonhosted.org/packages/16/74/1f12231d20f4cb4eb31b9f3e25ae059f1766e9989bd9180f97dcdb9fe507/crosshair_tool-0.0.82-cp313-cp313-manylinux_2_5_x86_64.manylinux1_x86_64.manylinux_2_17_x86_64.manylinux2014_x86_64.whl", hash = "sha256:da9f9584fd91ecbd38a477a938cb2e0cae9b617e87eee6407850a3bb3cbe5c7c", size = 537519 },
    { url = "https://files.pythonhosted.org/packages/aa/6b/3d7ca5279f54242cfdf50c17f84f88b709472e58cbd3576887b1e8127923/crosshair_tool-0.0.82-cp313-cp313-musllinux_1_2_i686.whl", hash = "sha256:22712a076a35c23124f0cd0584523dab804c4f21124c27464e76e4b7437a0449", size = 535566 },
    { url = "https://files.pythonhosted.org/packages/ed/64/cb55ceda1d992aa8e4c342672fd602d48c565106d2ad6d6b8ce3006a1101/crosshair_tool-0.0.82-cp313-cp313-musllinux_1_2_x86_64.whl", hash = "sha256:e96ad7384728625ca45808426de2dd2baa74cb51bcfe4bc5fe9d84b517e6cb21", size = 536467 },
    { url = "https://files.pythonhosted.org/packages/39/af/a4733cf1b8f86431e64b4c3d472ed42ad2b9f2719821d3cbf68f01bce0c4/crosshair_tool-0.0.82-cp313-cp313-win32.whl", hash = "sha256:71c7066310c8572b3a6e557112d5e8280da62cc071f1ddb09293a9bc6c127033", size = 508363 },
    { url = "https://files.pythonhosted.org/packages/b2/ed/a0e106ba4d34c87126fbbdb483afbf9ff21af93f191796fa00818a467a2d/crosshair_tool-0.0.82-cp313-cp313-win_amd64.whl", hash = "sha256:68d13c5502e4ef527acae3855791a316f54e12078a4d109fc32805a951f96440", size = 509546 },
]

[[package]]
name = "cycler"
version = "0.12.1"
source = { registry = "https://pypi.org/simple" }
sdist = { url = "https://files.pythonhosted.org/packages/a9/95/a3dbbb5028f35eafb79008e7522a75244477d2838f38cbb722248dabc2a8/cycler-0.12.1.tar.gz", hash = "sha256:88bb128f02ba341da8ef447245a9e138fae777f6a23943da4540077d3601eb1c", size = 7615 }
wheels = [
    { url = "https://files.pythonhosted.org/packages/e7/05/c19819d5e3d95294a6f5947fb9b9629efb316b96de511b418c53d245aae6/cycler-0.12.1-py3-none-any.whl", hash = "sha256:85cef7cff222d8644161529808465972e51340599459b8ac3ccbac5a854e0d30", size = 8321 },
]

[[package]]
name = "datasets"
version = "3.2.0"
source = { registry = "https://pypi.org/simple" }
dependencies = [
    { name = "aiohttp" },
    { name = "dill" },
    { name = "filelock" },
    { name = "fsspec", extra = ["http"] },
    { name = "huggingface-hub" },
    { name = "multiprocess" },
    { name = "numpy" },
    { name = "packaging" },
    { name = "pandas" },
    { name = "pyarrow" },
    { name = "pyyaml" },
    { name = "requests" },
    { name = "tqdm" },
    { name = "xxhash" },
]
sdist = { url = "https://files.pythonhosted.org/packages/fc/48/744286c044e2b942d4fa67f92816126522ad1f0675def0ea3264e6242005/datasets-3.2.0.tar.gz", hash = "sha256:9a6e1a356052866b5dbdd9c9eedb000bf3fc43d986e3584d9b028f4976937229", size = 558366 }
wheels = [
    { url = "https://files.pythonhosted.org/packages/d7/84/0df6c5981f5fc722381662ff8cfbdf8aad64bec875f75d80b55bfef394ce/datasets-3.2.0-py3-none-any.whl", hash = "sha256:f3d2ba2698b7284a4518019658596a6a8bc79f31e51516524249d6c59cf0fe2a", size = 480647 },
]

[[package]]
name = "decorator"
version = "5.1.1"
source = { registry = "https://pypi.org/simple" }
sdist = { url = "https://files.pythonhosted.org/packages/66/0c/8d907af351aa16b42caae42f9d6aa37b900c67308052d10fdce809f8d952/decorator-5.1.1.tar.gz", hash = "sha256:637996211036b6385ef91435e4fae22989472f9d571faba8927ba8253acbc330", size = 35016 }
wheels = [
    { url = "https://files.pythonhosted.org/packages/d5/50/83c593b07763e1161326b3b8c6686f0f4b0f24d5526546bee538c89837d6/decorator-5.1.1-py3-none-any.whl", hash = "sha256:b8c3f85900b9dc423225913c5aace94729fe1fa9763b38939a95226f02d37186", size = 9073 },
]

[[package]]
name = "deprecated"
version = "1.2.18"
source = { registry = "https://pypi.org/simple" }
dependencies = [
    { name = "wrapt" },
]
sdist = { url = "https://files.pythonhosted.org/packages/98/97/06afe62762c9a8a86af0cfb7bfdab22a43ad17138b07af5b1a58442690a2/deprecated-1.2.18.tar.gz", hash = "sha256:422b6f6d859da6f2ef57857761bfb392480502a64c3028ca9bbe86085d72115d", size = 2928744 }
wheels = [
    { url = "https://files.pythonhosted.org/packages/6e/c6/ac0b6c1e2d138f1002bcf799d330bd6d85084fece321e662a14223794041/Deprecated-1.2.18-py2.py3-none-any.whl", hash = "sha256:bd5011788200372a32418f888e326a09ff80d0214bd961147cfed01b5c018eec", size = 9998 },
]

[[package]]
name = "dicttoxml"
version = "1.7.16"
source = { registry = "https://pypi.org/simple" }
sdist = { url = "https://files.pythonhosted.org/packages/ee/c9/3132427f9e64d572688e6a1cbe3d542d1a03f676b81fb600f3d1fd7d2ec5/dicttoxml-1.7.16.tar.gz", hash = "sha256:6f36ce644881db5cd8940bee9b7cb3f3f6b7b327ba8a67d83d3e2caa0538bf9d", size = 39314 }
wheels = [
    { url = "https://files.pythonhosted.org/packages/09/40/9d521973cae7f7ef8b1f0d0e28a3db0f851c1f1dca45d4c2ed5360bb7246/dicttoxml-1.7.16-py3-none-any.whl", hash = "sha256:8677671496d0d38e66c7179f82a7e9059f94887777955dc71b0ac602ee637c26", size = 24155 },
]

[[package]]
name = "dill"
version = "0.3.8"
source = { registry = "https://pypi.org/simple" }
sdist = { url = "https://files.pythonhosted.org/packages/17/4d/ac7ffa80c69ea1df30a8aa11b3578692a5118e7cd1aa157e3ef73b092d15/dill-0.3.8.tar.gz", hash = "sha256:3ebe3c479ad625c4553aca177444d89b486b1d84982eeacded644afc0cf797ca", size = 184847 }
wheels = [
    { url = "https://files.pythonhosted.org/packages/c9/7a/cef76fd8438a42f96db64ddaa85280485a9c395e7df3db8158cfec1eee34/dill-0.3.8-py3-none-any.whl", hash = "sha256:c36ca9ffb54365bdd2f8eb3eff7d2a21237f8452b57ace88b1ac615b7e815bd7", size = 116252 },
]

[[package]]
name = "distlib"
version = "0.3.9"
source = { registry = "https://pypi.org/simple" }
sdist = { url = "https://files.pythonhosted.org/packages/0d/dd/1bec4c5ddb504ca60fc29472f3d27e8d4da1257a854e1d96742f15c1d02d/distlib-0.3.9.tar.gz", hash = "sha256:a60f20dea646b8a33f3e7772f74dc0b2d0772d2837ee1342a00645c81edf9403", size = 613923 }
wheels = [
    { url = "https://files.pythonhosted.org/packages/91/a1/cf2472db20f7ce4a6be1253a81cfdf85ad9c7885ffbed7047fb72c24cf87/distlib-0.3.9-py2.py3-none-any.whl", hash = "sha256:47f8c22fd27c27e25a65601af709b38e4f0a45ea4fc2e710f65755fa8caaaf87", size = 468973 },
]

[[package]]
name = "distro"
version = "1.9.0"
source = { registry = "https://pypi.org/simple" }
sdist = { url = "https://files.pythonhosted.org/packages/fc/f8/98eea607f65de6527f8a2e8885fc8015d3e6f5775df186e443e0964a11c3/distro-1.9.0.tar.gz", hash = "sha256:2fa77c6fd8940f116ee1d6b94a2f90b13b5ea8d019b98bc8bafdcabcdd9bdbed", size = 60722 }
wheels = [
    { url = "https://files.pythonhosted.org/packages/12/b3/231ffd4ab1fc9d679809f356cebee130ac7daa00d6d6f3206dd4fd137e9e/distro-1.9.0-py3-none-any.whl", hash = "sha256:7bffd925d65168f85027d8da9af6bddab658135b840670a223589bc0c8ef02b2", size = 20277 },
]

[[package]]
name = "dm-tree"
version = "0.1.9"
source = { registry = "https://pypi.org/simple" }
dependencies = [
    { name = "absl-py" },
    { name = "attrs" },
    { name = "numpy" },
    { name = "wrapt" },
]
sdist = { url = "https://files.pythonhosted.org/packages/a6/83/ce29720ccf934c6cfa9b9c95ebbe96558386e66886626066632b5e44afed/dm_tree-0.1.9.tar.gz", hash = "sha256:a4c7db3d3935a5a2d5e4b383fc26c6b0cd6f78c6d4605d3e7b518800ecd5342b", size = 35623 }
wheels = [
    { url = "https://files.pythonhosted.org/packages/3e/07/57459f32cf5683c25b596ab58f42a3305f91876c2f03d2fa6e9d0df75fcb/dm_tree-0.1.9-cp311-cp311-manylinux_2_17_aarch64.manylinux2014_aarch64.whl", hash = "sha256:e660d1779ddcbd1348410d08f67db4870d413a3ec4ba8b4b045bd5ce4bd8f35c", size = 146926 },
    { url = "https://files.pythonhosted.org/packages/e8/46/939fbf81177c7cb3b1e5ddebd696237b3be9520769cce882f064de497103/dm_tree-0.1.9-cp311-cp311-manylinux_2_17_x86_64.manylinux2014_x86_64.whl", hash = "sha256:294dc1cecf87552a45cdd5ddb215e7f5295a5a47c46f1f0a0463c3dd02a527d7", size = 152851 },
    { url = "https://files.pythonhosted.org/packages/35/3e/a46933e0157b0ac87619a754ce1a796b2afc6386fca7c11f95c010f40745/dm_tree-0.1.9-cp311-cp311-win_amd64.whl", hash = "sha256:12f4cc6cd52a39aa38ff31577b6d79b6136a9a89273a876bf62335c9f65c27bf", size = 101522 },
    { url = "https://files.pythonhosted.org/packages/81/10/120cd40556407879c1069941bd8b0d1a75754128c1a5bf0e27dbcf2a49fc/dm_tree-0.1.9-cp312-cp312-manylinux_2_17_aarch64.manylinux2014_aarch64.whl", hash = "sha256:80c43417814b1181d3367b335460bfdd30b79ee187a64220e11f6ddd093a4b15", size = 147204 },
    { url = "https://files.pythonhosted.org/packages/86/52/27607a275c12858b979b8e943d2bd3bd0f9028503bb7079d5830a8b3cac0/dm_tree-0.1.9-cp312-cp312-manylinux_2_17_x86_64.manylinux2014_x86_64.whl", hash = "sha256:2334cfe9d2ed4293f9f1c7aefba0657deaab9ea74b5fadd966f6d01d9b6b42d9", size = 153013 },
    { url = "https://files.pythonhosted.org/packages/ea/97/4f78412f73a9350bc8f934441bae5b68b102c8f4240a7f06b4114b51d6de/dm_tree-0.1.9-cp312-cp312-win_amd64.whl", hash = "sha256:9020a5ce256fcc83aa4bc190cc96dd66e87685db0a6e501b0c06aa492c2e38fc", size = 102022 },
    { url = "https://files.pythonhosted.org/packages/37/6a/512abdf7f20acc6cd6fce77f7663014d129aa313b5953aa2603d58fdb0c9/dm_tree-0.1.9-cp313-cp313-manylinux_2_17_aarch64.manylinux2014_aarch64.whl", hash = "sha256:d05622d074353cf434049206e53c12147903a048c4bd7d77f2800d427413ad78", size = 147210 },
    { url = "https://files.pythonhosted.org/packages/e5/0a/f4d72ffb64ab3edc1fa66261f81ee3b4142ab14cd8aa1dfc7bbeca5ee4ba/dm_tree-0.1.9-cp313-cp313-manylinux_2_17_x86_64.manylinux2014_x86_64.whl", hash = "sha256:f68b0efad76703dd4648586c75618a48cdd671b68c3266fe980e323c15423607", size = 153043 },
    { url = "https://files.pythonhosted.org/packages/0d/ee/529ce999770b4d621a64af86c60cfee52f0cdd7294752105179ebf1c07c6/dm_tree-0.1.9-cp313-cp313-win_amd64.whl", hash = "sha256:e97c34fcb44941c36b7ee81dcdbceba0fbe728bddcc77e5837ab2eb665bcbff8", size = 102043 },
    { url = "https://files.pythonhosted.org/packages/84/1d/3cdbeeb3f6937a47a26cee502bffeccc2e55b97dfcce8a1d1135ea1b5b47/dm_tree-0.1.9-cp313-cp313t-manylinux_2_17_aarch64.manylinux2014_aarch64.whl", hash = "sha256:6893fcdc5cf1a4f459cfc383526d35d42e7c671ae565d7e429a2f2cb2cb93e89", size = 147282 },
    { url = "https://files.pythonhosted.org/packages/c5/37/15603079854394f16e3833a7b50696c1f3cbf30a2243a119f64f18a16f36/dm_tree-0.1.9-cp313-cp313t-manylinux_2_17_x86_64.manylinux2014_x86_64.whl", hash = "sha256:e1f5d1e96b3a7de22b25b13a5eb30f41f8cf9c02dd4479a24920de99e780903c", size = 153052 },
]

[[package]]
name = "docstring-parser"
version = "0.16"
source = { registry = "https://pypi.org/simple" }
sdist = { url = "https://files.pythonhosted.org/packages/08/12/9c22a58c0b1e29271051222d8906257616da84135af9ed167c9e28f85cb3/docstring_parser-0.16.tar.gz", hash = "sha256:538beabd0af1e2db0146b6bd3caa526c35a34d61af9fd2887f3a8a27a739aa6e", size = 26565 }
wheels = [
    { url = "https://files.pythonhosted.org/packages/d5/7c/e9fcff7623954d86bdc17782036cbf715ecab1bec4847c008557affe1ca8/docstring_parser-0.16-py3-none-any.whl", hash = "sha256:bf0a1387354d3691d102edef7ec124f219ef639982d096e26e3b60aeffa90637", size = 36533 },
]

[[package]]
name = "editor"
version = "1.6.6"
source = { registry = "https://pypi.org/simple" }
dependencies = [
    { name = "runs" },
    { name = "xmod" },
]
sdist = { url = "https://files.pythonhosted.org/packages/2a/92/734a4ab345914259cb6146fd36512608ea42be16195375c379046f33283d/editor-1.6.6.tar.gz", hash = "sha256:bb6989e872638cd119db9a4fce284cd8e13c553886a1c044c6b8d8a160c871f8", size = 3197 }
wheels = [
    { url = "https://files.pythonhosted.org/packages/1b/c2/4bc8cd09b14e28ce3f406a8b05761bed0d785d1ca8c2a5c6684d884c66a2/editor-1.6.6-py3-none-any.whl", hash = "sha256:e818e6913f26c2a81eadef503a2741d7cca7f235d20e217274a009ecd5a74abf", size = 4017 },
]

[[package]]
name = "execnet"
version = "2.1.1"
source = { registry = "https://pypi.org/simple" }
sdist = { url = "https://files.pythonhosted.org/packages/bb/ff/b4c0dc78fbe20c3e59c0c7334de0c27eb4001a2b2017999af398bf730817/execnet-2.1.1.tar.gz", hash = "sha256:5189b52c6121c24feae288166ab41b32549c7e2348652736540b9e6e7d4e72e3", size = 166524 }
wheels = [
    { url = "https://files.pythonhosted.org/packages/43/09/2aea36ff60d16dd8879bdb2f5b3ee0ba8d08cbbdcdfe870e695ce3784385/execnet-2.1.1-py3-none-any.whl", hash = "sha256:26dee51f1b80cebd6d0ca8e74dd8745419761d3bef34163928cbebbdc4749fdc", size = 40612 },
]

[[package]]
name = "executing"
version = "2.2.0"
source = { registry = "https://pypi.org/simple" }
sdist = { url = "https://files.pythonhosted.org/packages/91/50/a9d80c47ff289c611ff12e63f7c5d13942c65d68125160cefd768c73e6e4/executing-2.2.0.tar.gz", hash = "sha256:5d108c028108fe2551d1a7b2e8b713341e2cb4fc0aa7dcf966fa4327a5226755", size = 978693 }
wheels = [
    { url = "https://files.pythonhosted.org/packages/7b/8f/c4d9bafc34ad7ad5d8dc16dd1347ee0e507a52c3adb6bfa8887e1c6a26ba/executing-2.2.0-py2.py3-none-any.whl", hash = "sha256:11387150cad388d62750327a53d3339fad4888b39a6fe233c3afbb54ecffd3aa", size = 26702 },
]

[[package]]
name = "fastapi"
version = "0.115.8"
source = { registry = "https://pypi.org/simple" }
dependencies = [
    { name = "pydantic" },
    { name = "starlette" },
    { name = "typing-extensions" },
]
sdist = { url = "https://files.pythonhosted.org/packages/a2/b2/5a5dc4affdb6661dea100324e19a7721d5dc524b464fe8e366c093fd7d87/fastapi-0.115.8.tar.gz", hash = "sha256:0ce9111231720190473e222cdf0f07f7206ad7e53ea02beb1d2dc36e2f0741e9", size = 295403 }
wheels = [
    { url = "https://files.pythonhosted.org/packages/8f/7d/2d6ce181d7a5f51dedb8c06206cbf0ec026a99bf145edd309f9e17c3282f/fastapi-0.115.8-py3-none-any.whl", hash = "sha256:753a96dd7e036b34eeef8babdfcfe3f28ff79648f86551eb36bfc1b0bf4a8cbf", size = 94814 },
]

[[package]]
name = "fh-llm-client"
version = "0.0.11"
source = { registry = "https://pypi.org/simple" }
dependencies = [
    { name = "coredis" },
    { name = "fhaviary" },
    { name = "limits" },
    { name = "litellm" },
    { name = "pydantic" },
    { name = "tiktoken" },
    { name = "typing-extensions", marker = "python_full_version < '3.12'" },
]
sdist = { url = "https://files.pythonhosted.org/packages/90/c4/e8195b7c9b5139fdfcec8246ee079fb0d1e24599a55c11872b2f4488262c/fh_llm_client-0.0.11.tar.gz", hash = "sha256:4288daba94da3a11b77ff6e45b1e85355f4b0a445a1488ff70636bc519132192", size = 194844 }
wheels = [
    { url = "https://files.pythonhosted.org/packages/29/a6/321cd434ce2c013f38ed1423a85bbf23bb4c47f98f108a0e8d0580f0acb0/fh_llm_client-0.0.11-py3-none-any.whl", hash = "sha256:408073277834c9212883bac731eedcdf52fe2cef7e5eb48fd8d6fcdeb3c0336f", size = 34519 },
]

[[package]]
name = "fhaviary"
source = { editable = "." }
dependencies = [
    { name = "docstring-parser" },
    { name = "httpx" },
    { name = "pydantic" },
]

[package.optional-dependencies]
cloud = [
    { name = "boto3" },
]
dev = [
    { name = "aviary-gsm8k", extra = ["typing"] },
    { name = "aviary-hotpotqa" },
    { name = "aviary-litqa" },
    { name = "boto3-stubs", extra = ["s3"] },
    { name = "click" },
    { name = "cloudpickle" },
    { name = "dicttoxml" },
    { name = "fastapi" },
    { name = "httpx" },
    { name = "ipython" },
    { name = "litellm" },
    { name = "mypy" },
    { name = "numpy" },
    { name = "pandas-stubs" },
    { name = "pillow" },
    { name = "pre-commit" },
    { name = "pydantic" },
    { name = "pylint" },
    { name = "pylint-pydantic" },
    { name = "pytest" },
    { name = "pytest-asyncio" },
    { name = "pytest-recording" },
    { name = "pytest-subtests" },
    { name = "pytest-sugar" },
    { name = "pytest-timer", extra = ["colorama"] },
    { name = "pytest-xdist" },
    { name = "refurb" },
    { name = "typeguard" },
    { name = "types-pillow" },
    { name = "uvicorn" },
    { name = "vcrpy" },
]
gsm8k = [
    { name = "aviary-gsm8k" },
]
hotpotqa = [
    { name = "aviary-hotpotqa" },
]
image = [
    { name = "pillow" },
]
litqa = [
    { name = "aviary-litqa" },
]
llm = [
    { name = "litellm" },
]
server = [
    { name = "click" },
    { name = "cloudpickle" },
    { name = "fastapi" },
    { name = "uvicorn" },
]
typing = [
    { name = "boto3-stubs", extra = ["s3"] },
    { name = "numpy" },
    { name = "pandas-stubs" },
    { name = "types-pillow" },
]
xml = [
    { name = "dicttoxml" },
]

[package.dev-dependencies]
codeflash = [
    { name = "codeflash" },
    { name = "fhaviary", extra = ["dev"] },
]
dev = [
    { name = "fhaviary", extra = ["dev"] },
]

[package.metadata]
requires-dist = [
    { name = "aviary-gsm8k", marker = "extra == 'gsm8k'", editable = "packages/gsm8k" },
    { name = "aviary-gsm8k", extras = ["typing"], marker = "extra == 'dev'", editable = "packages/gsm8k" },
    { name = "aviary-hotpotqa", marker = "extra == 'dev'", editable = "packages/hotpotqa" },
    { name = "aviary-hotpotqa", marker = "extra == 'hotpotqa'", editable = "packages/hotpotqa" },
    { name = "aviary-litqa", marker = "extra == 'dev'", editable = "packages/litqa" },
    { name = "aviary-litqa", marker = "extra == 'litqa'", editable = "packages/litqa" },
    { name = "boto3", marker = "extra == 'cloud'" },
    { name = "boto3-stubs", extras = ["s3"], marker = "extra == 'typing'" },
    { name = "click", marker = "extra == 'server'" },
    { name = "cloudpickle", marker = "extra == 'server'" },
    { name = "dicttoxml", marker = "extra == 'xml'" },
    { name = "docstring-parser", specifier = ">=0.16" },
    { name = "fastapi", marker = "extra == 'server'" },
    { name = "fhaviary", extras = ["image", "llm", "server", "typing", "xml"], marker = "extra == 'dev'", editable = "." },
    { name = "httpx" },
    { name = "httpx", marker = "extra == 'dev'", specifier = "<0.28" },
    { name = "ipython", marker = "extra == 'dev'", specifier = ">=8" },
    { name = "litellm", marker = "python_full_version >= '3.13' and extra == 'llm'", specifier = ">=1.49.1" },
    { name = "litellm", marker = "python_full_version < '3.13' and extra == 'llm'" },
    { name = "mypy", marker = "extra == 'dev'", specifier = ">=1.8" },
    { name = "numpy", marker = "extra == 'dev'", specifier = ">=1" },
    { name = "numpy", marker = "extra == 'typing'" },
    { name = "pandas-stubs", marker = "extra == 'typing'" },
    { name = "pillow", marker = "extra == 'image'" },
    { name = "pre-commit", marker = "extra == 'dev'", specifier = ">=3.4" },
    { name = "pydantic", specifier = "~=2.0" },
    { name = "pydantic", marker = "extra == 'dev'", specifier = "~=2.9" },
    { name = "pylint", marker = "extra == 'dev'", specifier = ">=3.2" },
    { name = "pylint-pydantic", marker = "extra == 'dev'" },
    { name = "pytest", marker = "extra == 'dev'", specifier = ">=8" },
    { name = "pytest-asyncio", marker = "extra == 'dev'" },
    { name = "pytest-recording", marker = "extra == 'dev'" },
    { name = "pytest-subtests", marker = "extra == 'dev'" },
    { name = "pytest-sugar", marker = "extra == 'dev'" },
    { name = "pytest-timer", extras = ["colorama"], marker = "extra == 'dev'" },
    { name = "pytest-xdist", marker = "extra == 'dev'" },
    { name = "refurb", marker = "extra == 'dev'", specifier = ">=2" },
    { name = "typeguard", marker = "extra == 'dev'" },
    { name = "types-pillow", marker = "extra == 'typing'" },
    { name = "uvicorn", marker = "extra == 'server'" },
    { name = "vcrpy", marker = "extra == 'dev'", specifier = ">=6" },
]

[package.metadata.requires-dev]
codeflash = [
    { name = "codeflash", specifier = ">=0.8" },
    { name = "fhaviary", extras = ["dev"], editable = "." },
]
dev = [{ name = "fhaviary", extras = ["dev"], editable = "." }]

[[package]]
name = "filelock"
version = "3.17.0"
source = { registry = "https://pypi.org/simple" }
sdist = { url = "https://files.pythonhosted.org/packages/dc/9c/0b15fb47b464e1b663b1acd1253a062aa5feecb07d4e597daea542ebd2b5/filelock-3.17.0.tar.gz", hash = "sha256:ee4e77401ef576ebb38cd7f13b9b28893194acc20a8e68e18730ba9c0e54660e", size = 18027 }
wheels = [
    { url = "https://files.pythonhosted.org/packages/89/ec/00d68c4ddfedfe64159999e5f8a98fb8442729a63e2077eb9dcd89623d27/filelock-3.17.0-py3-none-any.whl", hash = "sha256:533dc2f7ba78dc2f0f531fc6c4940addf7b70a481e269a5a3b93be94ffbe8338", size = 16164 },
]

[[package]]
name = "fonttools"
version = "4.56.0"
source = { registry = "https://pypi.org/simple" }
sdist = { url = "https://files.pythonhosted.org/packages/1c/8c/9ffa2a555af0e5e5d0e2ed7fdd8c9bef474ed676995bb4c57c9cd0014248/fonttools-4.56.0.tar.gz", hash = "sha256:a114d1567e1a1586b7e9e7fc2ff686ca542a82769a296cef131e4c4af51e58f4", size = 3462892 }
wheels = [
    { url = "https://files.pythonhosted.org/packages/35/56/a2f3e777d48fcae7ecd29de4d96352d84e5ea9871e5f3fc88241521572cf/fonttools-4.56.0-cp311-cp311-macosx_10_9_universal2.whl", hash = "sha256:7ef04bc7827adb7532be3d14462390dd71287644516af3f1e67f1e6ff9c6d6df", size = 2753325 },
    { url = "https://files.pythonhosted.org/packages/71/85/d483e9c4e5ed586b183bf037a353e8d766366b54fd15519b30e6178a6a6e/fonttools-4.56.0-cp311-cp311-macosx_10_9_x86_64.whl", hash = "sha256:ffda9b8cd9cb8b301cae2602ec62375b59e2e2108a117746f12215145e3f786c", size = 2281554 },
    { url = "https://files.pythonhosted.org/packages/09/67/060473b832b2fade03c127019794df6dc02d9bc66fa4210b8e0d8a99d1e5/fonttools-4.56.0-cp311-cp311-manylinux_2_17_aarch64.manylinux2014_aarch64.whl", hash = "sha256:e2e993e8db36306cc3f1734edc8ea67906c55f98683d6fd34c3fc5593fdbba4c", size = 4869260 },
    { url = "https://files.pythonhosted.org/packages/28/e9/47c02d5a7027e8ed841ab6a10ca00c93dadd5f16742f1af1fa3f9978adf4/fonttools-4.56.0-cp311-cp311-manylinux_2_17_x86_64.manylinux2014_x86_64.whl", hash = "sha256:003548eadd674175510773f73fb2060bb46adb77c94854af3e0cc5bc70260049", size = 4898508 },
    { url = "https://files.pythonhosted.org/packages/bf/8a/221d456d1afb8ca043cfd078f59f187ee5d0a580f4b49351b9ce95121f57/fonttools-4.56.0-cp311-cp311-musllinux_1_2_aarch64.whl", hash = "sha256:bd9825822e7bb243f285013e653f6741954d8147427aaa0324a862cdbf4cbf62", size = 4877700 },
    { url = "https://files.pythonhosted.org/packages/a4/8c/e503863adf7a6aeff7b960e2f66fa44dd0c29a7a8b79765b2821950d7b05/fonttools-4.56.0-cp311-cp311-musllinux_1_2_x86_64.whl", hash = "sha256:b23d30a2c0b992fb1c4f8ac9bfde44b5586d23457759b6cf9a787f1a35179ee0", size = 5045817 },
    { url = "https://files.pythonhosted.org/packages/2b/50/79ba3b7e42f4eaa70b82b9e79155f0f6797858dc8a97862428b6852c6aee/fonttools-4.56.0-cp311-cp311-win32.whl", hash = "sha256:47b5e4680002ae1756d3ae3b6114e20aaee6cc5c69d1e5911f5ffffd3ee46c6b", size = 2154426 },
    { url = "https://files.pythonhosted.org/packages/3b/90/4926e653041c4116ecd43e50e3c79f5daae6dcafc58ceb64bc4f71dd4924/fonttools-4.56.0-cp311-cp311-win_amd64.whl", hash = "sha256:14a3e3e6b211660db54ca1ef7006401e4a694e53ffd4553ab9bc87ead01d0f05", size = 2200937 },
    { url = "https://files.pythonhosted.org/packages/39/32/71cfd6877999576a11824a7fe7bc0bb57c5c72b1f4536fa56a3e39552643/fonttools-4.56.0-cp312-cp312-macosx_10_13_universal2.whl", hash = "sha256:d6f195c14c01bd057bc9b4f70756b510e009c83c5ea67b25ced3e2c38e6ee6e9", size = 2747757 },
    { url = "https://files.pythonhosted.org/packages/15/52/d9f716b072c5061a0b915dd4c387f74bef44c68c069e2195c753905bd9b7/fonttools-4.56.0-cp312-cp312-macosx_10_13_x86_64.whl", hash = "sha256:fa760e5fe8b50cbc2d71884a1eff2ed2b95a005f02dda2fa431560db0ddd927f", size = 2279007 },
    { url = "https://files.pythonhosted.org/packages/d1/97/f1b3a8afa9a0d814a092a25cd42f59ccb98a0bb7a295e6e02fc9ba744214/fonttools-4.56.0-cp312-cp312-manylinux_2_17_aarch64.manylinux2014_aarch64.whl", hash = "sha256:d54a45d30251f1d729e69e5b675f9a08b7da413391a1227781e2a297fa37f6d2", size = 4783991 },
    { url = "https://files.pythonhosted.org/packages/95/70/2a781bedc1c45a0c61d29c56425609b22ed7f971da5d7e5df2679488741b/fonttools-4.56.0-cp312-cp312-manylinux_2_5_x86_64.manylinux1_x86_64.manylinux_2_17_x86_64.manylinux2014_x86_64.whl", hash = "sha256:661a8995d11e6e4914a44ca7d52d1286e2d9b154f685a4d1f69add8418961563", size = 4855109 },
    { url = "https://files.pythonhosted.org/packages/0c/02/a2597858e61a5e3fb6a14d5f6be9e6eb4eaf090da56ad70cedcbdd201685/fonttools-4.56.0-cp312-cp312-musllinux_1_2_aarch64.whl", hash = "sha256:9d94449ad0a5f2a8bf5d2f8d71d65088aee48adbe45f3c5f8e00e3ad861ed81a", size = 4762496 },
    { url = "https://files.pythonhosted.org/packages/f2/00/aaf00100d6078fdc73f7352b44589804af9dc12b182a2540b16002152ba4/fonttools-4.56.0-cp312-cp312-musllinux_1_2_x86_64.whl", hash = "sha256:f59746f7953f69cc3290ce2f971ab01056e55ddd0fb8b792c31a8acd7fee2d28", size = 4990094 },
    { url = "https://files.pythonhosted.org/packages/bf/dc/3ff1db522460db60cf3adaf1b64e0c72b43406717d139786d3fa1eb20709/fonttools-4.56.0-cp312-cp312-win32.whl", hash = "sha256:bce60f9a977c9d3d51de475af3f3581d9b36952e1f8fc19a1f2254f1dda7ce9c", size = 2142888 },
    { url = "https://files.pythonhosted.org/packages/6f/e3/5a181a85777f7809076e51f7422e0dc77eb04676c40ec8bf6a49d390d1ff/fonttools-4.56.0-cp312-cp312-win_amd64.whl", hash = "sha256:300c310bb725b2bdb4f5fc7e148e190bd69f01925c7ab437b9c0ca3e1c7cd9ba", size = 2189734 },
    { url = "https://files.pythonhosted.org/packages/a5/55/f06b48d48e0b4ec3a3489efafe9bd4d81b6e0802ac51026e3ee4634e89ba/fonttools-4.56.0-cp313-cp313-macosx_10_13_universal2.whl", hash = "sha256:f20e2c0dfab82983a90f3d00703ac0960412036153e5023eed2b4641d7d5e692", size = 2735127 },
    { url = "https://files.pythonhosted.org/packages/59/db/d2c7c9b6dd5cbd46f183e650a47403ffb88fca17484eb7c4b1cd88f9e513/fonttools-4.56.0-cp313-cp313-macosx_10_13_x86_64.whl", hash = "sha256:f36a0868f47b7566237640c026c65a86d09a3d9ca5df1cd039e30a1da73098a0", size = 2272519 },
    { url = "https://files.pythonhosted.org/packages/4d/a2/da62d779c34a0e0c06415f02eab7fa3466de5d46df459c0275a255cefc65/fonttools-4.56.0-cp313-cp313-manylinux_2_17_aarch64.manylinux2014_aarch64.whl", hash = "sha256:62b4c6802fa28e14dba010e75190e0e6228513573f1eeae57b11aa1a39b7e5b1", size = 4762423 },
    { url = "https://files.pythonhosted.org/packages/be/6a/fd4018e0448c8a5e12138906411282c5eab51a598493f080a9f0960e658f/fonttools-4.56.0-cp313-cp313-manylinux_2_5_x86_64.manylinux1_x86_64.manylinux_2_17_x86_64.manylinux2014_x86_64.whl", hash = "sha256:a05d1f07eb0a7d755fbe01fee1fd255c3a4d3730130cf1bfefb682d18fd2fcea", size = 4834442 },
    { url = "https://files.pythonhosted.org/packages/6d/63/fa1dec8efb35bc11ef9c39b2d74754b45d48a3ccb2cf78c0109c0af639e8/fonttools-4.56.0-cp313-cp313-musllinux_1_2_aarch64.whl", hash = "sha256:0073b62c3438cf0058488c002ea90489e8801d3a7af5ce5f7c05c105bee815c3", size = 4742800 },
    { url = "https://files.pythonhosted.org/packages/dd/f4/963247ae8c73ccc4cf2929e7162f595c81dbe17997d1d0ea77da24a217c9/fonttools-4.56.0-cp313-cp313-musllinux_1_2_x86_64.whl", hash = "sha256:e2cad98c94833465bcf28f51c248aaf07ca022efc6a3eba750ad9c1e0256d278", size = 4963746 },
    { url = "https://files.pythonhosted.org/packages/ea/e0/46f9600c39c644b54e4420f941f75fa200d9288c9ae171e5d80918b8cbb9/fonttools-4.56.0-cp313-cp313-win32.whl", hash = "sha256:d0cb73ccf7f6d7ca8d0bc7ea8ac0a5b84969a41c56ac3ac3422a24df2680546f", size = 2140927 },
    { url = "https://files.pythonhosted.org/packages/27/6d/3edda54f98a550a0473f032d8050315fbc8f1b76a0d9f3879b72ebb2cdd6/fonttools-4.56.0-cp313-cp313-win_amd64.whl", hash = "sha256:62cc1253827d1e500fde9dbe981219fea4eb000fd63402283472d38e7d8aa1c6", size = 2186709 },
    { url = "https://files.pythonhosted.org/packages/bf/ff/44934a031ce5a39125415eb405b9efb76fe7f9586b75291d66ae5cbfc4e6/fonttools-4.56.0-py3-none-any.whl", hash = "sha256:1088182f68c303b50ca4dc0c82d42083d176cba37af1937e1a976a31149d4d14", size = 1089800 },
]

[[package]]
name = "frozenlist"
version = "1.5.0"
source = { registry = "https://pypi.org/simple" }
sdist = { url = "https://files.pythonhosted.org/packages/8f/ed/0f4cec13a93c02c47ec32d81d11c0c1efbadf4a471e3f3ce7cad366cbbd3/frozenlist-1.5.0.tar.gz", hash = "sha256:81d5af29e61b9c8348e876d442253723928dce6433e0e76cd925cd83f1b4b817", size = 39930 }
wheels = [
    { url = "https://files.pythonhosted.org/packages/79/43/0bed28bf5eb1c9e4301003b74453b8e7aa85fb293b31dde352aac528dafc/frozenlist-1.5.0-cp311-cp311-macosx_10_9_universal2.whl", hash = "sha256:fd74520371c3c4175142d02a976aee0b4cb4a7cc912a60586ffd8d5929979b30", size = 94987 },
    { url = "https://files.pythonhosted.org/packages/bb/bf/b74e38f09a246e8abbe1e90eb65787ed745ccab6eaa58b9c9308e052323d/frozenlist-1.5.0-cp311-cp311-macosx_10_9_x86_64.whl", hash = "sha256:2f3f7a0fbc219fb4455264cae4d9f01ad41ae6ee8524500f381de64ffaa077d5", size = 54584 },
    { url = "https://files.pythonhosted.org/packages/2c/31/ab01375682f14f7613a1ade30149f684c84f9b8823a4391ed950c8285656/frozenlist-1.5.0-cp311-cp311-macosx_11_0_arm64.whl", hash = "sha256:f47c9c9028f55a04ac254346e92977bf0f166c483c74b4232bee19a6697e4778", size = 52499 },
    { url = "https://files.pythonhosted.org/packages/98/a8/d0ac0b9276e1404f58fec3ab6e90a4f76b778a49373ccaf6a563f100dfbc/frozenlist-1.5.0-cp311-cp311-manylinux_2_17_aarch64.manylinux2014_aarch64.whl", hash = "sha256:0996c66760924da6e88922756d99b47512a71cfd45215f3570bf1e0b694c206a", size = 276357 },
    { url = "https://files.pythonhosted.org/packages/ad/c9/c7761084fa822f07dac38ac29f841d4587570dd211e2262544aa0b791d21/frozenlist-1.5.0-cp311-cp311-manylinux_2_17_ppc64le.manylinux2014_ppc64le.whl", hash = "sha256:a2fe128eb4edeabe11896cb6af88fca5346059f6c8d807e3b910069f39157869", size = 287516 },
    { url = "https://files.pythonhosted.org/packages/a1/ff/cd7479e703c39df7bdab431798cef89dc75010d8aa0ca2514c5b9321db27/frozenlist-1.5.0-cp311-cp311-manylinux_2_17_s390x.manylinux2014_s390x.whl", hash = "sha256:1a8ea951bbb6cacd492e3948b8da8c502a3f814f5d20935aae74b5df2b19cf3d", size = 283131 },
    { url = "https://files.pythonhosted.org/packages/59/a0/370941beb47d237eca4fbf27e4e91389fd68699e6f4b0ebcc95da463835b/frozenlist-1.5.0-cp311-cp311-manylinux_2_5_i686.manylinux1_i686.manylinux_2_17_i686.manylinux2014_i686.whl", hash = "sha256:de537c11e4aa01d37db0d403b57bd6f0546e71a82347a97c6a9f0dcc532b3a45", size = 261320 },
    { url = "https://files.pythonhosted.org/packages/b8/5f/c10123e8d64867bc9b4f2f510a32042a306ff5fcd7e2e09e5ae5100ee333/frozenlist-1.5.0-cp311-cp311-manylinux_2_5_x86_64.manylinux1_x86_64.manylinux_2_17_x86_64.manylinux2014_x86_64.whl", hash = "sha256:9c2623347b933fcb9095841f1cc5d4ff0b278addd743e0e966cb3d460278840d", size = 274877 },
    { url = "https://files.pythonhosted.org/packages/fa/79/38c505601ae29d4348f21706c5d89755ceded02a745016ba2f58bd5f1ea6/frozenlist-1.5.0-cp311-cp311-musllinux_1_2_aarch64.whl", hash = "sha256:cee6798eaf8b1416ef6909b06f7dc04b60755206bddc599f52232606e18179d3", size = 269592 },
    { url = "https://files.pythonhosted.org/packages/19/e2/39f3a53191b8204ba9f0bb574b926b73dd2efba2a2b9d2d730517e8f7622/frozenlist-1.5.0-cp311-cp311-musllinux_1_2_i686.whl", hash = "sha256:f5f9da7f5dbc00a604fe74aa02ae7c98bcede8a3b8b9666f9f86fc13993bc71a", size = 265934 },
    { url = "https://files.pythonhosted.org/packages/d5/c9/3075eb7f7f3a91f1a6b00284af4de0a65a9ae47084930916f5528144c9dd/frozenlist-1.5.0-cp311-cp311-musllinux_1_2_ppc64le.whl", hash = "sha256:90646abbc7a5d5c7c19461d2e3eeb76eb0b204919e6ece342feb6032c9325ae9", size = 283859 },
    { url = "https://files.pythonhosted.org/packages/05/f5/549f44d314c29408b962fa2b0e69a1a67c59379fb143b92a0a065ffd1f0f/frozenlist-1.5.0-cp311-cp311-musllinux_1_2_s390x.whl", hash = "sha256:bdac3c7d9b705d253b2ce370fde941836a5f8b3c5c2b8fd70940a3ea3af7f4f2", size = 287560 },
    { url = "https://files.pythonhosted.org/packages/9d/f8/cb09b3c24a3eac02c4c07a9558e11e9e244fb02bf62c85ac2106d1eb0c0b/frozenlist-1.5.0-cp311-cp311-musllinux_1_2_x86_64.whl", hash = "sha256:03d33c2ddbc1816237a67f66336616416e2bbb6beb306e5f890f2eb22b959cdf", size = 277150 },
    { url = "https://files.pythonhosted.org/packages/37/48/38c2db3f54d1501e692d6fe058f45b6ad1b358d82cd19436efab80cfc965/frozenlist-1.5.0-cp311-cp311-win32.whl", hash = "sha256:237f6b23ee0f44066219dae14c70ae38a63f0440ce6750f868ee08775073f942", size = 45244 },
    { url = "https://files.pythonhosted.org/packages/ca/8c/2ddffeb8b60a4bce3b196c32fcc30d8830d4615e7b492ec2071da801b8ad/frozenlist-1.5.0-cp311-cp311-win_amd64.whl", hash = "sha256:0cc974cc93d32c42e7b0f6cf242a6bd941c57c61b618e78b6c0a96cb72788c1d", size = 51634 },
    { url = "https://files.pythonhosted.org/packages/79/73/fa6d1a96ab7fd6e6d1c3500700963eab46813847f01ef0ccbaa726181dd5/frozenlist-1.5.0-cp312-cp312-macosx_10_13_universal2.whl", hash = "sha256:31115ba75889723431aa9a4e77d5f398f5cf976eea3bdf61749731f62d4a4a21", size = 94026 },
    { url = "https://files.pythonhosted.org/packages/ab/04/ea8bf62c8868b8eada363f20ff1b647cf2e93377a7b284d36062d21d81d1/frozenlist-1.5.0-cp312-cp312-macosx_10_13_x86_64.whl", hash = "sha256:7437601c4d89d070eac8323f121fcf25f88674627505334654fd027b091db09d", size = 54150 },
    { url = "https://files.pythonhosted.org/packages/d0/9a/8e479b482a6f2070b26bda572c5e6889bb3ba48977e81beea35b5ae13ece/frozenlist-1.5.0-cp312-cp312-macosx_11_0_arm64.whl", hash = "sha256:7948140d9f8ece1745be806f2bfdf390127cf1a763b925c4a805c603df5e697e", size = 51927 },
    { url = "https://files.pythonhosted.org/packages/e3/12/2aad87deb08a4e7ccfb33600871bbe8f0e08cb6d8224371387f3303654d7/frozenlist-1.5.0-cp312-cp312-manylinux_2_17_aarch64.manylinux2014_aarch64.whl", hash = "sha256:feeb64bc9bcc6b45c6311c9e9b99406660a9c05ca8a5b30d14a78555088b0b3a", size = 282647 },
    { url = "https://files.pythonhosted.org/packages/77/f2/07f06b05d8a427ea0060a9cef6e63405ea9e0d761846b95ef3fb3be57111/frozenlist-1.5.0-cp312-cp312-manylinux_2_17_ppc64le.manylinux2014_ppc64le.whl", hash = "sha256:683173d371daad49cffb8309779e886e59c2f369430ad28fe715f66d08d4ab1a", size = 289052 },
    { url = "https://files.pythonhosted.org/packages/bd/9f/8bf45a2f1cd4aa401acd271b077989c9267ae8463e7c8b1eb0d3f561b65e/frozenlist-1.5.0-cp312-cp312-manylinux_2_17_s390x.manylinux2014_s390x.whl", hash = "sha256:7d57d8f702221405a9d9b40f9da8ac2e4a1a8b5285aac6100f3393675f0a85ee", size = 291719 },
    { url = "https://files.pythonhosted.org/packages/41/d1/1f20fd05a6c42d3868709b7604c9f15538a29e4f734c694c6bcfc3d3b935/frozenlist-1.5.0-cp312-cp312-manylinux_2_5_i686.manylinux1_i686.manylinux_2_17_i686.manylinux2014_i686.whl", hash = "sha256:30c72000fbcc35b129cb09956836c7d7abf78ab5416595e4857d1cae8d6251a6", size = 267433 },
    { url = "https://files.pythonhosted.org/packages/af/f2/64b73a9bb86f5a89fb55450e97cd5c1f84a862d4ff90d9fd1a73ab0f64a5/frozenlist-1.5.0-cp312-cp312-manylinux_2_5_x86_64.manylinux1_x86_64.manylinux_2_17_x86_64.manylinux2014_x86_64.whl", hash = "sha256:000a77d6034fbad9b6bb880f7ec073027908f1b40254b5d6f26210d2dab1240e", size = 283591 },
    { url = "https://files.pythonhosted.org/packages/29/e2/ffbb1fae55a791fd6c2938dd9ea779509c977435ba3940b9f2e8dc9d5316/frozenlist-1.5.0-cp312-cp312-musllinux_1_2_aarch64.whl", hash = "sha256:5d7f5a50342475962eb18b740f3beecc685a15b52c91f7d975257e13e029eca9", size = 273249 },
    { url = "https://files.pythonhosted.org/packages/2e/6e/008136a30798bb63618a114b9321b5971172a5abddff44a100c7edc5ad4f/frozenlist-1.5.0-cp312-cp312-musllinux_1_2_i686.whl", hash = "sha256:87f724d055eb4785d9be84e9ebf0f24e392ddfad00b3fe036e43f489fafc9039", size = 271075 },
    { url = "https://files.pythonhosted.org/packages/ae/f0/4e71e54a026b06724cec9b6c54f0b13a4e9e298cc8db0f82ec70e151f5ce/frozenlist-1.5.0-cp312-cp312-musllinux_1_2_ppc64le.whl", hash = "sha256:6e9080bb2fb195a046e5177f10d9d82b8a204c0736a97a153c2466127de87784", size = 285398 },
    { url = "https://files.pythonhosted.org/packages/4d/36/70ec246851478b1c0b59f11ef8ade9c482ff447c1363c2bd5fad45098b12/frozenlist-1.5.0-cp312-cp312-musllinux_1_2_s390x.whl", hash = "sha256:9b93d7aaa36c966fa42efcaf716e6b3900438632a626fb09c049f6a2f09fc631", size = 294445 },
    { url = "https://files.pythonhosted.org/packages/37/e0/47f87544055b3349b633a03c4d94b405956cf2437f4ab46d0928b74b7526/frozenlist-1.5.0-cp312-cp312-musllinux_1_2_x86_64.whl", hash = "sha256:52ef692a4bc60a6dd57f507429636c2af8b6046db8b31b18dac02cbc8f507f7f", size = 280569 },
    { url = "https://files.pythonhosted.org/packages/f9/7c/490133c160fb6b84ed374c266f42800e33b50c3bbab1652764e6e1fc498a/frozenlist-1.5.0-cp312-cp312-win32.whl", hash = "sha256:29d94c256679247b33a3dc96cce0f93cbc69c23bf75ff715919332fdbb6a32b8", size = 44721 },
    { url = "https://files.pythonhosted.org/packages/b1/56/4e45136ffc6bdbfa68c29ca56ef53783ef4c2fd395f7cbf99a2624aa9aaa/frozenlist-1.5.0-cp312-cp312-win_amd64.whl", hash = "sha256:8969190d709e7c48ea386db202d708eb94bdb29207a1f269bab1196ce0dcca1f", size = 51329 },
    { url = "https://files.pythonhosted.org/packages/da/3b/915f0bca8a7ea04483622e84a9bd90033bab54bdf485479556c74fd5eaf5/frozenlist-1.5.0-cp313-cp313-macosx_10_13_universal2.whl", hash = "sha256:7a1a048f9215c90973402e26c01d1cff8a209e1f1b53f72b95c13db61b00f953", size = 91538 },
    { url = "https://files.pythonhosted.org/packages/c7/d1/a7c98aad7e44afe5306a2b068434a5830f1470675f0e715abb86eb15f15b/frozenlist-1.5.0-cp313-cp313-macosx_10_13_x86_64.whl", hash = "sha256:dd47a5181ce5fcb463b5d9e17ecfdb02b678cca31280639255ce9d0e5aa67af0", size = 52849 },
    { url = "https://files.pythonhosted.org/packages/3a/c8/76f23bf9ab15d5f760eb48701909645f686f9c64fbb8982674c241fbef14/frozenlist-1.5.0-cp313-cp313-macosx_11_0_arm64.whl", hash = "sha256:1431d60b36d15cda188ea222033eec8e0eab488f39a272461f2e6d9e1a8e63c2", size = 50583 },
    { url = "https://files.pythonhosted.org/packages/1f/22/462a3dd093d11df623179d7754a3b3269de3b42de2808cddef50ee0f4f48/frozenlist-1.5.0-cp313-cp313-manylinux_2_17_aarch64.manylinux2014_aarch64.whl", hash = "sha256:6482a5851f5d72767fbd0e507e80737f9c8646ae7fd303def99bfe813f76cf7f", size = 265636 },
    { url = "https://files.pythonhosted.org/packages/80/cf/e075e407fc2ae7328155a1cd7e22f932773c8073c1fc78016607d19cc3e5/frozenlist-1.5.0-cp313-cp313-manylinux_2_17_ppc64le.manylinux2014_ppc64le.whl", hash = "sha256:44c49271a937625619e862baacbd037a7ef86dd1ee215afc298a417ff3270608", size = 270214 },
    { url = "https://files.pythonhosted.org/packages/a1/58/0642d061d5de779f39c50cbb00df49682832923f3d2ebfb0fedf02d05f7f/frozenlist-1.5.0-cp313-cp313-manylinux_2_17_s390x.manylinux2014_s390x.whl", hash = "sha256:12f78f98c2f1c2429d42e6a485f433722b0061d5c0b0139efa64f396efb5886b", size = 273905 },
    { url = "https://files.pythonhosted.org/packages/ab/66/3fe0f5f8f2add5b4ab7aa4e199f767fd3b55da26e3ca4ce2cc36698e50c4/frozenlist-1.5.0-cp313-cp313-manylinux_2_5_i686.manylinux1_i686.manylinux_2_17_i686.manylinux2014_i686.whl", hash = "sha256:ce3aa154c452d2467487765e3adc730a8c153af77ad84096bc19ce19a2400840", size = 250542 },
    { url = "https://files.pythonhosted.org/packages/f6/b8/260791bde9198c87a465224e0e2bb62c4e716f5d198fc3a1dacc4895dbd1/frozenlist-1.5.0-cp313-cp313-manylinux_2_5_x86_64.manylinux1_x86_64.manylinux_2_17_x86_64.manylinux2014_x86_64.whl", hash = "sha256:9b7dc0c4338e6b8b091e8faf0db3168a37101943e687f373dce00959583f7439", size = 267026 },
    { url = "https://files.pythonhosted.org/packages/2e/a4/3d24f88c527f08f8d44ade24eaee83b2627793fa62fa07cbb7ff7a2f7d42/frozenlist-1.5.0-cp313-cp313-musllinux_1_2_aarch64.whl", hash = "sha256:45e0896250900b5aa25180f9aec243e84e92ac84bd4a74d9ad4138ef3f5c97de", size = 257690 },
    { url = "https://files.pythonhosted.org/packages/de/9a/d311d660420b2beeff3459b6626f2ab4fb236d07afbdac034a4371fe696e/frozenlist-1.5.0-cp313-cp313-musllinux_1_2_i686.whl", hash = "sha256:561eb1c9579d495fddb6da8959fd2a1fca2c6d060d4113f5844b433fc02f2641", size = 253893 },
    { url = "https://files.pythonhosted.org/packages/c6/23/e491aadc25b56eabd0f18c53bb19f3cdc6de30b2129ee0bc39cd387cd560/frozenlist-1.5.0-cp313-cp313-musllinux_1_2_ppc64le.whl", hash = "sha256:df6e2f325bfee1f49f81aaac97d2aa757c7646534a06f8f577ce184afe2f0a9e", size = 267006 },
    { url = "https://files.pythonhosted.org/packages/08/c4/ab918ce636a35fb974d13d666dcbe03969592aeca6c3ab3835acff01f79c/frozenlist-1.5.0-cp313-cp313-musllinux_1_2_s390x.whl", hash = "sha256:140228863501b44b809fb39ec56b5d4071f4d0aa6d216c19cbb08b8c5a7eadb9", size = 276157 },
    { url = "https://files.pythonhosted.org/packages/c0/29/3b7a0bbbbe5a34833ba26f686aabfe982924adbdcafdc294a7a129c31688/frozenlist-1.5.0-cp313-cp313-musllinux_1_2_x86_64.whl", hash = "sha256:7707a25d6a77f5d27ea7dc7d1fc608aa0a478193823f88511ef5e6b8a48f9d03", size = 264642 },
    { url = "https://files.pythonhosted.org/packages/ab/42/0595b3dbffc2e82d7fe658c12d5a5bafcd7516c6bf2d1d1feb5387caa9c1/frozenlist-1.5.0-cp313-cp313-win32.whl", hash = "sha256:31a9ac2b38ab9b5a8933b693db4939764ad3f299fcaa931a3e605bc3460e693c", size = 44914 },
    { url = "https://files.pythonhosted.org/packages/17/c4/b7db1206a3fea44bf3b838ca61deb6f74424a8a5db1dd53ecb21da669be6/frozenlist-1.5.0-cp313-cp313-win_amd64.whl", hash = "sha256:11aabdd62b8b9c4b84081a3c246506d1cddd2dd93ff0ad53ede5defec7886b28", size = 51167 },
    { url = "https://files.pythonhosted.org/packages/c6/c8/a5be5b7550c10858fcf9b0ea054baccab474da77d37f1e828ce043a3a5d4/frozenlist-1.5.0-py3-none-any.whl", hash = "sha256:d994863bba198a4a518b467bb971c56e1db3f180a25c6cf7bb1949c267f748c3", size = 11901 },
]

[[package]]
name = "fsspec"
version = "2024.9.0"
source = { registry = "https://pypi.org/simple" }
sdist = { url = "https://files.pythonhosted.org/packages/62/7c/12b0943011daaaa9c35c2a2e22e5eb929ac90002f08f1259d69aedad84de/fsspec-2024.9.0.tar.gz", hash = "sha256:4b0afb90c2f21832df142f292649035d80b421f60a9e1c027802e5a0da2b04e8", size = 286206 }
wheels = [
    { url = "https://files.pythonhosted.org/packages/1d/a0/6aaea0c2fbea2f89bfd5db25fb1e3481896a423002ebe4e55288907a97a3/fsspec-2024.9.0-py3-none-any.whl", hash = "sha256:a0947d552d8a6efa72cc2c730b12c41d043509156966cca4fb157b0f2a0c574b", size = 179253 },
]

[package.optional-dependencies]
http = [
    { name = "aiohttp" },
]

[[package]]
name = "gitdb"
version = "4.0.12"
source = { registry = "https://pypi.org/simple" }
dependencies = [
    { name = "smmap" },
]
sdist = { url = "https://files.pythonhosted.org/packages/72/94/63b0fc47eb32792c7ba1fe1b694daec9a63620db1e313033d18140c2320a/gitdb-4.0.12.tar.gz", hash = "sha256:5ef71f855d191a3326fcfbc0d5da835f26b13fbcba60c32c21091c349ffdb571", size = 394684 }
wheels = [
    { url = "https://files.pythonhosted.org/packages/a0/61/5c78b91c3143ed5c14207f463aecfc8f9dbb5092fb2869baf37c273b2705/gitdb-4.0.12-py3-none-any.whl", hash = "sha256:67073e15955400952c6565cc3e707c554a4eea2e428946f7a4c162fab9bd9bcf", size = 62794 },
]

[[package]]
name = "gitpython"
version = "3.1.44"
source = { registry = "https://pypi.org/simple" }
dependencies = [
    { name = "gitdb" },
]
sdist = { url = "https://files.pythonhosted.org/packages/c0/89/37df0b71473153574a5cdef8f242de422a0f5d26d7a9e231e6f169b4ad14/gitpython-3.1.44.tar.gz", hash = "sha256:c87e30b26253bf5418b01b0660f818967f3c503193838337fe5e573331249269", size = 214196 }
wheels = [
    { url = "https://files.pythonhosted.org/packages/1d/9a/4114a9057db2f1462d5c8f8390ab7383925fe1ac012eaa42402ad65c2963/GitPython-3.1.44-py3-none-any.whl", hash = "sha256:9e0e10cda9bed1ee64bc9a6de50e7e38a9c9943241cd7f585f6df3ed28011110", size = 207599 },
]

[[package]]
name = "h11"
version = "0.14.0"
source = { registry = "https://pypi.org/simple" }
sdist = { url = "https://files.pythonhosted.org/packages/f5/38/3af3d3633a34a3316095b39c8e8fb4853a28a536e55d347bd8d8e9a14b03/h11-0.14.0.tar.gz", hash = "sha256:8f19fbbe99e72420ff35c00b27a34cb9937e902a8b810e2c88300c6f0a3b699d", size = 100418 }
wheels = [
    { url = "https://files.pythonhosted.org/packages/95/04/ff642e65ad6b90db43e668d70ffb6736436c7ce41fcc549f4e9472234127/h11-0.14.0-py3-none-any.whl", hash = "sha256:e3fe4ac4b851c468cc8363d500db52c2ead036020723024a109d37346efaa761", size = 58259 },
]

[[package]]
name = "html2text"
version = "2024.2.26"
source = { registry = "https://pypi.org/simple" }
sdist = { url = "https://files.pythonhosted.org/packages/1a/43/e1d53588561e533212117750ee79ad0ba02a41f52a08c1df3396bd466c05/html2text-2024.2.26.tar.gz", hash = "sha256:05f8e367d15aaabc96415376776cdd11afd5127a77fce6e36afc60c563ca2c32", size = 56527 }

[[package]]
name = "httpcore"
version = "1.0.7"
source = { registry = "https://pypi.org/simple" }
dependencies = [
    { name = "certifi" },
    { name = "h11" },
]
sdist = { url = "https://files.pythonhosted.org/packages/6a/41/d7d0a89eb493922c37d343b607bc1b5da7f5be7e383740b4753ad8943e90/httpcore-1.0.7.tar.gz", hash = "sha256:8551cb62a169ec7162ac7be8d4817d561f60e08eaa485234898414bb5a8a0b4c", size = 85196 }
wheels = [
    { url = "https://files.pythonhosted.org/packages/87/f5/72347bc88306acb359581ac4d52f23c0ef445b57157adedb9aee0cd689d2/httpcore-1.0.7-py3-none-any.whl", hash = "sha256:a3fff8f43dc260d5bd363d9f9cf1830fa3a458b332856f34282de498ed420edd", size = 78551 },
]

[[package]]
name = "httpx"
version = "0.27.2"
source = { registry = "https://pypi.org/simple" }
dependencies = [
    { name = "anyio" },
    { name = "certifi" },
    { name = "httpcore" },
    { name = "idna" },
    { name = "sniffio" },
]
sdist = { url = "https://files.pythonhosted.org/packages/78/82/08f8c936781f67d9e6b9eeb8a0c8b4e406136ea4c3d1f89a5db71d42e0e6/httpx-0.27.2.tar.gz", hash = "sha256:f7c2be1d2f3c3c3160d441802406b206c2b76f5947b11115e6df10c6c65e66c2", size = 144189 }
wheels = [
    { url = "https://files.pythonhosted.org/packages/56/95/9377bcb415797e44274b51d46e3249eba641711cf3348050f76ee7b15ffc/httpx-0.27.2-py3-none-any.whl", hash = "sha256:7bb2708e112d8fdd7829cd4243970f0c223274051cb35ee80c03301ee29a3df0", size = 76395 },
]

[[package]]
name = "huggingface-hub"
version = "0.28.1"
source = { registry = "https://pypi.org/simple" }
dependencies = [
    { name = "filelock" },
    { name = "fsspec" },
    { name = "packaging" },
    { name = "pyyaml" },
    { name = "requests" },
    { name = "tqdm" },
    { name = "typing-extensions" },
]
sdist = { url = "https://files.pythonhosted.org/packages/e7/ce/a734204aaae6c35a22f9956ebcd8d8708ae5b842e15d6f42bd6f49e634a4/huggingface_hub-0.28.1.tar.gz", hash = "sha256:893471090c98e3b6efbdfdacafe4052b20b84d59866fb6f54c33d9af18c303ae", size = 387074 }
wheels = [
    { url = "https://files.pythonhosted.org/packages/ea/da/6c2bea5327b640920267d3bf2c9fc114cfbd0a5de234d81cda80cc9e33c8/huggingface_hub-0.28.1-py3-none-any.whl", hash = "sha256:aa6b9a3ffdae939b72c464dbb0d7f99f56e649b55c3d52406f49e0a5a620c0a7", size = 464068 },
]

[[package]]
name = "humanize"
version = "4.11.0"
source = { registry = "https://pypi.org/simple" }
sdist = { url = "https://files.pythonhosted.org/packages/6a/40/64a912b9330786df25e58127194d4a5a7441f818b400b155e748a270f924/humanize-4.11.0.tar.gz", hash = "sha256:e66f36020a2d5a974c504bd2555cf770621dbdbb6d82f94a6857c0b1ea2608be", size = 80374 }
wheels = [
    { url = "https://files.pythonhosted.org/packages/92/75/4bc3e242ad13f2e6c12e0b0401ab2c5e5c6f0d7da37ec69bc808e24e0ccb/humanize-4.11.0-py3-none-any.whl", hash = "sha256:b53caaec8532bcb2fff70c8826f904c35943f8cecaca29d272d9df38092736c0", size = 128055 },
]

[[package]]
name = "identify"
version = "2.6.7"
source = { registry = "https://pypi.org/simple" }
sdist = { url = "https://files.pythonhosted.org/packages/83/d1/524aa3350f78bcd714d148ade6133d67d6b7de2cdbae7d99039c024c9a25/identify-2.6.7.tar.gz", hash = "sha256:3fa266b42eba321ee0b2bb0936a6a6b9e36a1351cbb69055b3082f4193035684", size = 99260 }
wheels = [
    { url = "https://files.pythonhosted.org/packages/03/00/1fd4a117c6c93f2dcc5b7edaeaf53ea45332ef966429be566ca16c2beb94/identify-2.6.7-py2.py3-none-any.whl", hash = "sha256:155931cb617a401807b09ecec6635d6c692d180090a1cedca8ef7d58ba5b6aa0", size = 99097 },
]

[[package]]
name = "idna"
version = "3.10"
source = { registry = "https://pypi.org/simple" }
sdist = { url = "https://files.pythonhosted.org/packages/f1/70/7703c29685631f5a7590aa73f1f1d3fa9a380e654b86af429e0934a32f7d/idna-3.10.tar.gz", hash = "sha256:12f65c9b470abda6dc35cf8e63cc574b1c52b11df2c86030af0ac09b01b13ea9", size = 190490 }
wheels = [
    { url = "https://files.pythonhosted.org/packages/76/c6/c88e154df9c4e1a2a66ccf0005a88dfb2650c1dffb6f5ce603dfbd452ce3/idna-3.10-py3-none-any.whl", hash = "sha256:946d195a0d259cbba61165e88e65941f16e9b36ea6ddb97f00452bae8b1287d3", size = 70442 },
]

[[package]]
name = "importlib-metadata"
version = "8.6.1"
source = { registry = "https://pypi.org/simple" }
dependencies = [
    { name = "zipp" },
]
sdist = { url = "https://files.pythonhosted.org/packages/33/08/c1395a292bb23fd03bdf572a1357c5a733d3eecbab877641ceacab23db6e/importlib_metadata-8.6.1.tar.gz", hash = "sha256:310b41d755445d74569f993ccfc22838295d9fe005425094fad953d7f15c8580", size = 55767 }
wheels = [
    { url = "https://files.pythonhosted.org/packages/79/9d/0fb148dc4d6fa4a7dd1d8378168d9b4cd8d4560a6fbf6f0121c5fc34eb68/importlib_metadata-8.6.1-py3-none-any.whl", hash = "sha256:02a89390c1e15fdfdc0d7c6b25cb3e62650d0494005c97d6f148bf5b9787525e", size = 26971 },
]

[[package]]
name = "importlib-resources"
version = "6.5.2"
source = { registry = "https://pypi.org/simple" }
sdist = { url = "https://files.pythonhosted.org/packages/cf/8c/f834fbf984f691b4f7ff60f50b514cc3de5cc08abfc3295564dd89c5e2e7/importlib_resources-6.5.2.tar.gz", hash = "sha256:185f87adef5bcc288449d98fb4fba07cea78bc036455dd44c5fc4a2fe78fed2c", size = 44693 }
wheels = [
    { url = "https://files.pythonhosted.org/packages/a4/ed/1f1afb2e9e7f38a545d628f864d562a5ae64fe6f7a10e28ffb9b185b4e89/importlib_resources-6.5.2-py3-none-any.whl", hash = "sha256:789cfdc3ed28c78b67a06acb8126751ced69a3d5f79c095a98298cd8a760ccec", size = 37461 },
]

[[package]]
name = "iniconfig"
version = "2.0.0"
source = { registry = "https://pypi.org/simple" }
sdist = { url = "https://files.pythonhosted.org/packages/d7/4b/cbd8e699e64a6f16ca3a8220661b5f83792b3017d0f79807cb8708d33913/iniconfig-2.0.0.tar.gz", hash = "sha256:2d91e135bf72d31a410b17c16da610a82cb55f6b0477d1a902134b24a455b8b3", size = 4646 }
wheels = [
    { url = "https://files.pythonhosted.org/packages/ef/a6/62565a6e1cf69e10f5727360368e451d4b7f58beeac6173dc9db836a5b46/iniconfig-2.0.0-py3-none-any.whl", hash = "sha256:b6a85871a79d2e3b22d2d1b94ac2824226a63c6b741c88f7ae975f18b6778374", size = 5892 },
]

[[package]]
name = "inquirer"
version = "3.4.0"
source = { registry = "https://pypi.org/simple" }
dependencies = [
    { name = "blessed" },
    { name = "editor" },
    { name = "readchar" },
]
sdist = { url = "https://files.pythonhosted.org/packages/f3/06/ef91eb8f3feafb736aa33dcb278fc9555d17861aa571b684715d095db24d/inquirer-3.4.0.tar.gz", hash = "sha256:8edc99c076386ee2d2204e5e3653c2488244e82cb197b2d498b3c1b5ffb25d0b", size = 14472 }
wheels = [
    { url = "https://files.pythonhosted.org/packages/a4/b2/be907c8c0f8303bc4b10089f5470014c3bf3521e9b8d3decf3037fd94725/inquirer-3.4.0-py3-none-any.whl", hash = "sha256:bb0ec93c833e4ce7b51b98b1644b0a4d2bb39755c39787f6a504e4fee7a11b60", size = 18077 },
]

[[package]]
name = "ipython"
version = "8.32.0"
source = { registry = "https://pypi.org/simple" }
dependencies = [
    { name = "colorama", marker = "sys_platform == 'win32'" },
    { name = "decorator" },
    { name = "jedi" },
    { name = "matplotlib-inline" },
    { name = "pexpect", marker = "sys_platform != 'emscripten' and sys_platform != 'win32'" },
    { name = "prompt-toolkit" },
    { name = "pygments" },
    { name = "stack-data" },
    { name = "traitlets" },
    { name = "typing-extensions", marker = "python_full_version < '3.12'" },
]
sdist = { url = "https://files.pythonhosted.org/packages/36/80/4d2a072e0db7d250f134bc11676517299264ebe16d62a8619d49a78ced73/ipython-8.32.0.tar.gz", hash = "sha256:be2c91895b0b9ea7ba49d33b23e2040c352b33eb6a519cca7ce6e0c743444251", size = 5507441 }
wheels = [
    { url = "https://files.pythonhosted.org/packages/e7/e1/f4474a7ecdb7745a820f6f6039dc43c66add40f1bcc66485607d93571af6/ipython-8.32.0-py3-none-any.whl", hash = "sha256:cae85b0c61eff1fc48b0a8002de5958b6528fa9c8defb1894da63f42613708aa", size = 825524 },
]

[[package]]
name = "isort"
version = "6.0.0"
source = { registry = "https://pypi.org/simple" }
sdist = { url = "https://files.pythonhosted.org/packages/1c/28/b382d1656ac0ee4cef4bf579b13f9c6c813bff8a5cb5996669592c8c75fa/isort-6.0.0.tar.gz", hash = "sha256:75d9d8a1438a9432a7d7b54f2d3b45cad9a4a0fdba43617d9873379704a8bdf1", size = 828356 }
wheels = [
    { url = "https://files.pythonhosted.org/packages/76/c7/d6017f09ae5b1206fbe531f7af3b6dac1f67aedcbd2e79f3b386c27955d6/isort-6.0.0-py3-none-any.whl", hash = "sha256:567954102bb47bb12e0fae62606570faacddd441e45683968c8d1734fb1af892", size = 94053 },
]

[[package]]
name = "jedi"
version = "0.19.2"
source = { registry = "https://pypi.org/simple" }
dependencies = [
    { name = "parso" },
]
sdist = { url = "https://files.pythonhosted.org/packages/72/3a/79a912fbd4d8dd6fbb02bf69afd3bb72cf0c729bb3063c6f4498603db17a/jedi-0.19.2.tar.gz", hash = "sha256:4770dc3de41bde3966b02eb84fbcf557fb33cce26ad23da12c742fb50ecb11f0", size = 1231287 }
wheels = [
    { url = "https://files.pythonhosted.org/packages/c0/5a/9cac0c82afec3d09ccd97c8b6502d48f165f9124db81b4bcb90b4af974ee/jedi-0.19.2-py2.py3-none-any.whl", hash = "sha256:a8ef22bde8490f57fe5c7681a3c83cb58874daf72b4784de3cce5b6ef6edb5b9", size = 1572278 },
]

[[package]]
name = "jinja2"
version = "3.1.5"
source = { registry = "https://pypi.org/simple" }
dependencies = [
    { name = "markupsafe" },
]
sdist = { url = "https://files.pythonhosted.org/packages/af/92/b3130cbbf5591acf9ade8708c365f3238046ac7cb8ccba6e81abccb0ccff/jinja2-3.1.5.tar.gz", hash = "sha256:8fefff8dc3034e27bb80d67c671eb8a9bc424c0ef4c0826edbff304cceff43bb", size = 244674 }
wheels = [
    { url = "https://files.pythonhosted.org/packages/bd/0f/2ba5fbcd631e3e88689309dbe978c5769e883e4b84ebfe7da30b43275c5a/jinja2-3.1.5-py3-none-any.whl", hash = "sha256:aba0f4dc9ed8013c424088f68a5c226f7d6097ed89b246d7749c2ec4175c6adb", size = 134596 },
]

[[package]]
name = "jinxed"
version = "1.3.0"
source = { registry = "https://pypi.org/simple" }
dependencies = [
    { name = "ansicon", marker = "sys_platform == 'win32'" },
]
sdist = { url = "https://files.pythonhosted.org/packages/20/d0/59b2b80e7a52d255f9e0ad040d2e826342d05580c4b1d7d7747cfb8db731/jinxed-1.3.0.tar.gz", hash = "sha256:1593124b18a41b7a3da3b078471442e51dbad3d77b4d4f2b0c26ab6f7d660dbf", size = 80981 }
wheels = [
    { url = "https://files.pythonhosted.org/packages/27/e3/0e0014d6ab159d48189e92044ace13b1e1fe9aa3024ba9f4e8cf172aa7c2/jinxed-1.3.0-py2.py3-none-any.whl", hash = "sha256:b993189f39dc2d7504d802152671535b06d380b26d78070559551cbf92df4fc5", size = 33085 },
]

[[package]]
name = "jiter"
version = "0.8.2"
source = { registry = "https://pypi.org/simple" }
sdist = { url = "https://files.pythonhosted.org/packages/f8/70/90bc7bd3932e651486861df5c8ffea4ca7c77d28e8532ddefe2abc561a53/jiter-0.8.2.tar.gz", hash = "sha256:cd73d3e740666d0e639f678adb176fad25c1bcbdae88d8d7b857e1783bb4212d", size = 163007 }
wheels = [
    { url = "https://files.pythonhosted.org/packages/cb/b0/c1a7caa7f9dc5f1f6cfa08722867790fe2d3645d6e7170ca280e6e52d163/jiter-0.8.2-cp311-cp311-macosx_10_12_x86_64.whl", hash = "sha256:2dd61c5afc88a4fda7d8b2cf03ae5947c6ac7516d32b7a15bf4b49569a5c076b", size = 303666 },
    { url = "https://files.pythonhosted.org/packages/f5/97/0468bc9eeae43079aaa5feb9267964e496bf13133d469cfdc135498f8dd0/jiter-0.8.2-cp311-cp311-macosx_11_0_arm64.whl", hash = "sha256:a6c710d657c8d1d2adbbb5c0b0c6bfcec28fd35bd6b5f016395f9ac43e878a15", size = 311934 },
    { url = "https://files.pythonhosted.org/packages/e5/69/64058e18263d9a5f1e10f90c436853616d5f047d997c37c7b2df11b085ec/jiter-0.8.2-cp311-cp311-manylinux_2_17_aarch64.manylinux2014_aarch64.whl", hash = "sha256:a9584de0cd306072635fe4b89742bf26feae858a0683b399ad0c2509011b9dc0", size = 335506 },
    { url = "https://files.pythonhosted.org/packages/9d/14/b747f9a77b8c0542141d77ca1e2a7523e854754af2c339ac89a8b66527d6/jiter-0.8.2-cp311-cp311-manylinux_2_17_armv7l.manylinux2014_armv7l.whl", hash = "sha256:5a90a923338531b7970abb063cfc087eebae6ef8ec8139762007188f6bc69a9f", size = 355849 },
    { url = "https://files.pythonhosted.org/packages/53/e2/98a08161db7cc9d0e39bc385415890928ff09709034982f48eccfca40733/jiter-0.8.2-cp311-cp311-manylinux_2_17_ppc64le.manylinux2014_ppc64le.whl", hash = "sha256:d21974d246ed0181558087cd9f76e84e8321091ebfb3a93d4c341479a736f099", size = 381700 },
    { url = "https://files.pythonhosted.org/packages/7a/38/1674672954d35bce3b1c9af99d5849f9256ac8f5b672e020ac7821581206/jiter-0.8.2-cp311-cp311-manylinux_2_17_s390x.manylinux2014_s390x.whl", hash = "sha256:32475a42b2ea7b344069dc1e81445cfc00b9d0e3ca837f0523072432332e9f74", size = 389710 },
    { url = "https://files.pythonhosted.org/packages/f8/9b/92f9da9a9e107d019bcf883cd9125fa1690079f323f5a9d5c6986eeec3c0/jiter-0.8.2-cp311-cp311-manylinux_2_17_x86_64.manylinux2014_x86_64.whl", hash = "sha256:8b9931fd36ee513c26b5bf08c940b0ac875de175341cbdd4fa3be109f0492586", size = 345553 },
    { url = "https://files.pythonhosted.org/packages/44/a6/6d030003394e9659cd0d7136bbeabd82e869849ceccddc34d40abbbbb269/jiter-0.8.2-cp311-cp311-manylinux_2_5_i686.manylinux1_i686.whl", hash = "sha256:ce0820f4a3a59ddced7fce696d86a096d5cc48d32a4183483a17671a61edfddc", size = 376388 },
    { url = "https://files.pythonhosted.org/packages/ad/8d/87b09e648e4aca5f9af89e3ab3cfb93db2d1e633b2f2931ede8dabd9b19a/jiter-0.8.2-cp311-cp311-musllinux_1_1_aarch64.whl", hash = "sha256:8ffc86ae5e3e6a93765d49d1ab47b6075a9c978a2b3b80f0f32628f39caa0c88", size = 511226 },
    { url = "https://files.pythonhosted.org/packages/77/95/8008ebe4cdc82eac1c97864a8042ca7e383ed67e0ec17bfd03797045c727/jiter-0.8.2-cp311-cp311-musllinux_1_1_x86_64.whl", hash = "sha256:5127dc1abd809431172bc3fbe8168d6b90556a30bb10acd5ded41c3cfd6f43b6", size = 504134 },
    { url = "https://files.pythonhosted.org/packages/26/0d/3056a74de13e8b2562e4d526de6dac2f65d91ace63a8234deb9284a1d24d/jiter-0.8.2-cp311-cp311-win32.whl", hash = "sha256:66227a2c7b575720c1871c8800d3a0122bb8ee94edb43a5685aa9aceb2782d44", size = 203103 },
    { url = "https://files.pythonhosted.org/packages/4e/1e/7f96b798f356e531ffc0f53dd2f37185fac60fae4d6c612bbbd4639b90aa/jiter-0.8.2-cp311-cp311-win_amd64.whl", hash = "sha256:cde031d8413842a1e7501e9129b8e676e62a657f8ec8166e18a70d94d4682855", size = 206717 },
    { url = "https://files.pythonhosted.org/packages/a1/17/c8747af8ea4e045f57d6cfd6fc180752cab9bc3de0e8a0c9ca4e8af333b1/jiter-0.8.2-cp312-cp312-macosx_10_12_x86_64.whl", hash = "sha256:e6ec2be506e7d6f9527dae9ff4b7f54e68ea44a0ef6b098256ddf895218a2f8f", size = 302027 },
    { url = "https://files.pythonhosted.org/packages/3c/c1/6da849640cd35a41e91085723b76acc818d4b7d92b0b6e5111736ce1dd10/jiter-0.8.2-cp312-cp312-macosx_11_0_arm64.whl", hash = "sha256:76e324da7b5da060287c54f2fabd3db5f76468006c811831f051942bf68c9d44", size = 310326 },
    { url = "https://files.pythonhosted.org/packages/06/99/a2bf660d8ccffee9ad7ed46b4f860d2108a148d0ea36043fd16f4dc37e94/jiter-0.8.2-cp312-cp312-manylinux_2_17_aarch64.manylinux2014_aarch64.whl", hash = "sha256:180a8aea058f7535d1c84183c0362c710f4750bef66630c05f40c93c2b152a0f", size = 334242 },
    { url = "https://files.pythonhosted.org/packages/a7/5f/cea1c17864828731f11427b9d1ab7f24764dbd9aaf4648a7f851164d2718/jiter-0.8.2-cp312-cp312-manylinux_2_17_armv7l.manylinux2014_armv7l.whl", hash = "sha256:025337859077b41548bdcbabe38698bcd93cfe10b06ff66617a48ff92c9aec60", size = 356654 },
    { url = "https://files.pythonhosted.org/packages/e9/13/62774b7e5e7f5d5043efe1d0f94ead66e6d0f894ae010adb56b3f788de71/jiter-0.8.2-cp312-cp312-manylinux_2_17_ppc64le.manylinux2014_ppc64le.whl", hash = "sha256:ecff0dc14f409599bbcafa7e470c00b80f17abc14d1405d38ab02e4b42e55b57", size = 379967 },
    { url = "https://files.pythonhosted.org/packages/ec/fb/096b34c553bb0bd3f2289d5013dcad6074948b8d55212aa13a10d44c5326/jiter-0.8.2-cp312-cp312-manylinux_2_17_s390x.manylinux2014_s390x.whl", hash = "sha256:ffd9fee7d0775ebaba131f7ca2e2d83839a62ad65e8e02fe2bd8fc975cedeb9e", size = 389252 },
    { url = "https://files.pythonhosted.org/packages/17/61/beea645c0bf398ced8b199e377b61eb999d8e46e053bb285c91c3d3eaab0/jiter-0.8.2-cp312-cp312-manylinux_2_17_x86_64.manylinux2014_x86_64.whl", hash = "sha256:14601dcac4889e0a1c75ccf6a0e4baf70dbc75041e51bcf8d0e9274519df6887", size = 345490 },
    { url = "https://files.pythonhosted.org/packages/d5/df/834aa17ad5dcc3cf0118821da0a0cf1589ea7db9832589278553640366bc/jiter-0.8.2-cp312-cp312-manylinux_2_5_i686.manylinux1_i686.whl", hash = "sha256:92249669925bc1c54fcd2ec73f70f2c1d6a817928480ee1c65af5f6b81cdf12d", size = 376991 },
    { url = "https://files.pythonhosted.org/packages/67/80/87d140399d382fb4ea5b3d56e7ecaa4efdca17cd7411ff904c1517855314/jiter-0.8.2-cp312-cp312-musllinux_1_1_aarch64.whl", hash = "sha256:e725edd0929fa79f8349ab4ec7f81c714df51dc4e991539a578e5018fa4a7152", size = 510822 },
    { url = "https://files.pythonhosted.org/packages/5c/37/3394bb47bac1ad2cb0465601f86828a0518d07828a650722e55268cdb7e6/jiter-0.8.2-cp312-cp312-musllinux_1_1_x86_64.whl", hash = "sha256:bf55846c7b7a680eebaf9c3c48d630e1bf51bdf76c68a5f654b8524335b0ad29", size = 503730 },
    { url = "https://files.pythonhosted.org/packages/f9/e2/253fc1fa59103bb4e3aa0665d6ceb1818df1cd7bf3eb492c4dad229b1cd4/jiter-0.8.2-cp312-cp312-win32.whl", hash = "sha256:7efe4853ecd3d6110301665a5178b9856be7e2a9485f49d91aa4d737ad2ae49e", size = 203375 },
    { url = "https://files.pythonhosted.org/packages/41/69/6d4bbe66b3b3b4507e47aa1dd5d075919ad242b4b1115b3f80eecd443687/jiter-0.8.2-cp312-cp312-win_amd64.whl", hash = "sha256:83c0efd80b29695058d0fd2fa8a556490dbce9804eac3e281f373bbc99045f6c", size = 204740 },
    { url = "https://files.pythonhosted.org/packages/6c/b0/bfa1f6f2c956b948802ef5a021281978bf53b7a6ca54bb126fd88a5d014e/jiter-0.8.2-cp313-cp313-macosx_10_12_x86_64.whl", hash = "sha256:ca1f08b8e43dc3bd0594c992fb1fd2f7ce87f7bf0d44358198d6da8034afdf84", size = 301190 },
    { url = "https://files.pythonhosted.org/packages/a4/8f/396ddb4e292b5ea57e45ade5dc48229556b9044bad29a3b4b2dddeaedd52/jiter-0.8.2-cp313-cp313-macosx_11_0_arm64.whl", hash = "sha256:5672a86d55416ccd214c778efccf3266b84f87b89063b582167d803246354be4", size = 309334 },
    { url = "https://files.pythonhosted.org/packages/7f/68/805978f2f446fa6362ba0cc2e4489b945695940656edd844e110a61c98f8/jiter-0.8.2-cp313-cp313-manylinux_2_17_aarch64.manylinux2014_aarch64.whl", hash = "sha256:58dc9bc9767a1101f4e5e22db1b652161a225874d66f0e5cb8e2c7d1c438b587", size = 333918 },
    { url = "https://files.pythonhosted.org/packages/b3/99/0f71f7be667c33403fa9706e5b50583ae5106d96fab997fa7e2f38ee8347/jiter-0.8.2-cp313-cp313-manylinux_2_17_armv7l.manylinux2014_armv7l.whl", hash = "sha256:37b2998606d6dadbb5ccda959a33d6a5e853252d921fec1792fc902351bb4e2c", size = 356057 },
    { url = "https://files.pythonhosted.org/packages/8d/50/a82796e421a22b699ee4d2ce527e5bcb29471a2351cbdc931819d941a167/jiter-0.8.2-cp313-cp313-manylinux_2_17_ppc64le.manylinux2014_ppc64le.whl", hash = "sha256:4ab9a87f3784eb0e098f84a32670cfe4a79cb6512fd8f42ae3d0709f06405d18", size = 379790 },
    { url = "https://files.pythonhosted.org/packages/3c/31/10fb012b00f6d83342ca9e2c9618869ab449f1aa78c8f1b2193a6b49647c/jiter-0.8.2-cp313-cp313-manylinux_2_17_s390x.manylinux2014_s390x.whl", hash = "sha256:79aec8172b9e3c6d05fd4b219d5de1ac616bd8da934107325a6c0d0e866a21b6", size = 388285 },
    { url = "https://files.pythonhosted.org/packages/c8/81/f15ebf7de57be488aa22944bf4274962aca8092e4f7817f92ffa50d3ee46/jiter-0.8.2-cp313-cp313-manylinux_2_17_x86_64.manylinux2014_x86_64.whl", hash = "sha256:711e408732d4e9a0208008e5892c2966b485c783cd2d9a681f3eb147cf36c7ef", size = 344764 },
    { url = "https://files.pythonhosted.org/packages/b3/e8/0cae550d72b48829ba653eb348cdc25f3f06f8a62363723702ec18e7be9c/jiter-0.8.2-cp313-cp313-manylinux_2_5_i686.manylinux1_i686.whl", hash = "sha256:653cf462db4e8c41995e33d865965e79641ef45369d8a11f54cd30888b7e6ff1", size = 376620 },
    { url = "https://files.pythonhosted.org/packages/b8/50/e5478ff9d82534a944c03b63bc217c5f37019d4a34d288db0f079b13c10b/jiter-0.8.2-cp313-cp313-musllinux_1_1_aarch64.whl", hash = "sha256:9c63eaef32b7bebac8ebebf4dabebdbc6769a09c127294db6babee38e9f405b9", size = 510402 },
    { url = "https://files.pythonhosted.org/packages/8e/1e/3de48bbebbc8f7025bd454cedc8c62378c0e32dd483dece5f4a814a5cb55/jiter-0.8.2-cp313-cp313-musllinux_1_1_x86_64.whl", hash = "sha256:eb21aaa9a200d0a80dacc7a81038d2e476ffe473ffdd9c91eb745d623561de05", size = 503018 },
    { url = "https://files.pythonhosted.org/packages/d5/cd/d5a5501d72a11fe3e5fd65c78c884e5164eefe80077680533919be22d3a3/jiter-0.8.2-cp313-cp313-win32.whl", hash = "sha256:789361ed945d8d42850f919342a8665d2dc79e7e44ca1c97cc786966a21f627a", size = 203190 },
    { url = "https://files.pythonhosted.org/packages/51/bf/e5ca301245ba951447e3ad677a02a64a8845b185de2603dabd83e1e4b9c6/jiter-0.8.2-cp313-cp313-win_amd64.whl", hash = "sha256:ab7f43235d71e03b941c1630f4b6e3055d46b6cb8728a17663eaac9d8e83a865", size = 203551 },
    { url = "https://files.pythonhosted.org/packages/2f/3c/71a491952c37b87d127790dd7a0b1ebea0514c6b6ad30085b16bbe00aee6/jiter-0.8.2-cp313-cp313t-macosx_11_0_arm64.whl", hash = "sha256:b426f72cd77da3fec300ed3bc990895e2dd6b49e3bfe6c438592a3ba660e41ca", size = 308347 },
    { url = "https://files.pythonhosted.org/packages/a0/4c/c02408042e6a7605ec063daed138e07b982fdb98467deaaf1c90950cf2c6/jiter-0.8.2-cp313-cp313t-manylinux_2_17_x86_64.manylinux2014_x86_64.whl", hash = "sha256:b2dd880785088ff2ad21ffee205e58a8c1ddabc63612444ae41e5e4b321b39c0", size = 342875 },
    { url = "https://files.pythonhosted.org/packages/91/61/c80ef80ed8a0a21158e289ef70dac01e351d929a1c30cb0f49be60772547/jiter-0.8.2-cp313-cp313t-win_amd64.whl", hash = "sha256:3ac9f578c46f22405ff7f8b1f5848fb753cc4b8377fbec8470a7dc3997ca7566", size = 202374 },
]

[[package]]
name = "jmespath"
version = "1.0.1"
source = { registry = "https://pypi.org/simple" }
sdist = { url = "https://files.pythonhosted.org/packages/00/2a/e867e8531cf3e36b41201936b7fa7ba7b5702dbef42922193f05c8976cd6/jmespath-1.0.1.tar.gz", hash = "sha256:90261b206d6defd58fdd5e85f478bf633a2901798906be2ad389150c5c60edbe", size = 25843 }
wheels = [
    { url = "https://files.pythonhosted.org/packages/31/b4/b9b800c45527aadd64d5b442f9b932b00648617eb5d63d2c7a6587b7cafc/jmespath-1.0.1-py3-none-any.whl", hash = "sha256:02e2e4cc71b5bcab88332eebf907519190dd9e6e82107fa7f83b1003a6252980", size = 20256 },
]

[[package]]
name = "jsonschema"
version = "4.23.0"
source = { registry = "https://pypi.org/simple" }
dependencies = [
    { name = "attrs" },
    { name = "jsonschema-specifications" },
    { name = "referencing" },
    { name = "rpds-py" },
]
sdist = { url = "https://files.pythonhosted.org/packages/38/2e/03362ee4034a4c917f697890ccd4aec0800ccf9ded7f511971c75451deec/jsonschema-4.23.0.tar.gz", hash = "sha256:d71497fef26351a33265337fa77ffeb82423f3ea21283cd9467bb03999266bc4", size = 325778 }
wheels = [
    { url = "https://files.pythonhosted.org/packages/69/4a/4f9dbeb84e8850557c02365a0eee0649abe5eb1d84af92a25731c6c0f922/jsonschema-4.23.0-py3-none-any.whl", hash = "sha256:fbadb6f8b144a8f8cf9f0b89ba94501d143e50411a1278633f56a7acf7fd5566", size = 88462 },
]

[[package]]
name = "jsonschema-specifications"
version = "2024.10.1"
source = { registry = "https://pypi.org/simple" }
dependencies = [
    { name = "referencing" },
]
sdist = { url = "https://files.pythonhosted.org/packages/10/db/58f950c996c793472e336ff3655b13fbcf1e3b359dcf52dcf3ed3b52c352/jsonschema_specifications-2024.10.1.tar.gz", hash = "sha256:0f38b83639958ce1152d02a7f062902c41c8fd20d558b0c34344292d417ae272", size = 15561 }
wheels = [
    { url = "https://files.pythonhosted.org/packages/d1/0f/8910b19ac0670a0f80ce1008e5e751c4a57e14d2c4c13a482aa6079fa9d6/jsonschema_specifications-2024.10.1-py3-none-any.whl", hash = "sha256:a09a0680616357d9a0ecf05c12ad234479f549239d0f5b55f3deea67475da9bf", size = 18459 },
]

[[package]]
name = "junitparser"
version = "3.2.0"
source = { registry = "https://pypi.org/simple" }
sdist = { url = "https://files.pythonhosted.org/packages/57/88/6a268028a297751ed73be8e291f12aa727caf22adbc218e8dfbafcc974af/junitparser-3.2.0.tar.gz", hash = "sha256:b05e89c27e7b74b3c563a078d6e055d95cf397444f8f689b0ca616ebda0b3c65", size = 20073 }
wheels = [
    { url = "https://files.pythonhosted.org/packages/5a/f9/321d566c9f2af81fdb4bb3d5900214116b47be9e26b82219da8b818d9da9/junitparser-3.2.0-py2.py3-none-any.whl", hash = "sha256:e14fdc0a999edfc15889b637390e8ef6ca09a49532416d3bd562857d42d4b96d", size = 13394 },
]

[[package]]
name = "kiwisolver"
version = "1.4.8"
source = { registry = "https://pypi.org/simple" }
sdist = { url = "https://files.pythonhosted.org/packages/82/59/7c91426a8ac292e1cdd53a63b6d9439abd573c875c3f92c146767dd33faf/kiwisolver-1.4.8.tar.gz", hash = "sha256:23d5f023bdc8c7e54eb65f03ca5d5bb25b601eac4d7f1a042888a1f45237987e", size = 97538 }
wheels = [
    { url = "https://files.pythonhosted.org/packages/da/ed/c913ee28936c371418cb167b128066ffb20bbf37771eecc2c97edf8a6e4c/kiwisolver-1.4.8-cp311-cp311-macosx_10_9_universal2.whl", hash = "sha256:a4d3601908c560bdf880f07d94f31d734afd1bb71e96585cace0e38ef44c6d84", size = 124635 },
    { url = "https://files.pythonhosted.org/packages/4c/45/4a7f896f7467aaf5f56ef093d1f329346f3b594e77c6a3c327b2d415f521/kiwisolver-1.4.8-cp311-cp311-macosx_10_9_x86_64.whl", hash = "sha256:856b269c4d28a5c0d5e6c1955ec36ebfd1651ac00e1ce0afa3e28da95293b561", size = 66717 },
    { url = "https://files.pythonhosted.org/packages/5f/b4/c12b3ac0852a3a68f94598d4c8d569f55361beef6159dce4e7b624160da2/kiwisolver-1.4.8-cp311-cp311-macosx_11_0_arm64.whl", hash = "sha256:c2b9a96e0f326205af81a15718a9073328df1173a2619a68553decb7097fd5d7", size = 65413 },
    { url = "https://files.pythonhosted.org/packages/a9/98/1df4089b1ed23d83d410adfdc5947245c753bddfbe06541c4aae330e9e70/kiwisolver-1.4.8-cp311-cp311-manylinux_2_12_i686.manylinux2010_i686.manylinux_2_17_i686.manylinux2014_i686.whl", hash = "sha256:c5020c83e8553f770cb3b5fc13faac40f17e0b205bd237aebd21d53d733adb03", size = 1343994 },
    { url = "https://files.pythonhosted.org/packages/8d/bf/b4b169b050c8421a7c53ea1ea74e4ef9c335ee9013216c558a047f162d20/kiwisolver-1.4.8-cp311-cp311-manylinux_2_17_aarch64.manylinux2014_aarch64.whl", hash = "sha256:dace81d28c787956bfbfbbfd72fdcef014f37d9b48830829e488fdb32b49d954", size = 1434804 },
    { url = "https://files.pythonhosted.org/packages/66/5a/e13bd341fbcf73325ea60fdc8af752addf75c5079867af2e04cc41f34434/kiwisolver-1.4.8-cp311-cp311-manylinux_2_17_ppc64le.manylinux2014_ppc64le.whl", hash = "sha256:11e1022b524bd48ae56c9b4f9296bce77e15a2e42a502cceba602f804b32bb79", size = 1450690 },
    { url = "https://files.pythonhosted.org/packages/9b/4f/5955dcb376ba4a830384cc6fab7d7547bd6759fe75a09564910e9e3bb8ea/kiwisolver-1.4.8-cp311-cp311-manylinux_2_17_s390x.manylinux2014_s390x.whl", hash = "sha256:3b9b4d2892fefc886f30301cdd80debd8bb01ecdf165a449eb6e78f79f0fabd6", size = 1376839 },
    { url = "https://files.pythonhosted.org/packages/3a/97/5edbed69a9d0caa2e4aa616ae7df8127e10f6586940aa683a496c2c280b9/kiwisolver-1.4.8-cp311-cp311-manylinux_2_17_x86_64.manylinux2014_x86_64.whl", hash = "sha256:3a96c0e790ee875d65e340ab383700e2b4891677b7fcd30a699146f9384a2bb0", size = 1435109 },
    { url = "https://files.pythonhosted.org/packages/13/fc/e756382cb64e556af6c1809a1bbb22c141bbc2445049f2da06b420fe52bf/kiwisolver-1.4.8-cp311-cp311-musllinux_1_2_aarch64.whl", hash = "sha256:23454ff084b07ac54ca8be535f4174170c1094a4cff78fbae4f73a4bcc0d4dab", size = 2245269 },
    { url = "https://files.pythonhosted.org/packages/76/15/e59e45829d7f41c776d138245cabae6515cb4eb44b418f6d4109c478b481/kiwisolver-1.4.8-cp311-cp311-musllinux_1_2_i686.whl", hash = "sha256:87b287251ad6488e95b4f0b4a79a6d04d3ea35fde6340eb38fbd1ca9cd35bbbc", size = 2393468 },
    { url = "https://files.pythonhosted.org/packages/e9/39/483558c2a913ab8384d6e4b66a932406f87c95a6080112433da5ed668559/kiwisolver-1.4.8-cp311-cp311-musllinux_1_2_ppc64le.whl", hash = "sha256:b21dbe165081142b1232a240fc6383fd32cdd877ca6cc89eab93e5f5883e1c25", size = 2355394 },
    { url = "https://files.pythonhosted.org/packages/01/aa/efad1fbca6570a161d29224f14b082960c7e08268a133fe5dc0f6906820e/kiwisolver-1.4.8-cp311-cp311-musllinux_1_2_s390x.whl", hash = "sha256:768cade2c2df13db52475bd28d3a3fac8c9eff04b0e9e2fda0f3760f20b3f7fc", size = 2490901 },
    { url = "https://files.pythonhosted.org/packages/c9/4f/15988966ba46bcd5ab9d0c8296914436720dd67fca689ae1a75b4ec1c72f/kiwisolver-1.4.8-cp311-cp311-musllinux_1_2_x86_64.whl", hash = "sha256:d47cfb2650f0e103d4bf68b0b5804c68da97272c84bb12850d877a95c056bd67", size = 2312306 },
    { url = "https://files.pythonhosted.org/packages/2d/27/bdf1c769c83f74d98cbc34483a972f221440703054894a37d174fba8aa68/kiwisolver-1.4.8-cp311-cp311-win_amd64.whl", hash = "sha256:ed33ca2002a779a2e20eeb06aea7721b6e47f2d4b8a8ece979d8ba9e2a167e34", size = 71966 },
    { url = "https://files.pythonhosted.org/packages/4a/c9/9642ea855604aeb2968a8e145fc662edf61db7632ad2e4fb92424be6b6c0/kiwisolver-1.4.8-cp311-cp311-win_arm64.whl", hash = "sha256:16523b40aab60426ffdebe33ac374457cf62863e330a90a0383639ce14bf44b2", size = 65311 },
    { url = "https://files.pythonhosted.org/packages/fc/aa/cea685c4ab647f349c3bc92d2daf7ae34c8e8cf405a6dcd3a497f58a2ac3/kiwisolver-1.4.8-cp312-cp312-macosx_10_13_universal2.whl", hash = "sha256:d6af5e8815fd02997cb6ad9bbed0ee1e60014438ee1a5c2444c96f87b8843502", size = 124152 },
    { url = "https://files.pythonhosted.org/packages/c5/0b/8db6d2e2452d60d5ebc4ce4b204feeb16176a851fd42462f66ade6808084/kiwisolver-1.4.8-cp312-cp312-macosx_10_13_x86_64.whl", hash = "sha256:bade438f86e21d91e0cf5dd7c0ed00cda0f77c8c1616bd83f9fc157fa6760d31", size = 66555 },
    { url = "https://files.pythonhosted.org/packages/60/26/d6a0db6785dd35d3ba5bf2b2df0aedc5af089962c6eb2cbf67a15b81369e/kiwisolver-1.4.8-cp312-cp312-macosx_11_0_arm64.whl", hash = "sha256:b83dc6769ddbc57613280118fb4ce3cd08899cc3369f7d0e0fab518a7cf37fdb", size = 65067 },
    { url = "https://files.pythonhosted.org/packages/c9/ed/1d97f7e3561e09757a196231edccc1bcf59d55ddccefa2afc9c615abd8e0/kiwisolver-1.4.8-cp312-cp312-manylinux_2_12_i686.manylinux2010_i686.manylinux_2_17_i686.manylinux2014_i686.whl", hash = "sha256:111793b232842991be367ed828076b03d96202c19221b5ebab421ce8bcad016f", size = 1378443 },
    { url = "https://files.pythonhosted.org/packages/29/61/39d30b99954e6b46f760e6289c12fede2ab96a254c443639052d1b573fbc/kiwisolver-1.4.8-cp312-cp312-manylinux_2_17_aarch64.manylinux2014_aarch64.whl", hash = "sha256:257af1622860e51b1a9d0ce387bf5c2c4f36a90594cb9514f55b074bcc787cfc", size = 1472728 },
    { url = "https://files.pythonhosted.org/packages/0c/3e/804163b932f7603ef256e4a715e5843a9600802bb23a68b4e08c8c0ff61d/kiwisolver-1.4.8-cp312-cp312-manylinux_2_17_ppc64le.manylinux2014_ppc64le.whl", hash = "sha256:69b5637c3f316cab1ec1c9a12b8c5f4750a4c4b71af9157645bf32830e39c03a", size = 1478388 },
    { url = "https://files.pythonhosted.org/packages/8a/9e/60eaa75169a154700be74f875a4d9961b11ba048bef315fbe89cb6999056/kiwisolver-1.4.8-cp312-cp312-manylinux_2_17_s390x.manylinux2014_s390x.whl", hash = "sha256:782bb86f245ec18009890e7cb8d13a5ef54dcf2ebe18ed65f795e635a96a1c6a", size = 1413849 },
    { url = "https://files.pythonhosted.org/packages/bc/b3/9458adb9472e61a998c8c4d95cfdfec91c73c53a375b30b1428310f923e4/kiwisolver-1.4.8-cp312-cp312-manylinux_2_17_x86_64.manylinux2014_x86_64.whl", hash = "sha256:cc978a80a0db3a66d25767b03688f1147a69e6237175c0f4ffffaaedf744055a", size = 1475533 },
    { url = "https://files.pythonhosted.org/packages/e4/7a/0a42d9571e35798de80aef4bb43a9b672aa7f8e58643d7bd1950398ffb0a/kiwisolver-1.4.8-cp312-cp312-musllinux_1_2_aarch64.whl", hash = "sha256:36dbbfd34838500a31f52c9786990d00150860e46cd5041386f217101350f0d3", size = 2268898 },
    { url = "https://files.pythonhosted.org/packages/d9/07/1255dc8d80271400126ed8db35a1795b1a2c098ac3a72645075d06fe5c5d/kiwisolver-1.4.8-cp312-cp312-musllinux_1_2_i686.whl", hash = "sha256:eaa973f1e05131de5ff3569bbba7f5fd07ea0595d3870ed4a526d486fe57fa1b", size = 2425605 },
    { url = "https://files.pythonhosted.org/packages/84/df/5a3b4cf13780ef6f6942df67b138b03b7e79e9f1f08f57c49957d5867f6e/kiwisolver-1.4.8-cp312-cp312-musllinux_1_2_ppc64le.whl", hash = "sha256:a66f60f8d0c87ab7f59b6fb80e642ebb29fec354a4dfad687ca4092ae69d04f4", size = 2375801 },
    { url = "https://files.pythonhosted.org/packages/8f/10/2348d068e8b0f635c8c86892788dac7a6b5c0cb12356620ab575775aad89/kiwisolver-1.4.8-cp312-cp312-musllinux_1_2_s390x.whl", hash = "sha256:858416b7fb777a53f0c59ca08190ce24e9abbd3cffa18886a5781b8e3e26f65d", size = 2520077 },
    { url = "https://files.pythonhosted.org/packages/32/d8/014b89fee5d4dce157d814303b0fce4d31385a2af4c41fed194b173b81ac/kiwisolver-1.4.8-cp312-cp312-musllinux_1_2_x86_64.whl", hash = "sha256:085940635c62697391baafaaeabdf3dd7a6c3643577dde337f4d66eba021b2b8", size = 2338410 },
    { url = "https://files.pythonhosted.org/packages/bd/72/dfff0cc97f2a0776e1c9eb5bef1ddfd45f46246c6533b0191887a427bca5/kiwisolver-1.4.8-cp312-cp312-win_amd64.whl", hash = "sha256:01c3d31902c7db5fb6182832713d3b4122ad9317c2c5877d0539227d96bb2e50", size = 71853 },
    { url = "https://files.pythonhosted.org/packages/dc/85/220d13d914485c0948a00f0b9eb419efaf6da81b7d72e88ce2391f7aed8d/kiwisolver-1.4.8-cp312-cp312-win_arm64.whl", hash = "sha256:a3c44cb68861de93f0c4a8175fbaa691f0aa22550c331fefef02b618a9dcb476", size = 65424 },
    { url = "https://files.pythonhosted.org/packages/79/b3/e62464a652f4f8cd9006e13d07abad844a47df1e6537f73ddfbf1bc997ec/kiwisolver-1.4.8-cp313-cp313-macosx_10_13_universal2.whl", hash = "sha256:1c8ceb754339793c24aee1c9fb2485b5b1f5bb1c2c214ff13368431e51fc9a09", size = 124156 },
    { url = "https://files.pythonhosted.org/packages/8d/2d/f13d06998b546a2ad4f48607a146e045bbe48030774de29f90bdc573df15/kiwisolver-1.4.8-cp313-cp313-macosx_10_13_x86_64.whl", hash = "sha256:54a62808ac74b5e55a04a408cda6156f986cefbcf0ada13572696b507cc92fa1", size = 66555 },
    { url = "https://files.pythonhosted.org/packages/59/e3/b8bd14b0a54998a9fd1e8da591c60998dc003618cb19a3f94cb233ec1511/kiwisolver-1.4.8-cp313-cp313-macosx_11_0_arm64.whl", hash = "sha256:68269e60ee4929893aad82666821aaacbd455284124817af45c11e50a4b42e3c", size = 65071 },
    { url = "https://files.pythonhosted.org/packages/f0/1c/6c86f6d85ffe4d0ce04228d976f00674f1df5dc893bf2dd4f1928748f187/kiwisolver-1.4.8-cp313-cp313-manylinux_2_12_i686.manylinux2010_i686.manylinux_2_17_i686.manylinux2014_i686.whl", hash = "sha256:34d142fba9c464bc3bbfeff15c96eab0e7310343d6aefb62a79d51421fcc5f1b", size = 1378053 },
    { url = "https://files.pythonhosted.org/packages/4e/b9/1c6e9f6dcb103ac5cf87cb695845f5fa71379021500153566d8a8a9fc291/kiwisolver-1.4.8-cp313-cp313-manylinux_2_17_aarch64.manylinux2014_aarch64.whl", hash = "sha256:3ddc373e0eef45b59197de815b1b28ef89ae3955e7722cc9710fb91cd77b7f47", size = 1472278 },
    { url = "https://files.pythonhosted.org/packages/ee/81/aca1eb176de671f8bda479b11acdc42c132b61a2ac861c883907dde6debb/kiwisolver-1.4.8-cp313-cp313-manylinux_2_17_ppc64le.manylinux2014_ppc64le.whl", hash = "sha256:77e6f57a20b9bd4e1e2cedda4d0b986ebd0216236f0106e55c28aea3d3d69b16", size = 1478139 },
    { url = "https://files.pythonhosted.org/packages/49/f4/e081522473671c97b2687d380e9e4c26f748a86363ce5af48b4a28e48d06/kiwisolver-1.4.8-cp313-cp313-manylinux_2_17_s390x.manylinux2014_s390x.whl", hash = "sha256:08e77738ed7538f036cd1170cbed942ef749137b1311fa2bbe2a7fda2f6bf3cc", size = 1413517 },
    { url = "https://files.pythonhosted.org/packages/8f/e9/6a7d025d8da8c4931522922cd706105aa32b3291d1add8c5427cdcd66e63/kiwisolver-1.4.8-cp313-cp313-manylinux_2_17_x86_64.manylinux2014_x86_64.whl", hash = "sha256:a5ce1e481a74b44dd5e92ff03ea0cb371ae7a0268318e202be06c8f04f4f1246", size = 1474952 },
    { url = "https://files.pythonhosted.org/packages/82/13/13fa685ae167bee5d94b415991c4fc7bb0a1b6ebea6e753a87044b209678/kiwisolver-1.4.8-cp313-cp313-musllinux_1_2_aarch64.whl", hash = "sha256:fc2ace710ba7c1dfd1a3b42530b62b9ceed115f19a1656adefce7b1782a37794", size = 2269132 },
    { url = "https://files.pythonhosted.org/packages/ef/92/bb7c9395489b99a6cb41d502d3686bac692586db2045adc19e45ee64ed23/kiwisolver-1.4.8-cp313-cp313-musllinux_1_2_i686.whl", hash = "sha256:3452046c37c7692bd52b0e752b87954ef86ee2224e624ef7ce6cb21e8c41cc1b", size = 2425997 },
    { url = "https://files.pythonhosted.org/packages/ed/12/87f0e9271e2b63d35d0d8524954145837dd1a6c15b62a2d8c1ebe0f182b4/kiwisolver-1.4.8-cp313-cp313-musllinux_1_2_ppc64le.whl", hash = "sha256:7e9a60b50fe8b2ec6f448fe8d81b07e40141bfced7f896309df271a0b92f80f3", size = 2376060 },
    { url = "https://files.pythonhosted.org/packages/02/6e/c8af39288edbce8bf0fa35dee427b082758a4b71e9c91ef18fa667782138/kiwisolver-1.4.8-cp313-cp313-musllinux_1_2_s390x.whl", hash = "sha256:918139571133f366e8362fa4a297aeba86c7816b7ecf0bc79168080e2bd79957", size = 2520471 },
    { url = "https://files.pythonhosted.org/packages/13/78/df381bc7b26e535c91469f77f16adcd073beb3e2dd25042efd064af82323/kiwisolver-1.4.8-cp313-cp313-musllinux_1_2_x86_64.whl", hash = "sha256:e063ef9f89885a1d68dd8b2e18f5ead48653176d10a0e324e3b0030e3a69adeb", size = 2338793 },
    { url = "https://files.pythonhosted.org/packages/d0/dc/c1abe38c37c071d0fc71c9a474fd0b9ede05d42f5a458d584619cfd2371a/kiwisolver-1.4.8-cp313-cp313-win_amd64.whl", hash = "sha256:a17b7c4f5b2c51bb68ed379defd608a03954a1845dfed7cc0117f1cc8a9b7fd2", size = 71855 },
    { url = "https://files.pythonhosted.org/packages/a0/b6/21529d595b126ac298fdd90b705d87d4c5693de60023e0efcb4f387ed99e/kiwisolver-1.4.8-cp313-cp313-win_arm64.whl", hash = "sha256:3cd3bc628b25f74aedc6d374d5babf0166a92ff1317f46267f12d2ed54bc1d30", size = 65430 },
    { url = "https://files.pythonhosted.org/packages/34/bd/b89380b7298e3af9b39f49334e3e2a4af0e04819789f04b43d560516c0c8/kiwisolver-1.4.8-cp313-cp313t-macosx_10_13_universal2.whl", hash = "sha256:370fd2df41660ed4e26b8c9d6bbcad668fbe2560462cba151a721d49e5b6628c", size = 126294 },
    { url = "https://files.pythonhosted.org/packages/83/41/5857dc72e5e4148eaac5aa76e0703e594e4465f8ab7ec0fc60e3a9bb8fea/kiwisolver-1.4.8-cp313-cp313t-macosx_10_13_x86_64.whl", hash = "sha256:84a2f830d42707de1d191b9490ac186bf7997a9495d4e9072210a1296345f7dc", size = 67736 },
    { url = "https://files.pythonhosted.org/packages/e1/d1/be059b8db56ac270489fb0b3297fd1e53d195ba76e9bbb30e5401fa6b759/kiwisolver-1.4.8-cp313-cp313t-macosx_11_0_arm64.whl", hash = "sha256:7a3ad337add5148cf51ce0b55642dc551c0b9d6248458a757f98796ca7348712", size = 66194 },
    { url = "https://files.pythonhosted.org/packages/e1/83/4b73975f149819eb7dcf9299ed467eba068ecb16439a98990dcb12e63fdd/kiwisolver-1.4.8-cp313-cp313t-manylinux_2_12_i686.manylinux2010_i686.manylinux_2_17_i686.manylinux2014_i686.whl", hash = "sha256:7506488470f41169b86d8c9aeff587293f530a23a23a49d6bc64dab66bedc71e", size = 1465942 },
    { url = "https://files.pythonhosted.org/packages/c7/2c/30a5cdde5102958e602c07466bce058b9d7cb48734aa7a4327261ac8e002/kiwisolver-1.4.8-cp313-cp313t-manylinux_2_17_aarch64.manylinux2014_aarch64.whl", hash = "sha256:2f0121b07b356a22fb0414cec4666bbe36fd6d0d759db3d37228f496ed67c880", size = 1595341 },
    { url = "https://files.pythonhosted.org/packages/ff/9b/1e71db1c000385aa069704f5990574b8244cce854ecd83119c19e83c9586/kiwisolver-1.4.8-cp313-cp313t-manylinux_2_17_ppc64le.manylinux2014_ppc64le.whl", hash = "sha256:d6d6bd87df62c27d4185de7c511c6248040afae67028a8a22012b010bc7ad062", size = 1598455 },
    { url = "https://files.pythonhosted.org/packages/85/92/c8fec52ddf06231b31cbb779af77e99b8253cd96bd135250b9498144c78b/kiwisolver-1.4.8-cp313-cp313t-manylinux_2_17_s390x.manylinux2014_s390x.whl", hash = "sha256:291331973c64bb9cce50bbe871fb2e675c4331dab4f31abe89f175ad7679a4d7", size = 1522138 },
    { url = "https://files.pythonhosted.org/packages/0b/51/9eb7e2cd07a15d8bdd976f6190c0164f92ce1904e5c0c79198c4972926b7/kiwisolver-1.4.8-cp313-cp313t-manylinux_2_17_x86_64.manylinux2014_x86_64.whl", hash = "sha256:893f5525bb92d3d735878ec00f781b2de998333659507d29ea4466208df37bed", size = 1582857 },
    { url = "https://files.pythonhosted.org/packages/0f/95/c5a00387a5405e68ba32cc64af65ce881a39b98d73cc394b24143bebc5b8/kiwisolver-1.4.8-cp313-cp313t-musllinux_1_2_aarch64.whl", hash = "sha256:b47a465040146981dc9db8647981b8cb96366fbc8d452b031e4f8fdffec3f26d", size = 2293129 },
    { url = "https://files.pythonhosted.org/packages/44/83/eeb7af7d706b8347548313fa3a3a15931f404533cc54fe01f39e830dd231/kiwisolver-1.4.8-cp313-cp313t-musllinux_1_2_i686.whl", hash = "sha256:99cea8b9dd34ff80c521aef46a1dddb0dcc0283cf18bde6d756f1e6f31772165", size = 2421538 },
    { url = "https://files.pythonhosted.org/packages/05/f9/27e94c1b3eb29e6933b6986ffc5fa1177d2cd1f0c8efc5f02c91c9ac61de/kiwisolver-1.4.8-cp313-cp313t-musllinux_1_2_ppc64le.whl", hash = "sha256:151dffc4865e5fe6dafce5480fab84f950d14566c480c08a53c663a0020504b6", size = 2390661 },
    { url = "https://files.pythonhosted.org/packages/d9/d4/3c9735faa36ac591a4afcc2980d2691000506050b7a7e80bcfe44048daa7/kiwisolver-1.4.8-cp313-cp313t-musllinux_1_2_s390x.whl", hash = "sha256:577facaa411c10421314598b50413aa1ebcf5126f704f1e5d72d7e4e9f020d90", size = 2546710 },
    { url = "https://files.pythonhosted.org/packages/4c/fa/be89a49c640930180657482a74970cdcf6f7072c8d2471e1babe17a222dc/kiwisolver-1.4.8-cp313-cp313t-musllinux_1_2_x86_64.whl", hash = "sha256:be4816dc51c8a471749d664161b434912eee82f2ea66bd7628bd14583a833e85", size = 2349213 },
]

[[package]]
name = "latexcodec"
version = "3.0.0"
source = { registry = "https://pypi.org/simple" }
sdist = { url = "https://files.pythonhosted.org/packages/98/e7/ed339caf3662976949e4fdbfdf4a6db818b8d2aa1cf2b5f73af89e936bba/latexcodec-3.0.0.tar.gz", hash = "sha256:917dc5fe242762cc19d963e6548b42d63a118028cdd3361d62397e3b638b6bc5", size = 31023 }
wheels = [
    { url = "https://files.pythonhosted.org/packages/b0/bf/ea8887e9f31a8f93ca306699d11909c6140151393a4216f0d9f85a004077/latexcodec-3.0.0-py3-none-any.whl", hash = "sha256:6f3477ad5e61a0a99bd31a6a370c34e88733a6bad9c921a3ffcfacada12f41a7", size = 18150 },
]

[[package]]
name = "ldp"
version = "0.23.0"
source = { registry = "https://pypi.org/simple" }
dependencies = [
    { name = "aiofiles" },
    { name = "dm-tree" },
    { name = "fh-llm-client" },
    { name = "fhaviary" },
    { name = "httpx" },
    { name = "networkx", extra = ["default"] },
    { name = "numpy" },
    { name = "pydantic" },
    { name = "tenacity" },
    { name = "tiktoken" },
    { name = "tqdm" },
    { name = "typing-extensions", marker = "python_full_version < '3.12'" },
    { name = "usearch" },
]
sdist = { url = "https://files.pythonhosted.org/packages/0d/21/7291e47e710156f1e8efb086e649bae2e4106926f7388288b631d281d2f4/ldp-0.23.0.tar.gz", hash = "sha256:d2259380cdd4a09508c5181abac47c3418df198abd8c87c6f7d82a3eb2cab5bf", size = 436232 }
wheels = [
    { url = "https://files.pythonhosted.org/packages/b2/6d/abd1d2f4216a819a35d184e2fd0d1f4a737cd0bf01e62848e8ff3535b0c0/ldp-0.23.0-py3-none-any.whl", hash = "sha256:5d1adb3ca032b9a4c728753f0273a1af703a9b4635b446d67491c81acab2c259", size = 135256 },
]

[[package]]
name = "libcst"
version = "1.6.0"
source = { registry = "https://pypi.org/simple" }
dependencies = [
    { name = "pyyaml" },
]
sdist = { url = "https://files.pythonhosted.org/packages/f4/ec/d24c0ad33838dfbfe20a760b301d529c63cef32f8b91dae380c97f8bf127/libcst-1.6.0.tar.gz", hash = "sha256:e80ecdbe3fa43b3793cae8fa0b07a985bd9a693edbe6e9d076f5422ecadbf0db", size = 776146 }
wheels = [
    { url = "https://files.pythonhosted.org/packages/9e/d6/d6b2b6a997cdec90f2492954a1868de7df90d2d7a0b9267e14ded5713c91/libcst-1.6.0-cp311-cp311-macosx_11_0_arm64.whl", hash = "sha256:a9e71a046b4a91950125967f5ee67389f25a2511103e5595508f0591a5f50bc0", size = 2049175 },
    { url = "https://files.pythonhosted.org/packages/18/26/cc5852f725042dff5df2ca98d362f0c633bd70ee14e252665293c7f9b67d/libcst-1.6.0-cp311-cp311-manylinux_2_17_aarch64.manylinux2014_aarch64.whl", hash = "sha256:df3f452e074893dfad7746a041caeb3cde75bd9fbca4ea7b223012e112d1da8c", size = 2206182 },
    { url = "https://files.pythonhosted.org/packages/a2/fe/4227e6c34a96b1fe36bbe0f48ebe09cbed267a89ab4827bed58a794776ee/libcst-1.6.0-cp311-cp311-manylinux_2_17_x86_64.manylinux2014_x86_64.whl", hash = "sha256:31e45f88d4a9a8e5b690ed14a564fcbace14b10f5e7b6797d6d97f4226b395da", size = 2311286 },
    { url = "https://files.pythonhosted.org/packages/22/c1/db676774b3e3e6d7e604d4b520df609c8c9e7990c39c3c2a2216687c1d6c/libcst-1.6.0-cp311-cp311-manylinux_2_5_i686.manylinux1_i686.manylinux_2_17_i686.manylinux2014_i686.whl", hash = "sha256:1bd00399d20bf93590b6f02647f8be08e2b730e050e6b7360f669254e69c98f5", size = 2393885 },
    { url = "https://files.pythonhosted.org/packages/6b/8a/5cb362e992d3ad822ea93233175e0f26da16bf852532969918da439a85a5/libcst-1.6.0-cp311-cp311-musllinux_1_2_aarch64.whl", hash = "sha256:d25132f24edc24895082589645dbb8972c0eff6c9716ff71932fa72643d7c74f", size = 2254001 },
    { url = "https://files.pythonhosted.org/packages/a9/65/81bd981ca6e1712b16ec1c43b90e886cacb36bd6e12f50c27550ade4dc1a/libcst-1.6.0-cp311-cp311-musllinux_1_2_x86_64.whl", hash = "sha256:38f3f25d4f5d8713cdb6a7bd41d75299de3c2416b9890a34d9b05417b8e64c1d", size = 2371855 },
    { url = "https://files.pythonhosted.org/packages/d4/87/f1613e0ec216f29fd45e720eef1e440adfefc809d4e1bb3fc466a1db49bc/libcst-1.6.0-cp311-cp311-win_amd64.whl", hash = "sha256:91242ccbae6e7a070b33ebe03d3677c54bf678653538fbaa89597a59e4a13b2d", size = 2076392 },
    { url = "https://files.pythonhosted.org/packages/89/ca/4b92261d0cecfab5e22ccd7582f5b2d6fec9ec19884d28d66f1bc1dc9b79/libcst-1.6.0-cp312-cp312-macosx_11_0_arm64.whl", hash = "sha256:cd2b28688dabf0f7a166b47ab1c7d5c0b6ef8c9a05ad932618471a33fe591a4a", size = 2044342 },
    { url = "https://files.pythonhosted.org/packages/39/cb/3764a5eb00e3e31f3ce28e8abd1aa99934bc63006798799593d3525d2677/libcst-1.6.0-cp312-cp312-manylinux_2_17_aarch64.manylinux2014_aarch64.whl", hash = "sha256:6a12a4766ce5874ccb31a1cc095cff47e2fb35755954965fe77458d9e5b361a8", size = 2202123 },
    { url = "https://files.pythonhosted.org/packages/6e/0d/ec24969e39a6d9afee6080366de7303d59b43611882a29b30fc28dba0488/libcst-1.6.0-cp312-cp312-manylinux_2_17_x86_64.manylinux2014_x86_64.whl", hash = "sha256:bfcd78a5e775f155054ed50d047a260cd23f0f6a89ef2a57e10bdb9c697680b8", size = 2303775 },
    { url = "https://files.pythonhosted.org/packages/36/a3/c40304fe76c3add626dc19ab2c1ecbcfd1df7714414d7b4e3a0d130a8389/libcst-1.6.0-cp312-cp312-manylinux_2_5_i686.manylinux1_i686.manylinux_2_17_i686.manylinux2014_i686.whl", hash = "sha256:5786240358b122ad901bb0b7e6b7467085b2317333233d7c7d7cac46388fbd77", size = 2388341 },
    { url = "https://files.pythonhosted.org/packages/c3/f1/e820b8f9e19769ca7a57a719980abacf805609777a58df68ed1cb8cd328d/libcst-1.6.0-cp312-cp312-musllinux_1_2_aarch64.whl", hash = "sha256:c527472093b5b64ffa65d33c472da38952827abbca18c786d559d6d6122bc891", size = 2248883 },
    { url = "https://files.pythonhosted.org/packages/6c/d4/bc4c91f61dbb892db53148f39d6d8a45a5cbb4c19953ededb39bbcf60d3d/libcst-1.6.0-cp312-cp312-musllinux_1_2_x86_64.whl", hash = "sha256:63a8893dfc344b9b08bfaf4e433b16a7e2e9361f8362fa73eaecc4d379c328ba", size = 2365027 },
    { url = "https://files.pythonhosted.org/packages/e1/b5/d84b56528f88e7f3fe792b91bd21beb406159b3283bd7c891737982f7b07/libcst-1.6.0-cp312-cp312-win_amd64.whl", hash = "sha256:4cd011fcd79b76be216440ec296057780223674bc2566662c4bc50d3c5ecd58e", size = 2070680 },
    { url = "https://files.pythonhosted.org/packages/04/3e/80f5bbcc06a8d101d1a35ff1c7c0866e6b41ae07843a47e5c6c84f5bbf10/libcst-1.6.0-cp313-cp313-macosx_11_0_arm64.whl", hash = "sha256:96506807dc01c9efcea8ab57d9ea18fdc87b85514cc8ee2f8568fab6df861f02", size = 2044340 },
    { url = "https://files.pythonhosted.org/packages/2c/b3/1f36c271a91eef880740a7826d7a953dbcec434adcbee070a2e75cfb94d0/libcst-1.6.0-cp313-cp313-manylinux_2_17_aarch64.manylinux2014_aarch64.whl", hash = "sha256:dac722aade8796a1e78662c3ed424f0ab9f1dc0e8fdf3088610354cdd709e53f", size = 2202286 },
    { url = "https://files.pythonhosted.org/packages/c4/23/dbb2bbe21c1943dcd52be7423ddb9e9b7ab1cf4c44e25cceee30fa2136db/libcst-1.6.0-cp313-cp313-manylinux_2_17_x86_64.manylinux2014_x86_64.whl", hash = "sha256:1b8370d0f7092a17b7fcda0e1539d0162cf35a0c19af94842b09c9dddc382acd", size = 2303867 },
    { url = "https://files.pythonhosted.org/packages/e6/49/61bb0baa61745dc7b91fdb97fbed16149b22d88f254696d54645fea9df25/libcst-1.6.0-cp313-cp313-manylinux_2_5_i686.manylinux1_i686.manylinux_2_17_i686.manylinux2014_i686.whl", hash = "sha256:8e4fcd791cab0fe8287b6edd0d78512b6475b87d906562a5d2d0999cb6d23b8d", size = 2389158 },
    { url = "https://files.pythonhosted.org/packages/3c/39/dcfe6c02e087e3241e8e799b2ddb92e32a65076eec846205e96e3a928139/libcst-1.6.0-cp313-cp313-musllinux_1_2_aarch64.whl", hash = "sha256:3fb953fc0155532f366ff40f6a23f191250134d6928e02074ae4eb3531fa6c30", size = 2248820 },
    { url = "https://files.pythonhosted.org/packages/20/5b/db239fcf1417bdff283ed76b027b4039e1c377d38aa3b979f32bcf34fa94/libcst-1.6.0-cp313-cp313-musllinux_1_2_x86_64.whl", hash = "sha256:2f3c85602e5a6d3aec0a8fc74230363f943004d7c2b2a6a1c09b320b61692241", size = 2365139 },
    { url = "https://files.pythonhosted.org/packages/38/7f/ed56f5724305c08235d1edc580275aa13c8303e93d374d4fe73162907e88/libcst-1.6.0-cp313-cp313-win_amd64.whl", hash = "sha256:c4486921bebd33d67bbbd605aff8bfaefd2d13dc73c20c1fde2fb245880b7fd6", size = 2070695 },
]

[[package]]
name = "limits"
version = "4.0.1"
source = { registry = "https://pypi.org/simple" }
dependencies = [
    { name = "deprecated" },
    { name = "packaging" },
    { name = "typing-extensions" },
]
sdist = { url = "https://files.pythonhosted.org/packages/bc/03/91618859fc967fd727a3ecce5f7d9b0322152fa81c4a1bdd1f8afcfc5185/limits-4.0.1.tar.gz", hash = "sha256:a54f5c058dfc965319ae3ee78faf222294659e371b46d22cd7456761f7e46d5a", size = 70787 }
wheels = [
    { url = "https://files.pythonhosted.org/packages/8e/7a/6d84edd5a6bf666cdb14f8aaa3363c341271e0fa19e645e575ac0afd26d1/limits-4.0.1-py3-none-any.whl", hash = "sha256:67667e669f570cf7be4e2c2bc52f763b3f93bdf66ea945584360bc1a3f251901", size = 45753 },
]

[[package]]
name = "litellm"
version = "1.61.1"
source = { registry = "https://pypi.org/simple" }
dependencies = [
    { name = "aiohttp" },
    { name = "click" },
    { name = "httpx" },
    { name = "importlib-metadata" },
    { name = "jinja2" },
    { name = "jsonschema" },
    { name = "openai" },
    { name = "pydantic" },
    { name = "python-dotenv" },
    { name = "tiktoken" },
    { name = "tokenizers" },
]
sdist = { url = "https://files.pythonhosted.org/packages/66/3c/9a27c2507bec2c7766bcf30e37f2cd64a1b0a4ea2f318175d262f55960ea/litellm-1.61.1.tar.gz", hash = "sha256:2d02c702444703e7b9e5b960c80a2acda764314497053b0ca5d2ec47329d70a9", size = 6473583 }
wheels = [
    { url = "https://files.pythonhosted.org/packages/34/f8/7de3c64f3ea42170d98833b1b140841528bd6ef3780cc78eeebf868f4b25/litellm-1.61.1-py3-none-any.whl", hash = "sha256:3bb546209979831c0440580b8b2309a138a4ad74ddb68309c5b619916b215bf2", size = 6777138 },
]

[[package]]
name = "lsprotocol"
version = "2023.0.1"
source = { registry = "https://pypi.org/simple" }
dependencies = [
    { name = "attrs" },
    { name = "cattrs" },
]
sdist = { url = "https://files.pythonhosted.org/packages/9d/f6/6e80484ec078d0b50699ceb1833597b792a6c695f90c645fbaf54b947e6f/lsprotocol-2023.0.1.tar.gz", hash = "sha256:cc5c15130d2403c18b734304339e51242d3018a05c4f7d0f198ad6e0cd21861d", size = 69434 }
wheels = [
    { url = "https://files.pythonhosted.org/packages/8d/37/2351e48cb3309673492d3a8c59d407b75fb6630e560eb27ecd4da03adc9a/lsprotocol-2023.0.1-py3-none-any.whl", hash = "sha256:c75223c9e4af2f24272b14c6375787438279369236cd568f596d4951052a60f2", size = 70826 },
]

[[package]]
name = "lxml"
version = "5.3.1"
source = { registry = "https://pypi.org/simple" }
sdist = { url = "https://files.pythonhosted.org/packages/ef/f6/c15ca8e5646e937c148e147244817672cf920b56ac0bf2cc1512ae674be8/lxml-5.3.1.tar.gz", hash = "sha256:106b7b5d2977b339f1e97efe2778e2ab20e99994cbb0ec5e55771ed0795920c8", size = 3678591 }
wheels = [
    { url = "https://files.pythonhosted.org/packages/57/bb/2faea15df82114fa27f2a86eec220506c532ee8ce211dff22f48881b353a/lxml-5.3.1-cp311-cp311-macosx_10_9_universal2.whl", hash = "sha256:e220f7b3e8656ab063d2eb0cd536fafef396829cafe04cb314e734f87649058f", size = 8161781 },
    { url = "https://files.pythonhosted.org/packages/9f/d3/374114084abb1f96026eccb6cd48b070f85de82fdabae6c2f1e198fa64e5/lxml-5.3.1-cp311-cp311-macosx_10_9_x86_64.whl", hash = "sha256:0f2cfae0688fd01f7056a17367e3b84f37c545fb447d7282cf2c242b16262607", size = 4432571 },
    { url = "https://files.pythonhosted.org/packages/0f/fb/44a46efdc235c2dd763c1e929611d8ff3b920c32b8fcd9051d38f4d04633/lxml-5.3.1-cp311-cp311-manylinux_2_12_i686.manylinux2010_i686.manylinux_2_17_i686.manylinux2014_i686.whl", hash = "sha256:67d2f8ad9dcc3a9e826bdc7802ed541a44e124c29b7d95a679eeb58c1c14ade8", size = 5028919 },
    { url = "https://files.pythonhosted.org/packages/3b/e5/168ddf9f16a90b590df509858ae97a8219d6999d5a132ad9f72427454bed/lxml-5.3.1-cp311-cp311-manylinux_2_17_aarch64.manylinux2014_aarch64.whl", hash = "sha256:db0c742aad702fd5d0c6611a73f9602f20aec2007c102630c06d7633d9c8f09a", size = 4769599 },
    { url = "https://files.pythonhosted.org/packages/f9/0e/3e2742c6f4854b202eb8587c1f7ed760179f6a9fcb34a460497c8c8f3078/lxml-5.3.1-cp311-cp311-manylinux_2_17_ppc64le.manylinux2014_ppc64le.whl", hash = "sha256:198bb4b4dd888e8390afa4f170d4fa28467a7eaf857f1952589f16cfbb67af27", size = 5369260 },
    { url = "https://files.pythonhosted.org/packages/b8/03/b2f2ab9e33c47609c80665e75efed258b030717e06693835413b34e797cb/lxml-5.3.1-cp311-cp311-manylinux_2_17_s390x.manylinux2014_s390x.whl", hash = "sha256:d2a3e412ce1849be34b45922bfef03df32d1410a06d1cdeb793a343c2f1fd666", size = 4842798 },
    { url = "https://files.pythonhosted.org/packages/93/ad/0ecfb082b842358c8a9e3115ec944b7240f89821baa8cd7c0cb8a38e05cb/lxml-5.3.1-cp311-cp311-manylinux_2_17_x86_64.manylinux2014_x86_64.whl", hash = "sha256:2b8969dbc8d09d9cd2ae06362c3bad27d03f433252601ef658a49bd9f2b22d79", size = 4917531 },
    { url = "https://files.pythonhosted.org/packages/64/5b/3e93d8ebd2b7eb984c2ad74dfff75493ce96e7b954b12e4f5fc34a700414/lxml-5.3.1-cp311-cp311-manylinux_2_28_aarch64.whl", hash = "sha256:5be8f5e4044146a69c96077c7e08f0709c13a314aa5315981185c1f00235fe65", size = 4791500 },
    { url = "https://files.pythonhosted.org/packages/91/83/7dc412362ee7a0259c7f64349393262525061fad551a1340ef92c59d9732/lxml-5.3.1-cp311-cp311-manylinux_2_28_ppc64le.whl", hash = "sha256:133f3493253a00db2c870d3740bc458ebb7d937bd0a6a4f9328373e0db305709", size = 5404557 },
    { url = "https://files.pythonhosted.org/packages/1e/41/c337f121d9dca148431f246825e021fa1a3f66a6b975deab1950530fdb04/lxml-5.3.1-cp311-cp311-manylinux_2_28_s390x.whl", hash = "sha256:52d82b0d436edd6a1d22d94a344b9a58abd6c68c357ed44f22d4ba8179b37629", size = 4931386 },
    { url = "https://files.pythonhosted.org/packages/a5/73/762c319c4906b3db67e4abc7cfe7d66c34996edb6d0e8cb60f462954d662/lxml-5.3.1-cp311-cp311-manylinux_2_28_x86_64.whl", hash = "sha256:1b6f92e35e2658a5ed51c6634ceb5ddae32053182851d8cad2a5bc102a359b33", size = 4982124 },
    { url = "https://files.pythonhosted.org/packages/c1/e7/d1e296cb3b3b46371220a31350730948d7bea41cc9123c5fd219dea33c29/lxml-5.3.1-cp311-cp311-musllinux_1_2_aarch64.whl", hash = "sha256:203b1d3eaebd34277be06a3eb880050f18a4e4d60861efba4fb946e31071a295", size = 4852742 },
    { url = "https://files.pythonhosted.org/packages/df/90/4adc854475105b93ead6c0c736f762d29371751340dcf5588cfcf8191b8a/lxml-5.3.1-cp311-cp311-musllinux_1_2_ppc64le.whl", hash = "sha256:155e1a5693cf4b55af652f5c0f78ef36596c7f680ff3ec6eb4d7d85367259b2c", size = 5457004 },
    { url = "https://files.pythonhosted.org/packages/f0/0d/39864efbd231c13eb53edee2ab91c742c24d2f93efe2af7d3fe4343e42c1/lxml-5.3.1-cp311-cp311-musllinux_1_2_s390x.whl", hash = "sha256:22ec2b3c191f43ed21f9545e9df94c37c6b49a5af0a874008ddc9132d49a2d9c", size = 5298185 },
    { url = "https://files.pythonhosted.org/packages/8d/7a/630a64ceb1088196de182e2e33b5899691c3e1ae21af688e394208bd6810/lxml-5.3.1-cp311-cp311-musllinux_1_2_x86_64.whl", hash = "sha256:7eda194dd46e40ec745bf76795a7cccb02a6a41f445ad49d3cf66518b0bd9cff", size = 5032707 },
    { url = "https://files.pythonhosted.org/packages/b2/3d/091bc7b592333754cb346c1507ca948ab39bc89d83577ac8f1da3be4dece/lxml-5.3.1-cp311-cp311-win32.whl", hash = "sha256:fb7c61d4be18e930f75948705e9718618862e6fc2ed0d7159b2262be73f167a2", size = 3474288 },
    { url = "https://files.pythonhosted.org/packages/12/8c/7d47cfc0d04fd4e3639ec7e1c96c2561d5e890eb900de8f76eea75e0964a/lxml-5.3.1-cp311-cp311-win_amd64.whl", hash = "sha256:c809eef167bf4a57af4b03007004896f5c60bd38dc3852fcd97a26eae3d4c9e6", size = 3815031 },
    { url = "https://files.pythonhosted.org/packages/3b/f4/5121aa9ee8e09b8b8a28cf3709552efe3d206ca51a20d6fa471b60bb3447/lxml-5.3.1-cp312-cp312-macosx_10_9_universal2.whl", hash = "sha256:e69add9b6b7b08c60d7ff0152c7c9a6c45b4a71a919be5abde6f98f1ea16421c", size = 8191889 },
    { url = "https://files.pythonhosted.org/packages/0a/ca/8e9aa01edddc74878f4aea85aa9ab64372f46aa804d1c36dda861bf9eabf/lxml-5.3.1-cp312-cp312-macosx_10_9_x86_64.whl", hash = "sha256:4e52e1b148867b01c05e21837586ee307a01e793b94072d7c7b91d2c2da02ffe", size = 4450685 },
    { url = "https://files.pythonhosted.org/packages/b2/b3/ea40a5c98619fbd7e9349df7007994506d396b97620ced34e4e5053d3734/lxml-5.3.1-cp312-cp312-manylinux_2_12_i686.manylinux2010_i686.manylinux_2_17_i686.manylinux2014_i686.whl", hash = "sha256:a4b382e0e636ed54cd278791d93fe2c4f370772743f02bcbe431a160089025c9", size = 5051722 },
    { url = "https://files.pythonhosted.org/packages/3a/5e/375418be35f8a695cadfe7e7412f16520e62e24952ed93c64c9554755464/lxml-5.3.1-cp312-cp312-manylinux_2_17_aarch64.manylinux2014_aarch64.whl", hash = "sha256:c2e49dc23a10a1296b04ca9db200c44d3eb32c8d8ec532e8c1fd24792276522a", size = 4786661 },
    { url = "https://files.pythonhosted.org/packages/79/7c/d258eaaa9560f6664f9b426a5165103015bee6512d8931e17342278bad0a/lxml-5.3.1-cp312-cp312-manylinux_2_17_ppc64le.manylinux2014_ppc64le.whl", hash = "sha256:4399b4226c4785575fb20998dc571bc48125dc92c367ce2602d0d70e0c455eb0", size = 5311766 },
    { url = "https://files.pythonhosted.org/packages/03/bc/a041415be4135a1b3fdf017a5d873244cc16689456166fbdec4b27fba153/lxml-5.3.1-cp312-cp312-manylinux_2_17_s390x.manylinux2014_s390x.whl", hash = "sha256:5412500e0dc5481b1ee9cf6b38bb3b473f6e411eb62b83dc9b62699c3b7b79f7", size = 4836014 },
    { url = "https://files.pythonhosted.org/packages/32/88/047f24967d5e3fc97848ea2c207eeef0f16239cdc47368c8b95a8dc93a33/lxml-5.3.1-cp312-cp312-manylinux_2_17_x86_64.manylinux2014_x86_64.whl", hash = "sha256:1c93ed3c998ea8472be98fb55aed65b5198740bfceaec07b2eba551e55b7b9ae", size = 4961064 },
    { url = "https://files.pythonhosted.org/packages/3d/b5/ecf5a20937ecd21af02c5374020f4e3a3538e10a32379a7553fca3d77094/lxml-5.3.1-cp312-cp312-manylinux_2_28_aarch64.whl", hash = "sha256:63d57fc94eb0bbb4735e45517afc21ef262991d8758a8f2f05dd6e4174944519", size = 4778341 },
    { url = "https://files.pythonhosted.org/packages/a4/05/56c359e07275911ed5f35ab1d63c8cd3360d395fb91e43927a2ae90b0322/lxml-5.3.1-cp312-cp312-manylinux_2_28_ppc64le.whl", hash = "sha256:b450d7cabcd49aa7ab46a3c6aa3ac7e1593600a1a0605ba536ec0f1b99a04322", size = 5345450 },
    { url = "https://files.pythonhosted.org/packages/b7/f4/f95e3ae12e9f32fbcde00f9affa6b0df07f495117f62dbb796a9a31c84d6/lxml-5.3.1-cp312-cp312-manylinux_2_28_s390x.whl", hash = "sha256:4df0ec814b50275ad6a99bc82a38b59f90e10e47714ac9871e1b223895825468", size = 4908336 },
    { url = "https://files.pythonhosted.org/packages/c5/f8/309546aec092434166a6e11c7dcecb5c2d0a787c18c072d61e18da9eba57/lxml-5.3.1-cp312-cp312-manylinux_2_28_x86_64.whl", hash = "sha256:d184f85ad2bb1f261eac55cddfcf62a70dee89982c978e92b9a74a1bfef2e367", size = 4986049 },
    { url = "https://files.pythonhosted.org/packages/71/1c/b951817cb5058ca7c332d012dfe8bc59dabd0f0a8911ddd7b7ea8e41cfbd/lxml-5.3.1-cp312-cp312-musllinux_1_2_aarch64.whl", hash = "sha256:b725e70d15906d24615201e650d5b0388b08a5187a55f119f25874d0103f90dd", size = 4860351 },
    { url = "https://files.pythonhosted.org/packages/31/23/45feba8dae1d35fcca1e51b051f59dc4223cbd23e071a31e25f3f73938a8/lxml-5.3.1-cp312-cp312-musllinux_1_2_ppc64le.whl", hash = "sha256:a31fa7536ec1fb7155a0cd3a4e3d956c835ad0a43e3610ca32384d01f079ea1c", size = 5421580 },
    { url = "https://files.pythonhosted.org/packages/61/69/be245d7b2dbef81c542af59c97fcd641fbf45accf2dc1c325bae7d0d014c/lxml-5.3.1-cp312-cp312-musllinux_1_2_s390x.whl", hash = "sha256:3c3c8b55c7fc7b7e8877b9366568cc73d68b82da7fe33d8b98527b73857a225f", size = 5285778 },
    { url = "https://files.pythonhosted.org/packages/69/06/128af2ed04bac99b8f83becfb74c480f1aa18407b5c329fad457e08a1bf4/lxml-5.3.1-cp312-cp312-musllinux_1_2_x86_64.whl", hash = "sha256:d61ec60945d694df806a9aec88e8f29a27293c6e424f8ff91c80416e3c617645", size = 5054455 },
    { url = "https://files.pythonhosted.org/packages/8a/2d/f03a21cf6cc75cdd083563e509c7b6b159d761115c4142abb5481094ed8c/lxml-5.3.1-cp312-cp312-win32.whl", hash = "sha256:f4eac0584cdc3285ef2e74eee1513a6001681fd9753b259e8159421ed28a72e5", size = 3486315 },
    { url = "https://files.pythonhosted.org/packages/2b/9c/8abe21585d20ef70ad9cec7562da4332b764ed69ec29b7389d23dfabcea0/lxml-5.3.1-cp312-cp312-win_amd64.whl", hash = "sha256:29bfc8d3d88e56ea0a27e7c4897b642706840247f59f4377d81be8f32aa0cfbf", size = 3816925 },
    { url = "https://files.pythonhosted.org/packages/94/1c/724931daa1ace168e0237b929e44062545bf1551974102a5762c349c668d/lxml-5.3.1-cp313-cp313-macosx_10_13_universal2.whl", hash = "sha256:c093c7088b40d8266f57ed71d93112bd64c6724d31f0794c1e52cc4857c28e0e", size = 8171881 },
    { url = "https://files.pythonhosted.org/packages/67/0c/857b8fb6010c4246e66abeebb8639eaabba60a6d9b7c606554ecc5cbf1ee/lxml-5.3.1-cp313-cp313-macosx_10_13_x86_64.whl", hash = "sha256:b0884e3f22d87c30694e625b1e62e6f30d39782c806287450d9dc2fdf07692fd", size = 4440394 },
    { url = "https://files.pythonhosted.org/packages/61/72/c9e81de6a000f9682ccdd13503db26e973b24c68ac45a7029173237e3eed/lxml-5.3.1-cp313-cp313-manylinux_2_12_i686.manylinux2010_i686.manylinux_2_17_i686.manylinux2014_i686.whl", hash = "sha256:1637fa31ec682cd5760092adfabe86d9b718a75d43e65e211d5931809bc111e7", size = 5037860 },
    { url = "https://files.pythonhosted.org/packages/24/26/942048c4b14835711b583b48cd7209bd2b5f0b6939ceed2381a494138b14/lxml-5.3.1-cp313-cp313-manylinux_2_17_aarch64.manylinux2014_aarch64.whl", hash = "sha256:a364e8e944d92dcbf33b6b494d4e0fb3499dcc3bd9485beb701aa4b4201fa414", size = 4782513 },
    { url = "https://files.pythonhosted.org/packages/e2/65/27792339caf00f610cc5be32b940ba1e3009b7054feb0c4527cebac228d4/lxml-5.3.1-cp313-cp313-manylinux_2_17_ppc64le.manylinux2014_ppc64le.whl", hash = "sha256:779e851fd0e19795ccc8a9bb4d705d6baa0ef475329fe44a13cf1e962f18ff1e", size = 5305227 },
    { url = "https://files.pythonhosted.org/packages/18/e1/25f7aa434a4d0d8e8420580af05ea49c3e12db6d297cf5435ac0a054df56/lxml-5.3.1-cp313-cp313-manylinux_2_17_s390x.manylinux2014_s390x.whl", hash = "sha256:c4393600915c308e546dc7003d74371744234e8444a28622d76fe19b98fa59d1", size = 4829846 },
    { url = "https://files.pythonhosted.org/packages/fe/ed/faf235e0792547d24f61ee1448159325448a7e4f2ab706503049d8e5df19/lxml-5.3.1-cp313-cp313-manylinux_2_17_x86_64.manylinux2014_x86_64.whl", hash = "sha256:673b9d8e780f455091200bba8534d5f4f465944cbdd61f31dc832d70e29064a5", size = 4949495 },
    { url = "https://files.pythonhosted.org/packages/e5/e1/8f572ad9ed6039ba30f26dd4c2c58fb90f79362d2ee35ca3820284767672/lxml-5.3.1-cp313-cp313-manylinux_2_28_aarch64.whl", hash = "sha256:2e4a570f6a99e96c457f7bec5ad459c9c420ee80b99eb04cbfcfe3fc18ec6423", size = 4773415 },
    { url = "https://files.pythonhosted.org/packages/a3/75/6b57166b9d1983dac8f28f354e38bff8d6bcab013a241989c4d54c72701b/lxml-5.3.1-cp313-cp313-manylinux_2_28_ppc64le.whl", hash = "sha256:71f31eda4e370f46af42fc9f264fafa1b09f46ba07bdbee98f25689a04b81c20", size = 5337710 },
    { url = "https://files.pythonhosted.org/packages/cc/71/4aa56e2daa83bbcc66ca27b5155be2f900d996f5d0c51078eaaac8df9547/lxml-5.3.1-cp313-cp313-manylinux_2_28_s390x.whl", hash = "sha256:42978a68d3825eaac55399eb37a4d52012a205c0c6262199b8b44fcc6fd686e8", size = 4897362 },
    { url = "https://files.pythonhosted.org/packages/65/10/3fa2da152cd9b49332fd23356ed7643c9b74cad636ddd5b2400a9730d12b/lxml-5.3.1-cp313-cp313-manylinux_2_28_x86_64.whl", hash = "sha256:8b1942b3e4ed9ed551ed3083a2e6e0772de1e5e3aca872d955e2e86385fb7ff9", size = 4977795 },
    { url = "https://files.pythonhosted.org/packages/de/d2/e1da0f7b20827e7b0ce934963cb6334c1b02cf1bb4aecd218c4496880cb3/lxml-5.3.1-cp313-cp313-musllinux_1_2_aarch64.whl", hash = "sha256:85c4f11be9cf08917ac2a5a8b6e1ef63b2f8e3799cec194417e76826e5f1de9c", size = 4858104 },
    { url = "https://files.pythonhosted.org/packages/a5/35/063420e1b33d3308f5aa7fcbdd19ef6c036f741c9a7a4bd5dc8032486b27/lxml-5.3.1-cp313-cp313-musllinux_1_2_ppc64le.whl", hash = "sha256:231cf4d140b22a923b1d0a0a4e0b4f972e5893efcdec188934cc65888fd0227b", size = 5416531 },
    { url = "https://files.pythonhosted.org/packages/c3/83/93a6457d291d1e37adfb54df23498101a4701834258c840381dd2f6a030e/lxml-5.3.1-cp313-cp313-musllinux_1_2_s390x.whl", hash = "sha256:5865b270b420eda7b68928d70bb517ccbe045e53b1a428129bb44372bf3d7dd5", size = 5273040 },
    { url = "https://files.pythonhosted.org/packages/39/25/ad4ac8fac488505a2702656550e63c2a8db3a4fd63db82a20dad5689cecb/lxml-5.3.1-cp313-cp313-musllinux_1_2_x86_64.whl", hash = "sha256:dbf7bebc2275016cddf3c997bf8a0f7044160714c64a9b83975670a04e6d2252", size = 5050951 },
    { url = "https://files.pythonhosted.org/packages/82/74/f7d223c704c87e44b3d27b5e0dde173a2fcf2e89c0524c8015c2b3554876/lxml-5.3.1-cp313-cp313-win32.whl", hash = "sha256:d0751528b97d2b19a388b302be2a0ee05817097bab46ff0ed76feeec24951f78", size = 3485357 },
    { url = "https://files.pythonhosted.org/packages/80/83/8c54533b3576f4391eebea88454738978669a6cad0d8e23266224007939d/lxml-5.3.1-cp313-cp313-win_amd64.whl", hash = "sha256:91fb6a43d72b4f8863d21f347a9163eecbf36e76e2f51068d59cd004c506f332", size = 3814484 },
]

[[package]]
name = "markdown-it-py"
version = "3.0.0"
source = { registry = "https://pypi.org/simple" }
dependencies = [
    { name = "mdurl" },
]
sdist = { url = "https://files.pythonhosted.org/packages/38/71/3b932df36c1a044d397a1f92d1cf91ee0a503d91e470cbd670aa66b07ed0/markdown-it-py-3.0.0.tar.gz", hash = "sha256:e3f60a94fa066dc52ec76661e37c851cb232d92f9886b15cb560aaada2df8feb", size = 74596 }
wheels = [
    { url = "https://files.pythonhosted.org/packages/42/d7/1ec15b46af6af88f19b8e5ffea08fa375d433c998b8a7639e76935c14f1f/markdown_it_py-3.0.0-py3-none-any.whl", hash = "sha256:355216845c60bd96232cd8d8c40e8f9765cc86f46880e43a8fd22dc1a1a8cab1", size = 87528 },
]

[[package]]
name = "markupsafe"
version = "3.0.2"
source = { registry = "https://pypi.org/simple" }
sdist = { url = "https://files.pythonhosted.org/packages/b2/97/5d42485e71dfc078108a86d6de8fa46db44a1a9295e89c5d6d4a06e23a62/markupsafe-3.0.2.tar.gz", hash = "sha256:ee55d3edf80167e48ea11a923c7386f4669df67d7994554387f84e7d8b0a2bf0", size = 20537 }
wheels = [
    { url = "https://files.pythonhosted.org/packages/6b/28/bbf83e3f76936960b850435576dd5e67034e200469571be53f69174a2dfd/MarkupSafe-3.0.2-cp311-cp311-macosx_10_9_universal2.whl", hash = "sha256:9025b4018f3a1314059769c7bf15441064b2207cb3f065e6ea1e7359cb46db9d", size = 14353 },
    { url = "https://files.pythonhosted.org/packages/6c/30/316d194b093cde57d448a4c3209f22e3046c5bb2fb0820b118292b334be7/MarkupSafe-3.0.2-cp311-cp311-macosx_11_0_arm64.whl", hash = "sha256:93335ca3812df2f366e80509ae119189886b0f3c2b81325d39efdb84a1e2ae93", size = 12392 },
    { url = "https://files.pythonhosted.org/packages/f2/96/9cdafba8445d3a53cae530aaf83c38ec64c4d5427d975c974084af5bc5d2/MarkupSafe-3.0.2-cp311-cp311-manylinux_2_17_aarch64.manylinux2014_aarch64.whl", hash = "sha256:2cb8438c3cbb25e220c2ab33bb226559e7afb3baec11c4f218ffa7308603c832", size = 23984 },
    { url = "https://files.pythonhosted.org/packages/f1/a4/aefb044a2cd8d7334c8a47d3fb2c9f328ac48cb349468cc31c20b539305f/MarkupSafe-3.0.2-cp311-cp311-manylinux_2_17_x86_64.manylinux2014_x86_64.whl", hash = "sha256:a123e330ef0853c6e822384873bef7507557d8e4a082961e1defa947aa59ba84", size = 23120 },
    { url = "https://files.pythonhosted.org/packages/8d/21/5e4851379f88f3fad1de30361db501300d4f07bcad047d3cb0449fc51f8c/MarkupSafe-3.0.2-cp311-cp311-manylinux_2_5_i686.manylinux1_i686.manylinux_2_17_i686.manylinux2014_i686.whl", hash = "sha256:1e084f686b92e5b83186b07e8a17fc09e38fff551f3602b249881fec658d3eca", size = 23032 },
    { url = "https://files.pythonhosted.org/packages/00/7b/e92c64e079b2d0d7ddf69899c98842f3f9a60a1ae72657c89ce2655c999d/MarkupSafe-3.0.2-cp311-cp311-musllinux_1_2_aarch64.whl", hash = "sha256:d8213e09c917a951de9d09ecee036d5c7d36cb6cb7dbaece4c71a60d79fb9798", size = 24057 },
    { url = "https://files.pythonhosted.org/packages/f9/ac/46f960ca323037caa0a10662ef97d0a4728e890334fc156b9f9e52bcc4ca/MarkupSafe-3.0.2-cp311-cp311-musllinux_1_2_i686.whl", hash = "sha256:5b02fb34468b6aaa40dfc198d813a641e3a63b98c2b05a16b9f80b7ec314185e", size = 23359 },
    { url = "https://files.pythonhosted.org/packages/69/84/83439e16197337b8b14b6a5b9c2105fff81d42c2a7c5b58ac7b62ee2c3b1/MarkupSafe-3.0.2-cp311-cp311-musllinux_1_2_x86_64.whl", hash = "sha256:0bff5e0ae4ef2e1ae4fdf2dfd5b76c75e5c2fa4132d05fc1b0dabcd20c7e28c4", size = 23306 },
    { url = "https://files.pythonhosted.org/packages/9a/34/a15aa69f01e2181ed8d2b685c0d2f6655d5cca2c4db0ddea775e631918cd/MarkupSafe-3.0.2-cp311-cp311-win32.whl", hash = "sha256:6c89876f41da747c8d3677a2b540fb32ef5715f97b66eeb0c6b66f5e3ef6f59d", size = 15094 },
    { url = "https://files.pythonhosted.org/packages/da/b8/3a3bd761922d416f3dc5d00bfbed11f66b1ab89a0c2b6e887240a30b0f6b/MarkupSafe-3.0.2-cp311-cp311-win_amd64.whl", hash = "sha256:70a87b411535ccad5ef2f1df5136506a10775d267e197e4cf531ced10537bd6b", size = 15521 },
    { url = "https://files.pythonhosted.org/packages/22/09/d1f21434c97fc42f09d290cbb6350d44eb12f09cc62c9476effdb33a18aa/MarkupSafe-3.0.2-cp312-cp312-macosx_10_13_universal2.whl", hash = "sha256:9778bd8ab0a994ebf6f84c2b949e65736d5575320a17ae8984a77fab08db94cf", size = 14274 },
    { url = "https://files.pythonhosted.org/packages/6b/b0/18f76bba336fa5aecf79d45dcd6c806c280ec44538b3c13671d49099fdd0/MarkupSafe-3.0.2-cp312-cp312-macosx_11_0_arm64.whl", hash = "sha256:846ade7b71e3536c4e56b386c2a47adf5741d2d8b94ec9dc3e92e5e1ee1e2225", size = 12348 },
    { url = "https://files.pythonhosted.org/packages/e0/25/dd5c0f6ac1311e9b40f4af06c78efde0f3b5cbf02502f8ef9501294c425b/MarkupSafe-3.0.2-cp312-cp312-manylinux_2_17_aarch64.manylinux2014_aarch64.whl", hash = "sha256:1c99d261bd2d5f6b59325c92c73df481e05e57f19837bdca8413b9eac4bd8028", size = 24149 },
    { url = "https://files.pythonhosted.org/packages/f3/f0/89e7aadfb3749d0f52234a0c8c7867877876e0a20b60e2188e9850794c17/MarkupSafe-3.0.2-cp312-cp312-manylinux_2_17_x86_64.manylinux2014_x86_64.whl", hash = "sha256:e17c96c14e19278594aa4841ec148115f9c7615a47382ecb6b82bd8fea3ab0c8", size = 23118 },
    { url = "https://files.pythonhosted.org/packages/d5/da/f2eeb64c723f5e3777bc081da884b414671982008c47dcc1873d81f625b6/MarkupSafe-3.0.2-cp312-cp312-manylinux_2_5_i686.manylinux1_i686.manylinux_2_17_i686.manylinux2014_i686.whl", hash = "sha256:88416bd1e65dcea10bc7569faacb2c20ce071dd1f87539ca2ab364bf6231393c", size = 22993 },
    { url = "https://files.pythonhosted.org/packages/da/0e/1f32af846df486dce7c227fe0f2398dc7e2e51d4a370508281f3c1c5cddc/MarkupSafe-3.0.2-cp312-cp312-musllinux_1_2_aarch64.whl", hash = "sha256:2181e67807fc2fa785d0592dc2d6206c019b9502410671cc905d132a92866557", size = 24178 },
    { url = "https://files.pythonhosted.org/packages/c4/f6/bb3ca0532de8086cbff5f06d137064c8410d10779c4c127e0e47d17c0b71/MarkupSafe-3.0.2-cp312-cp312-musllinux_1_2_i686.whl", hash = "sha256:52305740fe773d09cffb16f8ed0427942901f00adedac82ec8b67752f58a1b22", size = 23319 },
    { url = "https://files.pythonhosted.org/packages/a2/82/8be4c96ffee03c5b4a034e60a31294daf481e12c7c43ab8e34a1453ee48b/MarkupSafe-3.0.2-cp312-cp312-musllinux_1_2_x86_64.whl", hash = "sha256:ad10d3ded218f1039f11a75f8091880239651b52e9bb592ca27de44eed242a48", size = 23352 },
    { url = "https://files.pythonhosted.org/packages/51/ae/97827349d3fcffee7e184bdf7f41cd6b88d9919c80f0263ba7acd1bbcb18/MarkupSafe-3.0.2-cp312-cp312-win32.whl", hash = "sha256:0f4ca02bea9a23221c0182836703cbf8930c5e9454bacce27e767509fa286a30", size = 15097 },
    { url = "https://files.pythonhosted.org/packages/c1/80/a61f99dc3a936413c3ee4e1eecac96c0da5ed07ad56fd975f1a9da5bc630/MarkupSafe-3.0.2-cp312-cp312-win_amd64.whl", hash = "sha256:8e06879fc22a25ca47312fbe7c8264eb0b662f6db27cb2d3bbbc74b1df4b9b87", size = 15601 },
    { url = "https://files.pythonhosted.org/packages/83/0e/67eb10a7ecc77a0c2bbe2b0235765b98d164d81600746914bebada795e97/MarkupSafe-3.0.2-cp313-cp313-macosx_10_13_universal2.whl", hash = "sha256:ba9527cdd4c926ed0760bc301f6728ef34d841f405abf9d4f959c478421e4efd", size = 14274 },
    { url = "https://files.pythonhosted.org/packages/2b/6d/9409f3684d3335375d04e5f05744dfe7e9f120062c9857df4ab490a1031a/MarkupSafe-3.0.2-cp313-cp313-macosx_11_0_arm64.whl", hash = "sha256:f8b3d067f2e40fe93e1ccdd6b2e1d16c43140e76f02fb1319a05cf2b79d99430", size = 12352 },
    { url = "https://files.pythonhosted.org/packages/d2/f5/6eadfcd3885ea85fe2a7c128315cc1bb7241e1987443d78c8fe712d03091/MarkupSafe-3.0.2-cp313-cp313-manylinux_2_17_aarch64.manylinux2014_aarch64.whl", hash = "sha256:569511d3b58c8791ab4c2e1285575265991e6d8f8700c7be0e88f86cb0672094", size = 24122 },
    { url = "https://files.pythonhosted.org/packages/0c/91/96cf928db8236f1bfab6ce15ad070dfdd02ed88261c2afafd4b43575e9e9/MarkupSafe-3.0.2-cp313-cp313-manylinux_2_17_x86_64.manylinux2014_x86_64.whl", hash = "sha256:15ab75ef81add55874e7ab7055e9c397312385bd9ced94920f2802310c930396", size = 23085 },
    { url = "https://files.pythonhosted.org/packages/c2/cf/c9d56af24d56ea04daae7ac0940232d31d5a8354f2b457c6d856b2057d69/MarkupSafe-3.0.2-cp313-cp313-manylinux_2_5_i686.manylinux1_i686.manylinux_2_17_i686.manylinux2014_i686.whl", hash = "sha256:f3818cb119498c0678015754eba762e0d61e5b52d34c8b13d770f0719f7b1d79", size = 22978 },
    { url = "https://files.pythonhosted.org/packages/2a/9f/8619835cd6a711d6272d62abb78c033bda638fdc54c4e7f4272cf1c0962b/MarkupSafe-3.0.2-cp313-cp313-musllinux_1_2_aarch64.whl", hash = "sha256:cdb82a876c47801bb54a690c5ae105a46b392ac6099881cdfb9f6e95e4014c6a", size = 24208 },
    { url = "https://files.pythonhosted.org/packages/f9/bf/176950a1792b2cd2102b8ffeb5133e1ed984547b75db47c25a67d3359f77/MarkupSafe-3.0.2-cp313-cp313-musllinux_1_2_i686.whl", hash = "sha256:cabc348d87e913db6ab4aa100f01b08f481097838bdddf7c7a84b7575b7309ca", size = 23357 },
    { url = "https://files.pythonhosted.org/packages/ce/4f/9a02c1d335caabe5c4efb90e1b6e8ee944aa245c1aaaab8e8a618987d816/MarkupSafe-3.0.2-cp313-cp313-musllinux_1_2_x86_64.whl", hash = "sha256:444dcda765c8a838eaae23112db52f1efaf750daddb2d9ca300bcae1039adc5c", size = 23344 },
    { url = "https://files.pythonhosted.org/packages/ee/55/c271b57db36f748f0e04a759ace9f8f759ccf22b4960c270c78a394f58be/MarkupSafe-3.0.2-cp313-cp313-win32.whl", hash = "sha256:bcf3e58998965654fdaff38e58584d8937aa3096ab5354d493c77d1fdd66d7a1", size = 15101 },
    { url = "https://files.pythonhosted.org/packages/29/88/07df22d2dd4df40aba9f3e402e6dc1b8ee86297dddbad4872bd5e7b0094f/MarkupSafe-3.0.2-cp313-cp313-win_amd64.whl", hash = "sha256:e6a2a455bd412959b57a172ce6328d2dd1f01cb2135efda2e4576e8a23fa3b0f", size = 15603 },
    { url = "https://files.pythonhosted.org/packages/62/6a/8b89d24db2d32d433dffcd6a8779159da109842434f1dd2f6e71f32f738c/MarkupSafe-3.0.2-cp313-cp313t-macosx_10_13_universal2.whl", hash = "sha256:b5a6b3ada725cea8a5e634536b1b01c30bcdcd7f9c6fff4151548d5bf6b3a36c", size = 14510 },
    { url = "https://files.pythonhosted.org/packages/7a/06/a10f955f70a2e5a9bf78d11a161029d278eeacbd35ef806c3fd17b13060d/MarkupSafe-3.0.2-cp313-cp313t-macosx_11_0_arm64.whl", hash = "sha256:a904af0a6162c73e3edcb969eeeb53a63ceeb5d8cf642fade7d39e7963a22ddb", size = 12486 },
    { url = "https://files.pythonhosted.org/packages/34/cf/65d4a571869a1a9078198ca28f39fba5fbb910f952f9dbc5220afff9f5e6/MarkupSafe-3.0.2-cp313-cp313t-manylinux_2_17_aarch64.manylinux2014_aarch64.whl", hash = "sha256:4aa4e5faecf353ed117801a068ebab7b7e09ffb6e1d5e412dc852e0da018126c", size = 25480 },
    { url = "https://files.pythonhosted.org/packages/0c/e3/90e9651924c430b885468b56b3d597cabf6d72be4b24a0acd1fa0e12af67/MarkupSafe-3.0.2-cp313-cp313t-manylinux_2_17_x86_64.manylinux2014_x86_64.whl", hash = "sha256:c0ef13eaeee5b615fb07c9a7dadb38eac06a0608b41570d8ade51c56539e509d", size = 23914 },
    { url = "https://files.pythonhosted.org/packages/66/8c/6c7cf61f95d63bb866db39085150df1f2a5bd3335298f14a66b48e92659c/MarkupSafe-3.0.2-cp313-cp313t-manylinux_2_5_i686.manylinux1_i686.manylinux_2_17_i686.manylinux2014_i686.whl", hash = "sha256:d16a81a06776313e817c951135cf7340a3e91e8c1ff2fac444cfd75fffa04afe", size = 23796 },
    { url = "https://files.pythonhosted.org/packages/bb/35/cbe9238ec3f47ac9a7c8b3df7a808e7cb50fe149dc7039f5f454b3fba218/MarkupSafe-3.0.2-cp313-cp313t-musllinux_1_2_aarch64.whl", hash = "sha256:6381026f158fdb7c72a168278597a5e3a5222e83ea18f543112b2662a9b699c5", size = 25473 },
    { url = "https://files.pythonhosted.org/packages/e6/32/7621a4382488aa283cc05e8984a9c219abad3bca087be9ec77e89939ded9/MarkupSafe-3.0.2-cp313-cp313t-musllinux_1_2_i686.whl", hash = "sha256:3d79d162e7be8f996986c064d1c7c817f6df3a77fe3d6859f6f9e7be4b8c213a", size = 24114 },
    { url = "https://files.pythonhosted.org/packages/0d/80/0985960e4b89922cb5a0bac0ed39c5b96cbc1a536a99f30e8c220a996ed9/MarkupSafe-3.0.2-cp313-cp313t-musllinux_1_2_x86_64.whl", hash = "sha256:131a3c7689c85f5ad20f9f6fb1b866f402c445b220c19fe4308c0b147ccd2ad9", size = 24098 },
    { url = "https://files.pythonhosted.org/packages/82/78/fedb03c7d5380df2427038ec8d973587e90561b2d90cd472ce9254cf348b/MarkupSafe-3.0.2-cp313-cp313t-win32.whl", hash = "sha256:ba8062ed2cf21c07a9e295d5b8a2a5ce678b913b45fdf68c32d95d6c1291e0b6", size = 15208 },
    { url = "https://files.pythonhosted.org/packages/4f/65/6079a46068dfceaeabb5dcad6d674f5f5c61a6fa5673746f42a9f4c233b3/MarkupSafe-3.0.2-cp313-cp313t-win_amd64.whl", hash = "sha256:e444a31f8db13eb18ada366ab3cf45fd4b31e4db1236a4448f68778c1d1a5a2f", size = 15739 },
]

[[package]]
name = "matplotlib"
version = "3.10.0"
source = { registry = "https://pypi.org/simple" }
dependencies = [
    { name = "contourpy" },
    { name = "cycler" },
    { name = "fonttools" },
    { name = "kiwisolver" },
    { name = "numpy" },
    { name = "packaging" },
    { name = "pillow" },
    { name = "pyparsing" },
    { name = "python-dateutil" },
]
sdist = { url = "https://files.pythonhosted.org/packages/68/dd/fa2e1a45fce2d09f4aea3cee169760e672c8262325aa5796c49d543dc7e6/matplotlib-3.10.0.tar.gz", hash = "sha256:b886d02a581b96704c9d1ffe55709e49b4d2d52709ccebc4be42db856e511278", size = 36686418 }
wheels = [
    { url = "https://files.pythonhosted.org/packages/0c/f1/e37f6c84d252867d7ddc418fff70fc661cfd363179263b08e52e8b748e30/matplotlib-3.10.0-cp311-cp311-macosx_10_12_x86_64.whl", hash = "sha256:fd44fc75522f58612ec4a33958a7e5552562b7705b42ef1b4f8c0818e304a363", size = 8171677 },
    { url = "https://files.pythonhosted.org/packages/c7/8b/92e9da1f28310a1f6572b5c55097b0c0ceb5e27486d85fb73b54f5a9b939/matplotlib-3.10.0-cp311-cp311-macosx_11_0_arm64.whl", hash = "sha256:c58a9622d5dbeb668f407f35f4e6bfac34bb9ecdcc81680c04d0258169747997", size = 8044945 },
    { url = "https://files.pythonhosted.org/packages/c5/cb/49e83f0fd066937a5bd3bc5c5d63093703f3637b2824df8d856e0558beef/matplotlib-3.10.0-cp311-cp311-manylinux_2_17_aarch64.manylinux2014_aarch64.whl", hash = "sha256:845d96568ec873be63f25fa80e9e7fae4be854a66a7e2f0c8ccc99e94a8bd4ef", size = 8458269 },
    { url = "https://files.pythonhosted.org/packages/b2/7d/2d873209536b9ee17340754118a2a17988bc18981b5b56e6715ee07373ac/matplotlib-3.10.0-cp311-cp311-manylinux_2_17_x86_64.manylinux2014_x86_64.whl", hash = "sha256:5439f4c5a3e2e8eab18e2f8c3ef929772fd5641876db71f08127eed95ab64683", size = 8599369 },
    { url = "https://files.pythonhosted.org/packages/b8/03/57d6cbbe85c61fe4cbb7c94b54dce443d68c21961830833a1f34d056e5ea/matplotlib-3.10.0-cp311-cp311-musllinux_1_2_x86_64.whl", hash = "sha256:4673ff67a36152c48ddeaf1135e74ce0d4bce1bbf836ae40ed39c29edf7e2765", size = 9405992 },
    { url = "https://files.pythonhosted.org/packages/14/cf/e382598f98be11bf51dd0bc60eca44a517f6793e3dc8b9d53634a144620c/matplotlib-3.10.0-cp311-cp311-win_amd64.whl", hash = "sha256:7e8632baebb058555ac0cde75db885c61f1212e47723d63921879806b40bec6a", size = 8034580 },
    { url = "https://files.pythonhosted.org/packages/44/c7/6b2d8cb7cc251d53c976799cacd3200add56351c175ba89ab9cbd7c1e68a/matplotlib-3.10.0-cp312-cp312-macosx_10_13_x86_64.whl", hash = "sha256:4659665bc7c9b58f8c00317c3c2a299f7f258eeae5a5d56b4c64226fca2f7c59", size = 8172465 },
    { url = "https://files.pythonhosted.org/packages/42/2a/6d66d0fba41e13e9ca6512a0a51170f43e7e7ed3a8dfa036324100775612/matplotlib-3.10.0-cp312-cp312-macosx_11_0_arm64.whl", hash = "sha256:d44cb942af1693cced2604c33a9abcef6205601c445f6d0dc531d813af8a2f5a", size = 8043300 },
    { url = "https://files.pythonhosted.org/packages/90/60/2a60342b27b90a16bada939a85e29589902b41073f59668b904b15ea666c/matplotlib-3.10.0-cp312-cp312-manylinux_2_17_aarch64.manylinux2014_aarch64.whl", hash = "sha256:a994f29e968ca002b50982b27168addfd65f0105610b6be7fa515ca4b5307c95", size = 8448936 },
    { url = "https://files.pythonhosted.org/packages/a7/b2/d872fc3d753516870d520595ddd8ce4dd44fa797a240999f125f58521ad7/matplotlib-3.10.0-cp312-cp312-manylinux_2_17_x86_64.manylinux2014_x86_64.whl", hash = "sha256:9b0558bae37f154fffda54d779a592bc97ca8b4701f1c710055b609a3bac44c8", size = 8594151 },
    { url = "https://files.pythonhosted.org/packages/f4/bd/b2f60cf7f57d014ab33e4f74602a2b5bdc657976db8196bbc022185f6f9c/matplotlib-3.10.0-cp312-cp312-musllinux_1_2_x86_64.whl", hash = "sha256:503feb23bd8c8acc75541548a1d709c059b7184cde26314896e10a9f14df5f12", size = 9400347 },
    { url = "https://files.pythonhosted.org/packages/9f/6e/264673e64001b99d747aff5a288eca82826c024437a3694e19aed1decf46/matplotlib-3.10.0-cp312-cp312-win_amd64.whl", hash = "sha256:c40ba2eb08b3f5de88152c2333c58cee7edcead0a2a0d60fcafa116b17117adc", size = 8039144 },
    { url = "https://files.pythonhosted.org/packages/72/11/1b2a094d95dcb6e6edd4a0b238177c439006c6b7a9fe8d31801237bf512f/matplotlib-3.10.0-cp313-cp313-macosx_10_13_x86_64.whl", hash = "sha256:96f2886f5c1e466f21cc41b70c5a0cd47bfa0015eb2d5793c88ebce658600e25", size = 8173073 },
    { url = "https://files.pythonhosted.org/packages/0d/c4/87b6ad2723070511a411ea719f9c70fde64605423b184face4e94986de9d/matplotlib-3.10.0-cp313-cp313-macosx_11_0_arm64.whl", hash = "sha256:12eaf48463b472c3c0f8dbacdbf906e573013df81a0ab82f0616ea4b11281908", size = 8043892 },
    { url = "https://files.pythonhosted.org/packages/57/69/cb0812a136550b21361335e9ffb7d459bf6d13e03cb7b015555d5143d2d6/matplotlib-3.10.0-cp313-cp313-manylinux_2_17_aarch64.manylinux2014_aarch64.whl", hash = "sha256:2fbbabc82fde51391c4da5006f965e36d86d95f6ee83fb594b279564a4c5d0d2", size = 8450532 },
    { url = "https://files.pythonhosted.org/packages/ea/3a/bab9deb4fb199c05e9100f94d7f1c702f78d3241e6a71b784d2b88d7bebd/matplotlib-3.10.0-cp313-cp313-manylinux_2_17_x86_64.manylinux2014_x86_64.whl", hash = "sha256:ad2e15300530c1a94c63cfa546e3b7864bd18ea2901317bae8bbf06a5ade6dcf", size = 8593905 },
    { url = "https://files.pythonhosted.org/packages/8b/66/742fd242f989adc1847ddf5f445815f73ad7c46aa3440690cc889cfa423c/matplotlib-3.10.0-cp313-cp313-musllinux_1_2_x86_64.whl", hash = "sha256:3547d153d70233a8496859097ef0312212e2689cdf8d7ed764441c77604095ae", size = 9399609 },
    { url = "https://files.pythonhosted.org/packages/fa/d6/54cee7142cef7d910a324a7aedf335c0c147b03658b54d49ec48166f10a6/matplotlib-3.10.0-cp313-cp313-win_amd64.whl", hash = "sha256:c55b20591ced744aa04e8c3e4b7543ea4d650b6c3c4b208c08a05b4010e8b442", size = 8039076 },
    { url = "https://files.pythonhosted.org/packages/43/14/815d072dc36e88753433bfd0385113405efb947e6895ff7b4d2e8614a33b/matplotlib-3.10.0-cp313-cp313t-macosx_10_13_x86_64.whl", hash = "sha256:9ade1003376731a971e398cc4ef38bb83ee8caf0aee46ac6daa4b0506db1fd06", size = 8211000 },
    { url = "https://files.pythonhosted.org/packages/9a/76/34e75f364194ec352678adcb540964be6f35ec7d3d8c75ebcb17e6839359/matplotlib-3.10.0-cp313-cp313t-macosx_11_0_arm64.whl", hash = "sha256:95b710fea129c76d30be72c3b38f330269363fbc6e570a5dd43580487380b5ff", size = 8087707 },
    { url = "https://files.pythonhosted.org/packages/c3/2b/b6bc0dff6a72d333bc7df94a66e6ce662d224e43daa8ad8ae4eaa9a77f55/matplotlib-3.10.0-cp313-cp313t-manylinux_2_17_aarch64.manylinux2014_aarch64.whl", hash = "sha256:5cdbaf909887373c3e094b0318d7ff230b2ad9dcb64da7ade654182872ab2593", size = 8477384 },
    { url = "https://files.pythonhosted.org/packages/c2/2d/b5949fb2b76e9b47ab05e25a5f5f887c70de20d8b0cbc704a4e2ee71c786/matplotlib-3.10.0-cp313-cp313t-manylinux_2_17_x86_64.manylinux2014_x86_64.whl", hash = "sha256:d907fddb39f923d011875452ff1eca29a9e7f21722b873e90db32e5d8ddff12e", size = 8610334 },
    { url = "https://files.pythonhosted.org/packages/d6/9a/6e3c799d5134d9af44b01c787e1360bee38cf51850506ea2e743a787700b/matplotlib-3.10.0-cp313-cp313t-musllinux_1_2_x86_64.whl", hash = "sha256:3b427392354d10975c1d0f4ee18aa5844640b512d5311ef32efd4dd7db106ede", size = 9406777 },
    { url = "https://files.pythonhosted.org/packages/0e/dd/e6ae97151e5ed648ab2ea48885bc33d39202b640eec7a2910e2c843f7ac0/matplotlib-3.10.0-cp313-cp313t-win_amd64.whl", hash = "sha256:5fd41b0ec7ee45cd960a8e71aea7c946a28a0b8a4dcee47d2856b2af051f334c", size = 8109742 },
]

[[package]]
name = "matplotlib-inline"
version = "0.1.7"
source = { registry = "https://pypi.org/simple" }
dependencies = [
    { name = "traitlets" },
]
sdist = { url = "https://files.pythonhosted.org/packages/99/5b/a36a337438a14116b16480db471ad061c36c3694df7c2084a0da7ba538b7/matplotlib_inline-0.1.7.tar.gz", hash = "sha256:8423b23ec666be3d16e16b60bdd8ac4e86e840ebd1dd11a30b9f117f2fa0ab90", size = 8159 }
wheels = [
    { url = "https://files.pythonhosted.org/packages/8f/8e/9ad090d3553c280a8060fbf6e24dc1c0c29704ee7d1c372f0c174aa59285/matplotlib_inline-0.1.7-py3-none-any.whl", hash = "sha256:df192d39a4ff8f21b1895d72e6a13f5fcc5099f00fa84384e0ea28c2cc0653ca", size = 9899 },
]

[[package]]
name = "mccabe"
version = "0.7.0"
source = { registry = "https://pypi.org/simple" }
sdist = { url = "https://files.pythonhosted.org/packages/e7/ff/0ffefdcac38932a54d2b5eed4e0ba8a408f215002cd178ad1df0f2806ff8/mccabe-0.7.0.tar.gz", hash = "sha256:348e0240c33b60bbdf4e523192ef919f28cb2c3d7d5c7794f74009290f236325", size = 9658 }
wheels = [
    { url = "https://files.pythonhosted.org/packages/27/1a/1f68f9ba0c207934b35b86a8ca3aad8395a3d6dd7921c0686e23853ff5a9/mccabe-0.7.0-py2.py3-none-any.whl", hash = "sha256:6c2d30ab6be0e4a46919781807b4f0d834ebdd6c6e3dca0bda5a15f863427b6e", size = 7350 },
]

[[package]]
name = "mdurl"
version = "0.1.2"
source = { registry = "https://pypi.org/simple" }
sdist = { url = "https://files.pythonhosted.org/packages/d6/54/cfe61301667036ec958cb99bd3efefba235e65cdeb9c84d24a8293ba1d90/mdurl-0.1.2.tar.gz", hash = "sha256:bb413d29f5eea38f31dd4754dd7377d4465116fb207585f97bf925588687c1ba", size = 8729 }
wheels = [
    { url = "https://files.pythonhosted.org/packages/b3/38/89ba8ad64ae25be8de66a6d463314cf1eb366222074cfda9ee839c56a4b4/mdurl-0.1.2-py3-none-any.whl", hash = "sha256:84008a41e51615a49fc9966191ff91509e3c40b939176e643fd50a5c2196b8f8", size = 9979 },
]

[[package]]
name = "monotonic"
version = "1.6"
source = { registry = "https://pypi.org/simple" }
sdist = { url = "https://files.pythonhosted.org/packages/ea/ca/8e91948b782ddfbd194f323e7e7d9ba12e5877addf04fb2bf8fca38e86ac/monotonic-1.6.tar.gz", hash = "sha256:3a55207bcfed53ddd5c5bae174524062935efed17792e9de2ad0205ce9ad63f7", size = 7615 }
wheels = [
    { url = "https://files.pythonhosted.org/packages/9a/67/7e8406a29b6c45be7af7740456f7f37025f0506ae2e05fb9009a53946860/monotonic-1.6-py2.py3-none-any.whl", hash = "sha256:68687e19a14f11f26d140dd5c86f3dba4bf5df58003000ed467e0e2a69bca96c", size = 8154 },
]

[[package]]
name = "multidict"
version = "6.1.0"
source = { registry = "https://pypi.org/simple" }
sdist = { url = "https://files.pythonhosted.org/packages/d6/be/504b89a5e9ca731cd47487e91c469064f8ae5af93b7259758dcfc2b9c848/multidict-6.1.0.tar.gz", hash = "sha256:22ae2ebf9b0c69d206c003e2f6a914ea33f0a932d4aa16f236afc049d9958f4a", size = 64002 }
wheels = [
    { url = "https://files.pythonhosted.org/packages/93/13/df3505a46d0cd08428e4c8169a196131d1b0c4b515c3649829258843dde6/multidict-6.1.0-cp311-cp311-macosx_10_9_universal2.whl", hash = "sha256:3efe2c2cb5763f2f1b275ad2bf7a287d3f7ebbef35648a9726e3b69284a4f3d6", size = 48570 },
    { url = "https://files.pythonhosted.org/packages/f0/e1/a215908bfae1343cdb72f805366592bdd60487b4232d039c437fe8f5013d/multidict-6.1.0-cp311-cp311-macosx_10_9_x86_64.whl", hash = "sha256:c7053d3b0353a8b9de430a4f4b4268ac9a4fb3481af37dfe49825bf45ca24156", size = 29316 },
    { url = "https://files.pythonhosted.org/packages/70/0f/6dc70ddf5d442702ed74f298d69977f904960b82368532c88e854b79f72b/multidict-6.1.0-cp311-cp311-macosx_11_0_arm64.whl", hash = "sha256:27e5fc84ccef8dfaabb09d82b7d179c7cf1a3fbc8a966f8274fcb4ab2eb4cadb", size = 29640 },
    { url = "https://files.pythonhosted.org/packages/d8/6d/9c87b73a13d1cdea30b321ef4b3824449866bd7f7127eceed066ccb9b9ff/multidict-6.1.0-cp311-cp311-manylinux_2_17_aarch64.manylinux2014_aarch64.whl", hash = "sha256:0e2b90b43e696f25c62656389d32236e049568b39320e2735d51f08fd362761b", size = 131067 },
    { url = "https://files.pythonhosted.org/packages/cc/1e/1b34154fef373371fd6c65125b3d42ff5f56c7ccc6bfff91b9b3c60ae9e0/multidict-6.1.0-cp311-cp311-manylinux_2_17_ppc64le.manylinux2014_ppc64le.whl", hash = "sha256:d83a047959d38a7ff552ff94be767b7fd79b831ad1cd9920662db05fec24fe72", size = 138507 },
    { url = "https://files.pythonhosted.org/packages/fb/e0/0bc6b2bac6e461822b5f575eae85da6aae76d0e2a79b6665d6206b8e2e48/multidict-6.1.0-cp311-cp311-manylinux_2_17_s390x.manylinux2014_s390x.whl", hash = "sha256:d1a9dd711d0877a1ece3d2e4fea11a8e75741ca21954c919406b44e7cf971304", size = 133905 },
    { url = "https://files.pythonhosted.org/packages/ba/af/73d13b918071ff9b2205fcf773d316e0f8fefb4ec65354bbcf0b10908cc6/multidict-6.1.0-cp311-cp311-manylinux_2_17_x86_64.manylinux2014_x86_64.whl", hash = "sha256:ec2abea24d98246b94913b76a125e855eb5c434f7c46546046372fe60f666351", size = 129004 },
    { url = "https://files.pythonhosted.org/packages/74/21/23960627b00ed39643302d81bcda44c9444ebcdc04ee5bedd0757513f259/multidict-6.1.0-cp311-cp311-manylinux_2_5_i686.manylinux1_i686.manylinux_2_17_i686.manylinux2014_i686.whl", hash = "sha256:4867cafcbc6585e4b678876c489b9273b13e9fff9f6d6d66add5e15d11d926cb", size = 121308 },
    { url = "https://files.pythonhosted.org/packages/8b/5c/cf282263ffce4a596ed0bb2aa1a1dddfe1996d6a62d08842a8d4b33dca13/multidict-6.1.0-cp311-cp311-musllinux_1_2_aarch64.whl", hash = "sha256:5b48204e8d955c47c55b72779802b219a39acc3ee3d0116d5080c388970b76e3", size = 132608 },
    { url = "https://files.pythonhosted.org/packages/d7/3e/97e778c041c72063f42b290888daff008d3ab1427f5b09b714f5a8eff294/multidict-6.1.0-cp311-cp311-musllinux_1_2_i686.whl", hash = "sha256:d8fff389528cad1618fb4b26b95550327495462cd745d879a8c7c2115248e399", size = 127029 },
    { url = "https://files.pythonhosted.org/packages/47/ac/3efb7bfe2f3aefcf8d103e9a7162572f01936155ab2f7ebcc7c255a23212/multidict-6.1.0-cp311-cp311-musllinux_1_2_ppc64le.whl", hash = "sha256:a7a9541cd308eed5e30318430a9c74d2132e9a8cb46b901326272d780bf2d423", size = 137594 },
    { url = "https://files.pythonhosted.org/packages/42/9b/6c6e9e8dc4f915fc90a9b7798c44a30773dea2995fdcb619870e705afe2b/multidict-6.1.0-cp311-cp311-musllinux_1_2_s390x.whl", hash = "sha256:da1758c76f50c39a2efd5e9859ce7d776317eb1dd34317c8152ac9251fc574a3", size = 134556 },
    { url = "https://files.pythonhosted.org/packages/1d/10/8e881743b26aaf718379a14ac58572a240e8293a1c9d68e1418fb11c0f90/multidict-6.1.0-cp311-cp311-musllinux_1_2_x86_64.whl", hash = "sha256:c943a53e9186688b45b323602298ab727d8865d8c9ee0b17f8d62d14b56f0753", size = 130993 },
    { url = "https://files.pythonhosted.org/packages/45/84/3eb91b4b557442802d058a7579e864b329968c8d0ea57d907e7023c677f2/multidict-6.1.0-cp311-cp311-win32.whl", hash = "sha256:90f8717cb649eea3504091e640a1b8568faad18bd4b9fcd692853a04475a4b80", size = 26405 },
    { url = "https://files.pythonhosted.org/packages/9f/0b/ad879847ecbf6d27e90a6eabb7eff6b62c129eefe617ea45eae7c1f0aead/multidict-6.1.0-cp311-cp311-win_amd64.whl", hash = "sha256:82176036e65644a6cc5bd619f65f6f19781e8ec2e5330f51aa9ada7504cc1926", size = 28795 },
    { url = "https://files.pythonhosted.org/packages/fd/16/92057c74ba3b96d5e211b553895cd6dc7cc4d1e43d9ab8fafc727681ef71/multidict-6.1.0-cp312-cp312-macosx_10_9_universal2.whl", hash = "sha256:b04772ed465fa3cc947db808fa306d79b43e896beb677a56fb2347ca1a49c1fa", size = 48713 },
    { url = "https://files.pythonhosted.org/packages/94/3d/37d1b8893ae79716179540b89fc6a0ee56b4a65fcc0d63535c6f5d96f217/multidict-6.1.0-cp312-cp312-macosx_10_9_x86_64.whl", hash = "sha256:6180c0ae073bddeb5a97a38c03f30c233e0a4d39cd86166251617d1bbd0af436", size = 29516 },
    { url = "https://files.pythonhosted.org/packages/a2/12/adb6b3200c363062f805275b4c1e656be2b3681aada66c80129932ff0bae/multidict-6.1.0-cp312-cp312-macosx_11_0_arm64.whl", hash = "sha256:071120490b47aa997cca00666923a83f02c7fbb44f71cf7f136df753f7fa8761", size = 29557 },
    { url = "https://files.pythonhosted.org/packages/47/e9/604bb05e6e5bce1e6a5cf80a474e0f072e80d8ac105f1b994a53e0b28c42/multidict-6.1.0-cp312-cp312-manylinux_2_17_aarch64.manylinux2014_aarch64.whl", hash = "sha256:50b3a2710631848991d0bf7de077502e8994c804bb805aeb2925a981de58ec2e", size = 130170 },
    { url = "https://files.pythonhosted.org/packages/7e/13/9efa50801785eccbf7086b3c83b71a4fb501a4d43549c2f2f80b8787d69f/multidict-6.1.0-cp312-cp312-manylinux_2_17_ppc64le.manylinux2014_ppc64le.whl", hash = "sha256:b58c621844d55e71c1b7f7c498ce5aa6985d743a1a59034c57a905b3f153c1ef", size = 134836 },
    { url = "https://files.pythonhosted.org/packages/bf/0f/93808b765192780d117814a6dfcc2e75de6dcc610009ad408b8814dca3ba/multidict-6.1.0-cp312-cp312-manylinux_2_17_s390x.manylinux2014_s390x.whl", hash = "sha256:55b6d90641869892caa9ca42ff913f7ff1c5ece06474fbd32fb2cf6834726c95", size = 133475 },
    { url = "https://files.pythonhosted.org/packages/d3/c8/529101d7176fe7dfe1d99604e48d69c5dfdcadb4f06561f465c8ef12b4df/multidict-6.1.0-cp312-cp312-manylinux_2_17_x86_64.manylinux2014_x86_64.whl", hash = "sha256:4b820514bfc0b98a30e3d85462084779900347e4d49267f747ff54060cc33925", size = 131049 },
    { url = "https://files.pythonhosted.org/packages/ca/0c/fc85b439014d5a58063e19c3a158a889deec399d47b5269a0f3b6a2e28bc/multidict-6.1.0-cp312-cp312-manylinux_2_5_i686.manylinux1_i686.manylinux_2_17_i686.manylinux2014_i686.whl", hash = "sha256:10a9b09aba0c5b48c53761b7c720aaaf7cf236d5fe394cd399c7ba662d5f9966", size = 120370 },
    { url = "https://files.pythonhosted.org/packages/db/46/d4416eb20176492d2258fbd47b4abe729ff3b6e9c829ea4236f93c865089/multidict-6.1.0-cp312-cp312-musllinux_1_2_aarch64.whl", hash = "sha256:1e16bf3e5fc9f44632affb159d30a437bfe286ce9e02754759be5536b169b305", size = 125178 },
    { url = "https://files.pythonhosted.org/packages/5b/46/73697ad7ec521df7de5531a32780bbfd908ded0643cbe457f981a701457c/multidict-6.1.0-cp312-cp312-musllinux_1_2_i686.whl", hash = "sha256:76f364861c3bfc98cbbcbd402d83454ed9e01a5224bb3a28bf70002a230f73e2", size = 119567 },
    { url = "https://files.pythonhosted.org/packages/cd/ed/51f060e2cb0e7635329fa6ff930aa5cffa17f4c7f5c6c3ddc3500708e2f2/multidict-6.1.0-cp312-cp312-musllinux_1_2_ppc64le.whl", hash = "sha256:820c661588bd01a0aa62a1283f20d2be4281b086f80dad9e955e690c75fb54a2", size = 129822 },
    { url = "https://files.pythonhosted.org/packages/df/9e/ee7d1954b1331da3eddea0c4e08d9142da5f14b1321c7301f5014f49d492/multidict-6.1.0-cp312-cp312-musllinux_1_2_s390x.whl", hash = "sha256:0e5f362e895bc5b9e67fe6e4ded2492d8124bdf817827f33c5b46c2fe3ffaca6", size = 128656 },
    { url = "https://files.pythonhosted.org/packages/77/00/8538f11e3356b5d95fa4b024aa566cde7a38aa7a5f08f4912b32a037c5dc/multidict-6.1.0-cp312-cp312-musllinux_1_2_x86_64.whl", hash = "sha256:3ec660d19bbc671e3a6443325f07263be452c453ac9e512f5eb935e7d4ac28b3", size = 125360 },
    { url = "https://files.pythonhosted.org/packages/be/05/5d334c1f2462d43fec2363cd00b1c44c93a78c3925d952e9a71caf662e96/multidict-6.1.0-cp312-cp312-win32.whl", hash = "sha256:58130ecf8f7b8112cdb841486404f1282b9c86ccb30d3519faf301b2e5659133", size = 26382 },
    { url = "https://files.pythonhosted.org/packages/a3/bf/f332a13486b1ed0496d624bcc7e8357bb8053823e8cd4b9a18edc1d97e73/multidict-6.1.0-cp312-cp312-win_amd64.whl", hash = "sha256:188215fc0aafb8e03341995e7c4797860181562380f81ed0a87ff455b70bf1f1", size = 28529 },
    { url = "https://files.pythonhosted.org/packages/22/67/1c7c0f39fe069aa4e5d794f323be24bf4d33d62d2a348acdb7991f8f30db/multidict-6.1.0-cp313-cp313-macosx_10_13_universal2.whl", hash = "sha256:d569388c381b24671589335a3be6e1d45546c2988c2ebe30fdcada8457a31008", size = 48771 },
    { url = "https://files.pythonhosted.org/packages/3c/25/c186ee7b212bdf0df2519eacfb1981a017bda34392c67542c274651daf23/multidict-6.1.0-cp313-cp313-macosx_10_13_x86_64.whl", hash = "sha256:052e10d2d37810b99cc170b785945421141bf7bb7d2f8799d431e7db229c385f", size = 29533 },
    { url = "https://files.pythonhosted.org/packages/67/5e/04575fd837e0958e324ca035b339cea174554f6f641d3fb2b4f2e7ff44a2/multidict-6.1.0-cp313-cp313-macosx_11_0_arm64.whl", hash = "sha256:f90c822a402cb865e396a504f9fc8173ef34212a342d92e362ca498cad308e28", size = 29595 },
    { url = "https://files.pythonhosted.org/packages/d3/b2/e56388f86663810c07cfe4a3c3d87227f3811eeb2d08450b9e5d19d78876/multidict-6.1.0-cp313-cp313-manylinux_2_17_aarch64.manylinux2014_aarch64.whl", hash = "sha256:b225d95519a5bf73860323e633a664b0d85ad3d5bede6d30d95b35d4dfe8805b", size = 130094 },
    { url = "https://files.pythonhosted.org/packages/6c/ee/30ae9b4186a644d284543d55d491fbd4239b015d36b23fea43b4c94f7052/multidict-6.1.0-cp313-cp313-manylinux_2_17_ppc64le.manylinux2014_ppc64le.whl", hash = "sha256:23bfd518810af7de1116313ebd9092cb9aa629beb12f6ed631ad53356ed6b86c", size = 134876 },
    { url = "https://files.pythonhosted.org/packages/84/c7/70461c13ba8ce3c779503c70ec9d0345ae84de04521c1f45a04d5f48943d/multidict-6.1.0-cp313-cp313-manylinux_2_17_s390x.manylinux2014_s390x.whl", hash = "sha256:5c09fcfdccdd0b57867577b719c69e347a436b86cd83747f179dbf0cc0d4c1f3", size = 133500 },
    { url = "https://files.pythonhosted.org/packages/4a/9f/002af221253f10f99959561123fae676148dd730e2daa2cd053846a58507/multidict-6.1.0-cp313-cp313-manylinux_2_17_x86_64.manylinux2014_x86_64.whl", hash = "sha256:bf6bea52ec97e95560af5ae576bdac3aa3aae0b6758c6efa115236d9e07dae44", size = 131099 },
    { url = "https://files.pythonhosted.org/packages/82/42/d1c7a7301d52af79d88548a97e297f9d99c961ad76bbe6f67442bb77f097/multidict-6.1.0-cp313-cp313-manylinux_2_5_i686.manylinux1_i686.manylinux_2_17_i686.manylinux2014_i686.whl", hash = "sha256:57feec87371dbb3520da6192213c7d6fc892d5589a93db548331954de8248fd2", size = 120403 },
    { url = "https://files.pythonhosted.org/packages/68/f3/471985c2c7ac707547553e8f37cff5158030d36bdec4414cb825fbaa5327/multidict-6.1.0-cp313-cp313-musllinux_1_2_aarch64.whl", hash = "sha256:0c3f390dc53279cbc8ba976e5f8035eab997829066756d811616b652b00a23a3", size = 125348 },
    { url = "https://files.pythonhosted.org/packages/67/2c/e6df05c77e0e433c214ec1d21ddd203d9a4770a1f2866a8ca40a545869a0/multidict-6.1.0-cp313-cp313-musllinux_1_2_i686.whl", hash = "sha256:59bfeae4b25ec05b34f1956eaa1cb38032282cd4dfabc5056d0a1ec4d696d3aa", size = 119673 },
    { url = "https://files.pythonhosted.org/packages/c5/cd/bc8608fff06239c9fb333f9db7743a1b2eafe98c2666c9a196e867a3a0a4/multidict-6.1.0-cp313-cp313-musllinux_1_2_ppc64le.whl", hash = "sha256:b2f59caeaf7632cc633b5cf6fc449372b83bbdf0da4ae04d5be36118e46cc0aa", size = 129927 },
    { url = "https://files.pythonhosted.org/packages/44/8e/281b69b7bc84fc963a44dc6e0bbcc7150e517b91df368a27834299a526ac/multidict-6.1.0-cp313-cp313-musllinux_1_2_s390x.whl", hash = "sha256:37bb93b2178e02b7b618893990941900fd25b6b9ac0fa49931a40aecdf083fe4", size = 128711 },
    { url = "https://files.pythonhosted.org/packages/12/a4/63e7cd38ed29dd9f1881d5119f272c898ca92536cdb53ffe0843197f6c85/multidict-6.1.0-cp313-cp313-musllinux_1_2_x86_64.whl", hash = "sha256:4e9f48f58c2c523d5a06faea47866cd35b32655c46b443f163d08c6d0ddb17d6", size = 125519 },
    { url = "https://files.pythonhosted.org/packages/38/e0/4f5855037a72cd8a7a2f60a3952d9aa45feedb37ae7831642102604e8a37/multidict-6.1.0-cp313-cp313-win32.whl", hash = "sha256:3a37ffb35399029b45c6cc33640a92bef403c9fd388acce75cdc88f58bd19a81", size = 26426 },
    { url = "https://files.pythonhosted.org/packages/7e/a5/17ee3a4db1e310b7405f5d25834460073a8ccd86198ce044dfaf69eac073/multidict-6.1.0-cp313-cp313-win_amd64.whl", hash = "sha256:e9aa71e15d9d9beaad2c6b9319edcdc0a49a43ef5c0a4c8265ca9ee7d6c67774", size = 28531 },
    { url = "https://files.pythonhosted.org/packages/99/b7/b9e70fde2c0f0c9af4cc5277782a89b66d35948ea3369ec9f598358c3ac5/multidict-6.1.0-py3-none-any.whl", hash = "sha256:48e171e52d1c4d33888e529b999e5900356b9ae588c2f09a52dcefb158b27506", size = 10051 },
]

[[package]]
name = "multiprocess"
version = "0.70.16"
source = { registry = "https://pypi.org/simple" }
dependencies = [
    { name = "dill" },
]
sdist = { url = "https://files.pythonhosted.org/packages/b5/ae/04f39c5d0d0def03247c2893d6f2b83c136bf3320a2154d7b8858f2ba72d/multiprocess-0.70.16.tar.gz", hash = "sha256:161af703d4652a0e1410be6abccecde4a7ddffd19341be0a7011b94aeb171ac1", size = 1772603 }
wheels = [
    { url = "https://files.pythonhosted.org/packages/bc/f7/7ec7fddc92e50714ea3745631f79bd9c96424cb2702632521028e57d3a36/multiprocess-0.70.16-py310-none-any.whl", hash = "sha256:c4a9944c67bd49f823687463660a2d6daae94c289adff97e0f9d696ba6371d02", size = 134824 },
    { url = "https://files.pythonhosted.org/packages/50/15/b56e50e8debaf439f44befec5b2af11db85f6e0f344c3113ae0be0593a91/multiprocess-0.70.16-py311-none-any.whl", hash = "sha256:af4cabb0dac72abfb1e794fa7855c325fd2b55a10a44628a3c1ad3311c04127a", size = 143519 },
    { url = "https://files.pythonhosted.org/packages/0a/7d/a988f258104dcd2ccf1ed40fdc97e26c4ac351eeaf81d76e266c52d84e2f/multiprocess-0.70.16-py312-none-any.whl", hash = "sha256:fc0544c531920dde3b00c29863377f87e1632601092ea2daca74e4beb40faa2e", size = 146741 },
    { url = "https://files.pythonhosted.org/packages/ea/89/38df130f2c799090c978b366cfdf5b96d08de5b29a4a293df7f7429fa50b/multiprocess-0.70.16-py38-none-any.whl", hash = "sha256:a71d82033454891091a226dfc319d0cfa8019a4e888ef9ca910372a446de4435", size = 132628 },
    { url = "https://files.pythonhosted.org/packages/da/d9/f7f9379981e39b8c2511c9e0326d212accacb82f12fbfdc1aa2ce2a7b2b6/multiprocess-0.70.16-py39-none-any.whl", hash = "sha256:a0bafd3ae1b732eac64be2e72038231c1ba97724b60b09400d68f229fcc2fbf3", size = 133351 },
]

[[package]]
name = "mypy"
version = "1.15.0"
source = { registry = "https://pypi.org/simple" }
dependencies = [
    { name = "mypy-extensions" },
    { name = "typing-extensions" },
]
sdist = { url = "https://files.pythonhosted.org/packages/ce/43/d5e49a86afa64bd3839ea0d5b9c7103487007d728e1293f52525d6d5486a/mypy-1.15.0.tar.gz", hash = "sha256:404534629d51d3efea5c800ee7c42b72a6554d6c400e6a79eafe15d11341fd43", size = 3239717 }
wheels = [
    { url = "https://files.pythonhosted.org/packages/03/bc/f6339726c627bd7ca1ce0fa56c9ae2d0144604a319e0e339bdadafbbb599/mypy-1.15.0-cp311-cp311-macosx_10_9_x86_64.whl", hash = "sha256:2922d42e16d6de288022e5ca321cd0618b238cfc5570e0263e5ba0a77dbef56f", size = 10662338 },
    { url = "https://files.pythonhosted.org/packages/e2/90/8dcf506ca1a09b0d17555cc00cd69aee402c203911410136cd716559efe7/mypy-1.15.0-cp311-cp311-macosx_11_0_arm64.whl", hash = "sha256:2ee2d57e01a7c35de00f4634ba1bbf015185b219e4dc5909e281016df43f5ee5", size = 9787540 },
    { url = "https://files.pythonhosted.org/packages/05/05/a10f9479681e5da09ef2f9426f650d7b550d4bafbef683b69aad1ba87457/mypy-1.15.0-cp311-cp311-manylinux_2_17_aarch64.manylinux2014_aarch64.manylinux_2_28_aarch64.whl", hash = "sha256:973500e0774b85d9689715feeffcc980193086551110fd678ebe1f4342fb7c5e", size = 11538051 },
    { url = "https://files.pythonhosted.org/packages/e9/9a/1f7d18b30edd57441a6411fcbc0c6869448d1a4bacbaee60656ac0fc29c8/mypy-1.15.0-cp311-cp311-manylinux_2_17_x86_64.manylinux2014_x86_64.manylinux_2_28_x86_64.whl", hash = "sha256:5a95fb17c13e29d2d5195869262f8125dfdb5c134dc8d9a9d0aecf7525b10c2c", size = 12286751 },
    { url = "https://files.pythonhosted.org/packages/72/af/19ff499b6f1dafcaf56f9881f7a965ac2f474f69f6f618b5175b044299f5/mypy-1.15.0-cp311-cp311-musllinux_1_2_x86_64.whl", hash = "sha256:1905f494bfd7d85a23a88c5d97840888a7bd516545fc5aaedff0267e0bb54e2f", size = 12421783 },
    { url = "https://files.pythonhosted.org/packages/96/39/11b57431a1f686c1aed54bf794870efe0f6aeca11aca281a0bd87a5ad42c/mypy-1.15.0-cp311-cp311-win_amd64.whl", hash = "sha256:c9817fa23833ff189db061e6d2eff49b2f3b6ed9856b4a0a73046e41932d744f", size = 9265618 },
    { url = "https://files.pythonhosted.org/packages/98/3a/03c74331c5eb8bd025734e04c9840532226775c47a2c39b56a0c8d4f128d/mypy-1.15.0-cp312-cp312-macosx_10_13_x86_64.whl", hash = "sha256:aea39e0583d05124836ea645f412e88a5c7d0fd77a6d694b60d9b6b2d9f184fd", size = 10793981 },
    { url = "https://files.pythonhosted.org/packages/f0/1a/41759b18f2cfd568848a37c89030aeb03534411eef981df621d8fad08a1d/mypy-1.15.0-cp312-cp312-macosx_11_0_arm64.whl", hash = "sha256:2f2147ab812b75e5b5499b01ade1f4a81489a147c01585cda36019102538615f", size = 9749175 },
    { url = "https://files.pythonhosted.org/packages/12/7e/873481abf1ef112c582db832740f4c11b2bfa510e829d6da29b0ab8c3f9c/mypy-1.15.0-cp312-cp312-manylinux_2_17_aarch64.manylinux2014_aarch64.manylinux_2_28_aarch64.whl", hash = "sha256:ce436f4c6d218a070048ed6a44c0bbb10cd2cc5e272b29e7845f6a2f57ee4464", size = 11455675 },
    { url = "https://files.pythonhosted.org/packages/b3/d0/92ae4cde706923a2d3f2d6c39629134063ff64b9dedca9c1388363da072d/mypy-1.15.0-cp312-cp312-manylinux_2_17_x86_64.manylinux2014_x86_64.manylinux_2_28_x86_64.whl", hash = "sha256:8023ff13985661b50a5928fc7a5ca15f3d1affb41e5f0a9952cb68ef090b31ee", size = 12410020 },
    { url = "https://files.pythonhosted.org/packages/46/8b/df49974b337cce35f828ba6fda228152d6db45fed4c86ba56ffe442434fd/mypy-1.15.0-cp312-cp312-musllinux_1_2_x86_64.whl", hash = "sha256:1124a18bc11a6a62887e3e137f37f53fbae476dc36c185d549d4f837a2a6a14e", size = 12498582 },
    { url = "https://files.pythonhosted.org/packages/13/50/da5203fcf6c53044a0b699939f31075c45ae8a4cadf538a9069b165c1050/mypy-1.15.0-cp312-cp312-win_amd64.whl", hash = "sha256:171a9ca9a40cd1843abeca0e405bc1940cd9b305eaeea2dda769ba096932bb22", size = 9366614 },
    { url = "https://files.pythonhosted.org/packages/6a/9b/fd2e05d6ffff24d912f150b87db9e364fa8282045c875654ce7e32fffa66/mypy-1.15.0-cp313-cp313-macosx_10_13_x86_64.whl", hash = "sha256:93faf3fdb04768d44bf28693293f3904bbb555d076b781ad2530214ee53e3445", size = 10788592 },
    { url = "https://files.pythonhosted.org/packages/74/37/b246d711c28a03ead1fd906bbc7106659aed7c089d55fe40dd58db812628/mypy-1.15.0-cp313-cp313-macosx_11_0_arm64.whl", hash = "sha256:811aeccadfb730024c5d3e326b2fbe9249bb7413553f15499a4050f7c30e801d", size = 9753611 },
    { url = "https://files.pythonhosted.org/packages/a6/ac/395808a92e10cfdac8003c3de9a2ab6dc7cde6c0d2a4df3df1b815ffd067/mypy-1.15.0-cp313-cp313-manylinux_2_17_aarch64.manylinux2014_aarch64.manylinux_2_28_aarch64.whl", hash = "sha256:98b7b9b9aedb65fe628c62a6dc57f6d5088ef2dfca37903a7d9ee374d03acca5", size = 11438443 },
    { url = "https://files.pythonhosted.org/packages/d2/8b/801aa06445d2de3895f59e476f38f3f8d610ef5d6908245f07d002676cbf/mypy-1.15.0-cp313-cp313-manylinux_2_17_x86_64.manylinux2014_x86_64.manylinux_2_28_x86_64.whl", hash = "sha256:c43a7682e24b4f576d93072216bf56eeff70d9140241f9edec0c104d0c515036", size = 12402541 },
    { url = "https://files.pythonhosted.org/packages/c7/67/5a4268782eb77344cc613a4cf23540928e41f018a9a1ec4c6882baf20ab8/mypy-1.15.0-cp313-cp313-musllinux_1_2_x86_64.whl", hash = "sha256:baefc32840a9f00babd83251560e0ae1573e2f9d1b067719479bfb0e987c6357", size = 12494348 },
    { url = "https://files.pythonhosted.org/packages/83/3e/57bb447f7bbbfaabf1712d96f9df142624a386d98fb026a761532526057e/mypy-1.15.0-cp313-cp313-win_amd64.whl", hash = "sha256:b9378e2c00146c44793c98b8d5a61039a048e31f429fb0eb546d93f4b000bedf", size = 9373648 },
    { url = "https://files.pythonhosted.org/packages/09/4e/a7d65c7322c510de2c409ff3828b03354a7c43f5a8ed458a7a131b41c7b9/mypy-1.15.0-py3-none-any.whl", hash = "sha256:5469affef548bd1895d86d3bf10ce2b44e33d86923c29e4d675b3e323437ea3e", size = 2221777 },
]

[[package]]
name = "mypy-boto3-s3"
version = "1.36.15"
source = { registry = "https://pypi.org/simple" }
dependencies = [
    { name = "typing-extensions", marker = "python_full_version < '3.12'" },
]
sdist = { url = "https://files.pythonhosted.org/packages/b8/f0/24fa953c98824b073ed831618c58e0f5089c2727e02345f33a7e21c5f08d/mypy_boto3_s3-1.36.15.tar.gz", hash = "sha256:e5400f6a008f746c42bbbe767eb492cec96a211ceb34b6032673aedcd87b3d62", size = 73606 }
wheels = [
    { url = "https://files.pythonhosted.org/packages/09/0b/d4ce5ad23531e5f50dc92c3fe78adc5d610cc6d591c80692628dc8125c5f/mypy_boto3_s3-1.36.15-py3-none-any.whl", hash = "sha256:a48031b4c84898756f03787baf711cf14cb219b5cb2e433a369c018544bfbffa", size = 80224 },
]

[[package]]
name = "mypy-extensions"
version = "1.0.0"
source = { registry = "https://pypi.org/simple" }
sdist = { url = "https://files.pythonhosted.org/packages/98/a4/1ab47638b92648243faf97a5aeb6ea83059cc3624972ab6b8d2316078d3f/mypy_extensions-1.0.0.tar.gz", hash = "sha256:75dbf8955dc00442a438fc4d0666508a9a97b6bd41aa2f0ffe9d2f2725af0782", size = 4433 }
wheels = [
    { url = "https://files.pythonhosted.org/packages/2a/e2/5d3f6ada4297caebe1a2add3b126fe800c96f56dbe5d1988a2cbe0b267aa/mypy_extensions-1.0.0-py3-none-any.whl", hash = "sha256:4392f6c0eb8a5668a69e23d168ffa70f0be9ccfd32b5cc2d26a34ae5b844552d", size = 4695 },
]

[[package]]
name = "networkx"
version = "3.4.2"
source = { registry = "https://pypi.org/simple" }
sdist = { url = "https://files.pythonhosted.org/packages/fd/1d/06475e1cd5264c0b870ea2cc6fdb3e37177c1e565c43f56ff17a10e3937f/networkx-3.4.2.tar.gz", hash = "sha256:307c3669428c5362aab27c8a1260aa8f47c4e91d3891f48be0141738d8d053e1", size = 2151368 }
wheels = [
    { url = "https://files.pythonhosted.org/packages/b9/54/dd730b32ea14ea797530a4479b2ed46a6fb250f682a9cfb997e968bf0261/networkx-3.4.2-py3-none-any.whl", hash = "sha256:df5d4365b724cf81b8c6a7312509d0c22386097011ad1abe274afd5e9d3bbc5f", size = 1723263 },
]

[package.optional-dependencies]
default = [
    { name = "matplotlib" },
    { name = "numpy" },
    { name = "pandas" },
    { name = "scipy" },
]

[[package]]
name = "nodeenv"
version = "1.9.1"
source = { registry = "https://pypi.org/simple" }
sdist = { url = "https://files.pythonhosted.org/packages/43/16/fc88b08840de0e0a72a2f9d8c6bae36be573e475a6326ae854bcc549fc45/nodeenv-1.9.1.tar.gz", hash = "sha256:6ec12890a2dab7946721edbfbcd91f3319c6ccc9aec47be7c7e6b7011ee6645f", size = 47437 }
wheels = [
    { url = "https://files.pythonhosted.org/packages/d2/1d/1b658dbd2b9fa9c4c9f32accbfc0205d532c8c6194dc0f2a4c0428e7128a/nodeenv-1.9.1-py2.py3-none-any.whl", hash = "sha256:ba11c9782d29c27c70ffbdda2d7415098754709be8a7056d79a737cd901155c9", size = 22314 },
]

[[package]]
name = "numpy"
version = "2.2.3"
source = { registry = "https://pypi.org/simple" }
sdist = { url = "https://files.pythonhosted.org/packages/fb/90/8956572f5c4ae52201fdec7ba2044b2c882832dcec7d5d0922c9e9acf2de/numpy-2.2.3.tar.gz", hash = "sha256:dbdc15f0c81611925f382dfa97b3bd0bc2c1ce19d4fe50482cb0ddc12ba30020", size = 20262700 }
wheels = [
    { url = "https://files.pythonhosted.org/packages/96/86/453aa3949eab6ff54e2405f9cb0c01f756f031c3dc2a6d60a1d40cba5488/numpy-2.2.3-cp311-cp311-macosx_10_9_x86_64.whl", hash = "sha256:16372619ee728ed67a2a606a614f56d3eabc5b86f8b615c79d01957062826ca8", size = 21237256 },
    { url = "https://files.pythonhosted.org/packages/20/c3/93ecceadf3e155d6a9e4464dd2392d8d80cf436084c714dc8535121c83e8/numpy-2.2.3-cp311-cp311-macosx_11_0_arm64.whl", hash = "sha256:5521a06a3148686d9269c53b09f7d399a5725c47bbb5b35747e1cb76326b714b", size = 14408049 },
    { url = "https://files.pythonhosted.org/packages/8d/29/076999b69bd9264b8df5e56f2be18da2de6b2a2d0e10737e5307592e01de/numpy-2.2.3-cp311-cp311-macosx_14_0_arm64.whl", hash = "sha256:7c8dde0ca2f77828815fd1aedfdf52e59071a5bae30dac3b4da2a335c672149a", size = 5408655 },
    { url = "https://files.pythonhosted.org/packages/e2/a7/b14f0a73eb0fe77cb9bd5b44534c183b23d4229c099e339c522724b02678/numpy-2.2.3-cp311-cp311-macosx_14_0_x86_64.whl", hash = "sha256:77974aba6c1bc26e3c205c2214f0d5b4305bdc719268b93e768ddb17e3fdd636", size = 6949996 },
    { url = "https://files.pythonhosted.org/packages/72/2f/8063da0616bb0f414b66dccead503bd96e33e43685c820e78a61a214c098/numpy-2.2.3-cp311-cp311-manylinux_2_17_aarch64.manylinux2014_aarch64.whl", hash = "sha256:d42f9c36d06440e34226e8bd65ff065ca0963aeecada587b937011efa02cdc9d", size = 14355789 },
    { url = "https://files.pythonhosted.org/packages/e6/d7/3cd47b00b8ea95ab358c376cf5602ad21871410950bc754cf3284771f8b6/numpy-2.2.3-cp311-cp311-manylinux_2_17_x86_64.manylinux2014_x86_64.whl", hash = "sha256:f2712c5179f40af9ddc8f6727f2bd910ea0eb50206daea75f58ddd9fa3f715bb", size = 16411356 },
    { url = "https://files.pythonhosted.org/packages/27/c0/a2379e202acbb70b85b41483a422c1e697ff7eee74db642ca478de4ba89f/numpy-2.2.3-cp311-cp311-musllinux_1_2_aarch64.whl", hash = "sha256:c8b0451d2ec95010d1db8ca733afc41f659f425b7f608af569711097fd6014e2", size = 15576770 },
    { url = "https://files.pythonhosted.org/packages/bc/63/a13ee650f27b7999e5b9e1964ae942af50bb25606d088df4229283eda779/numpy-2.2.3-cp311-cp311-musllinux_1_2_x86_64.whl", hash = "sha256:d9b4a8148c57ecac25a16b0e11798cbe88edf5237b0df99973687dd866f05e1b", size = 18200483 },
    { url = "https://files.pythonhosted.org/packages/4c/87/e71f89935e09e8161ac9c590c82f66d2321eb163893a94af749dfa8a3cf8/numpy-2.2.3-cp311-cp311-win32.whl", hash = "sha256:1f45315b2dc58d8a3e7754fe4e38b6fce132dab284a92851e41b2b344f6441c5", size = 6588415 },
    { url = "https://files.pythonhosted.org/packages/b9/c6/cd4298729826af9979c5f9ab02fcaa344b82621e7c49322cd2d210483d3f/numpy-2.2.3-cp311-cp311-win_amd64.whl", hash = "sha256:9f48ba6f6c13e5e49f3d3efb1b51c8193215c42ac82610a04624906a9270be6f", size = 12929604 },
    { url = "https://files.pythonhosted.org/packages/43/ec/43628dcf98466e087812142eec6d1c1a6c6bdfdad30a0aa07b872dc01f6f/numpy-2.2.3-cp312-cp312-macosx_10_13_x86_64.whl", hash = "sha256:12c045f43b1d2915eca6b880a7f4a256f59d62df4f044788c8ba67709412128d", size = 20929458 },
    { url = "https://files.pythonhosted.org/packages/9b/c0/2f4225073e99a5c12350954949ed19b5d4a738f541d33e6f7439e33e98e4/numpy-2.2.3-cp312-cp312-macosx_11_0_arm64.whl", hash = "sha256:87eed225fd415bbae787f93a457af7f5990b92a334e346f72070bf569b9c9c95", size = 14115299 },
    { url = "https://files.pythonhosted.org/packages/ca/fa/d2c5575d9c734a7376cc1592fae50257ec95d061b27ee3dbdb0b3b551eb2/numpy-2.2.3-cp312-cp312-macosx_14_0_arm64.whl", hash = "sha256:712a64103d97c404e87d4d7c47fb0c7ff9acccc625ca2002848e0d53288b90ea", size = 5145723 },
    { url = "https://files.pythonhosted.org/packages/eb/dc/023dad5b268a7895e58e791f28dc1c60eb7b6c06fcbc2af8538ad069d5f3/numpy-2.2.3-cp312-cp312-macosx_14_0_x86_64.whl", hash = "sha256:a5ae282abe60a2db0fd407072aff4599c279bcd6e9a2475500fc35b00a57c532", size = 6678797 },
    { url = "https://files.pythonhosted.org/packages/3f/19/bcd641ccf19ac25abb6fb1dcd7744840c11f9d62519d7057b6ab2096eb60/numpy-2.2.3-cp312-cp312-manylinux_2_17_aarch64.manylinux2014_aarch64.whl", hash = "sha256:5266de33d4c3420973cf9ae3b98b54a2a6d53a559310e3236c4b2b06b9c07d4e", size = 14067362 },
    { url = "https://files.pythonhosted.org/packages/39/04/78d2e7402fb479d893953fb78fa7045f7deb635ec095b6b4f0260223091a/numpy-2.2.3-cp312-cp312-manylinux_2_17_x86_64.manylinux2014_x86_64.whl", hash = "sha256:3b787adbf04b0db1967798dba8da1af07e387908ed1553a0d6e74c084d1ceafe", size = 16116679 },
    { url = "https://files.pythonhosted.org/packages/d0/a1/e90f7aa66512be3150cb9d27f3d9995db330ad1b2046474a13b7040dfd92/numpy-2.2.3-cp312-cp312-musllinux_1_2_aarch64.whl", hash = "sha256:34c1b7e83f94f3b564b35f480f5652a47007dd91f7c839f404d03279cc8dd021", size = 15264272 },
    { url = "https://files.pythonhosted.org/packages/dc/b6/50bd027cca494de4fa1fc7bf1662983d0ba5f256fa0ece2c376b5eb9b3f0/numpy-2.2.3-cp312-cp312-musllinux_1_2_x86_64.whl", hash = "sha256:4d8335b5f1b6e2bce120d55fb17064b0262ff29b459e8493d1785c18ae2553b8", size = 17880549 },
    { url = "https://files.pythonhosted.org/packages/96/30/f7bf4acb5f8db10a96f73896bdeed7a63373137b131ca18bd3dab889db3b/numpy-2.2.3-cp312-cp312-win32.whl", hash = "sha256:4d9828d25fb246bedd31e04c9e75714a4087211ac348cb39c8c5f99dbb6683fe", size = 6293394 },
    { url = "https://files.pythonhosted.org/packages/42/6e/55580a538116d16ae7c9aa17d4edd56e83f42126cb1dfe7a684da7925d2c/numpy-2.2.3-cp312-cp312-win_amd64.whl", hash = "sha256:83807d445817326b4bcdaaaf8e8e9f1753da04341eceec705c001ff342002e5d", size = 12626357 },
    { url = "https://files.pythonhosted.org/packages/0e/8b/88b98ed534d6a03ba8cddb316950fe80842885709b58501233c29dfa24a9/numpy-2.2.3-cp313-cp313-macosx_10_13_x86_64.whl", hash = "sha256:7bfdb06b395385ea9b91bf55c1adf1b297c9fdb531552845ff1d3ea6e40d5aba", size = 20916001 },
    { url = "https://files.pythonhosted.org/packages/d9/b4/def6ec32c725cc5fbd8bdf8af80f616acf075fe752d8a23e895da8c67b70/numpy-2.2.3-cp313-cp313-macosx_11_0_arm64.whl", hash = "sha256:23c9f4edbf4c065fddb10a4f6e8b6a244342d95966a48820c614891e5059bb50", size = 14130721 },
    { url = "https://files.pythonhosted.org/packages/20/60/70af0acc86495b25b672d403e12cb25448d79a2b9658f4fc45e845c397a8/numpy-2.2.3-cp313-cp313-macosx_14_0_arm64.whl", hash = "sha256:a0c03b6be48aaf92525cccf393265e02773be8fd9551a2f9adbe7db1fa2b60f1", size = 5130999 },
    { url = "https://files.pythonhosted.org/packages/2e/69/d96c006fb73c9a47bcb3611417cf178049aae159afae47c48bd66df9c536/numpy-2.2.3-cp313-cp313-macosx_14_0_x86_64.whl", hash = "sha256:2376e317111daa0a6739e50f7ee2a6353f768489102308b0d98fcf4a04f7f3b5", size = 6665299 },
    { url = "https://files.pythonhosted.org/packages/5a/3f/d8a877b6e48103733ac224ffa26b30887dc9944ff95dffdfa6c4ce3d7df3/numpy-2.2.3-cp313-cp313-manylinux_2_17_aarch64.manylinux2014_aarch64.whl", hash = "sha256:8fb62fe3d206d72fe1cfe31c4a1106ad2b136fcc1606093aeab314f02930fdf2", size = 14064096 },
    { url = "https://files.pythonhosted.org/packages/e4/43/619c2c7a0665aafc80efca465ddb1f260287266bdbdce517396f2f145d49/numpy-2.2.3-cp313-cp313-manylinux_2_17_x86_64.manylinux2014_x86_64.whl", hash = "sha256:52659ad2534427dffcc36aac76bebdd02b67e3b7a619ac67543bc9bfe6b7cdb1", size = 16114758 },
    { url = "https://files.pythonhosted.org/packages/d9/79/ee4fe4f60967ccd3897aa71ae14cdee9e3c097e3256975cc9575d393cb42/numpy-2.2.3-cp313-cp313-musllinux_1_2_aarch64.whl", hash = "sha256:1b416af7d0ed3271cad0f0a0d0bee0911ed7eba23e66f8424d9f3dfcdcae1304", size = 15259880 },
    { url = "https://files.pythonhosted.org/packages/fb/c8/8b55cf05db6d85b7a7d414b3d1bd5a740706df00bfa0824a08bf041e52ee/numpy-2.2.3-cp313-cp313-musllinux_1_2_x86_64.whl", hash = "sha256:1402da8e0f435991983d0a9708b779f95a8c98c6b18a171b9f1be09005e64d9d", size = 17876721 },
    { url = "https://files.pythonhosted.org/packages/21/d6/b4c2f0564b7dcc413117b0ffbb818d837e4b29996b9234e38b2025ed24e7/numpy-2.2.3-cp313-cp313-win32.whl", hash = "sha256:136553f123ee2951bfcfbc264acd34a2fc2f29d7cdf610ce7daf672b6fbaa693", size = 6290195 },
    { url = "https://files.pythonhosted.org/packages/97/e7/7d55a86719d0de7a6a597949f3febefb1009435b79ba510ff32f05a8c1d7/numpy-2.2.3-cp313-cp313-win_amd64.whl", hash = "sha256:5b732c8beef1d7bc2d9e476dbba20aaff6167bf205ad9aa8d30913859e82884b", size = 12619013 },
    { url = "https://files.pythonhosted.org/packages/a6/1f/0b863d5528b9048fd486a56e0b97c18bf705e88736c8cea7239012119a54/numpy-2.2.3-cp313-cp313t-macosx_10_13_x86_64.whl", hash = "sha256:435e7a933b9fda8126130b046975a968cc2d833b505475e588339e09f7672890", size = 20944621 },
    { url = "https://files.pythonhosted.org/packages/aa/99/b478c384f7a0a2e0736177aafc97dc9152fc036a3fdb13f5a3ab225f1494/numpy-2.2.3-cp313-cp313t-macosx_11_0_arm64.whl", hash = "sha256:7678556eeb0152cbd1522b684dcd215250885993dd00adb93679ec3c0e6e091c", size = 14142502 },
    { url = "https://files.pythonhosted.org/packages/fb/61/2d9a694a0f9cd0a839501d362de2a18de75e3004576a3008e56bdd60fcdb/numpy-2.2.3-cp313-cp313t-macosx_14_0_arm64.whl", hash = "sha256:2e8da03bd561504d9b20e7a12340870dfc206c64ea59b4cfee9fceb95070ee94", size = 5176293 },
    { url = "https://files.pythonhosted.org/packages/33/35/51e94011b23e753fa33f891f601e5c1c9a3d515448659b06df9d40c0aa6e/numpy-2.2.3-cp313-cp313t-macosx_14_0_x86_64.whl", hash = "sha256:c9aa4496fd0e17e3843399f533d62857cef5900facf93e735ef65aa4bbc90ef0", size = 6691874 },
    { url = "https://files.pythonhosted.org/packages/ff/cf/06e37619aad98a9d03bd8d65b8e3041c3a639be0f5f6b0a0e2da544538d4/numpy-2.2.3-cp313-cp313t-manylinux_2_17_aarch64.manylinux2014_aarch64.whl", hash = "sha256:f4ca91d61a4bf61b0f2228f24bbfa6a9facd5f8af03759fe2a655c50ae2c6610", size = 14036826 },
    { url = "https://files.pythonhosted.org/packages/0c/93/5d7d19955abd4d6099ef4a8ee006f9ce258166c38af259f9e5558a172e3e/numpy-2.2.3-cp313-cp313t-manylinux_2_17_x86_64.manylinux2014_x86_64.whl", hash = "sha256:deaa09cd492e24fd9b15296844c0ad1b3c976da7907e1c1ed3a0ad21dded6f76", size = 16096567 },
    { url = "https://files.pythonhosted.org/packages/af/53/d1c599acf7732d81f46a93621dab6aa8daad914b502a7a115b3f17288ab2/numpy-2.2.3-cp313-cp313t-musllinux_1_2_aarch64.whl", hash = "sha256:246535e2f7496b7ac85deffe932896a3577be7af8fb7eebe7146444680297e9a", size = 15242514 },
    { url = "https://files.pythonhosted.org/packages/53/43/c0f5411c7b3ea90adf341d05ace762dad8cb9819ef26093e27b15dd121ac/numpy-2.2.3-cp313-cp313t-musllinux_1_2_x86_64.whl", hash = "sha256:daf43a3d1ea699402c5a850e5313680ac355b4adc9770cd5cfc2940e7861f1bf", size = 17872920 },
    { url = "https://files.pythonhosted.org/packages/5b/57/6dbdd45ab277aff62021cafa1e15f9644a52f5b5fc840bc7591b4079fb58/numpy-2.2.3-cp313-cp313t-win32.whl", hash = "sha256:cf802eef1f0134afb81fef94020351be4fe1d6681aadf9c5e862af6602af64ef", size = 6346584 },
    { url = "https://files.pythonhosted.org/packages/97/9b/484f7d04b537d0a1202a5ba81c6f53f1846ae6c63c2127f8df869ed31342/numpy-2.2.3-cp313-cp313t-win_amd64.whl", hash = "sha256:aee2512827ceb6d7f517c8b85aa5d3923afe8fc7a57d028cffcd522f1c6fd082", size = 12706784 },
]

[[package]]
name = "openai"
version = "1.62.0"
source = { registry = "https://pypi.org/simple" }
dependencies = [
    { name = "anyio" },
    { name = "distro" },
    { name = "httpx" },
    { name = "jiter" },
    { name = "pydantic" },
    { name = "sniffio" },
    { name = "tqdm" },
    { name = "typing-extensions" },
]
sdist = { url = "https://files.pythonhosted.org/packages/57/82/163797f1ebfc7effd23e942fd4e52e023e8f9e0d6895e838c62c7737311d/openai-1.62.0.tar.gz", hash = "sha256:ef3f6864ae2f75fa6296bc9811acf684b95557fcb611fe95734215a8b9150b43", size = 352798 }
wheels = [
    { url = "https://files.pythonhosted.org/packages/30/0f/c8f8d3b0c313d9ee0539941eb38fd549ba3b776f0daf19a3fb6e4aeac247/openai-1.62.0-py3-none-any.whl", hash = "sha256:dcb7f9fb4fbc3f27e3ffd2d7bf045be9211510d7fafefcef7ad2302cb27484e0", size = 464814 },
]

[[package]]
name = "packaging"
version = "24.2"
source = { registry = "https://pypi.org/simple" }
sdist = { url = "https://files.pythonhosted.org/packages/d0/63/68dbb6eb2de9cb10ee4c9c14a0148804425e13c4fb20d61cce69f53106da/packaging-24.2.tar.gz", hash = "sha256:c228a6dc5e932d346bc5739379109d49e8853dd8223571c7c5b55260edc0b97f", size = 163950 }
wheels = [
    { url = "https://files.pythonhosted.org/packages/88/ef/eb23f262cca3c0c4eb7ab1933c3b1f03d021f2c48f54763065b6f0e321be/packaging-24.2-py3-none-any.whl", hash = "sha256:09abb1bccd265c01f4a3aa3f7a7db064b36514d2cba19a2f694fe6150451a759", size = 65451 },
]

[[package]]
name = "pandas"
version = "2.2.3"
source = { registry = "https://pypi.org/simple" }
dependencies = [
    { name = "numpy" },
    { name = "python-dateutil" },
    { name = "pytz" },
    { name = "tzdata" },
]
sdist = { url = "https://files.pythonhosted.org/packages/9c/d6/9f8431bacc2e19dca897724cd097b1bb224a6ad5433784a44b587c7c13af/pandas-2.2.3.tar.gz", hash = "sha256:4f18ba62b61d7e192368b84517265a99b4d7ee8912f8708660fb4a366cc82667", size = 4399213 }
wheels = [
    { url = "https://files.pythonhosted.org/packages/a8/44/d9502bf0ed197ba9bf1103c9867d5904ddcaf869e52329787fc54ed70cc8/pandas-2.2.3-cp311-cp311-macosx_10_9_x86_64.whl", hash = "sha256:66108071e1b935240e74525006034333f98bcdb87ea116de573a6a0dccb6c039", size = 12602222 },
    { url = "https://files.pythonhosted.org/packages/52/11/9eac327a38834f162b8250aab32a6781339c69afe7574368fffe46387edf/pandas-2.2.3-cp311-cp311-macosx_11_0_arm64.whl", hash = "sha256:7c2875855b0ff77b2a64a0365e24455d9990730d6431b9e0ee18ad8acee13dbd", size = 11321274 },
    { url = "https://files.pythonhosted.org/packages/45/fb/c4beeb084718598ba19aa9f5abbc8aed8b42f90930da861fcb1acdb54c3a/pandas-2.2.3-cp311-cp311-manylinux2014_aarch64.manylinux_2_17_aarch64.whl", hash = "sha256:cd8d0c3be0515c12fed0bdbae072551c8b54b7192c7b1fda0ba56059a0179698", size = 15579836 },
    { url = "https://files.pythonhosted.org/packages/cd/5f/4dba1d39bb9c38d574a9a22548c540177f78ea47b32f99c0ff2ec499fac5/pandas-2.2.3-cp311-cp311-manylinux_2_17_x86_64.manylinux2014_x86_64.whl", hash = "sha256:c124333816c3a9b03fbeef3a9f230ba9a737e9e5bb4060aa2107a86cc0a497fc", size = 13058505 },
    { url = "https://files.pythonhosted.org/packages/b9/57/708135b90391995361636634df1f1130d03ba456e95bcf576fada459115a/pandas-2.2.3-cp311-cp311-musllinux_1_2_aarch64.whl", hash = "sha256:63cc132e40a2e084cf01adf0775b15ac515ba905d7dcca47e9a251819c575ef3", size = 16744420 },
    { url = "https://files.pythonhosted.org/packages/86/4a/03ed6b7ee323cf30404265c284cee9c65c56a212e0a08d9ee06984ba2240/pandas-2.2.3-cp311-cp311-musllinux_1_2_x86_64.whl", hash = "sha256:29401dbfa9ad77319367d36940cd8a0b3a11aba16063e39632d98b0e931ddf32", size = 14440457 },
    { url = "https://files.pythonhosted.org/packages/ed/8c/87ddf1fcb55d11f9f847e3c69bb1c6f8e46e2f40ab1a2d2abadb2401b007/pandas-2.2.3-cp311-cp311-win_amd64.whl", hash = "sha256:3fc6873a41186404dad67245896a6e440baacc92f5b716ccd1bc9ed2995ab2c5", size = 11617166 },
    { url = "https://files.pythonhosted.org/packages/17/a3/fb2734118db0af37ea7433f57f722c0a56687e14b14690edff0cdb4b7e58/pandas-2.2.3-cp312-cp312-macosx_10_9_x86_64.whl", hash = "sha256:b1d432e8d08679a40e2a6d8b2f9770a5c21793a6f9f47fdd52c5ce1948a5a8a9", size = 12529893 },
    { url = "https://files.pythonhosted.org/packages/e1/0c/ad295fd74bfac85358fd579e271cded3ac969de81f62dd0142c426b9da91/pandas-2.2.3-cp312-cp312-macosx_11_0_arm64.whl", hash = "sha256:a5a1595fe639f5988ba6a8e5bc9649af3baf26df3998a0abe56c02609392e0a4", size = 11363475 },
    { url = "https://files.pythonhosted.org/packages/c6/2a/4bba3f03f7d07207481fed47f5b35f556c7441acddc368ec43d6643c5777/pandas-2.2.3-cp312-cp312-manylinux2014_aarch64.manylinux_2_17_aarch64.whl", hash = "sha256:5de54125a92bb4d1c051c0659e6fcb75256bf799a732a87184e5ea503965bce3", size = 15188645 },
    { url = "https://files.pythonhosted.org/packages/38/f8/d8fddee9ed0d0c0f4a2132c1dfcf0e3e53265055da8df952a53e7eaf178c/pandas-2.2.3-cp312-cp312-manylinux_2_17_x86_64.manylinux2014_x86_64.whl", hash = "sha256:fffb8ae78d8af97f849404f21411c95062db1496aeb3e56f146f0355c9989319", size = 12739445 },
    { url = "https://files.pythonhosted.org/packages/20/e8/45a05d9c39d2cea61ab175dbe6a2de1d05b679e8de2011da4ee190d7e748/pandas-2.2.3-cp312-cp312-musllinux_1_2_aarch64.whl", hash = "sha256:6dfcb5ee8d4d50c06a51c2fffa6cff6272098ad6540aed1a76d15fb9318194d8", size = 16359235 },
    { url = "https://files.pythonhosted.org/packages/1d/99/617d07a6a5e429ff90c90da64d428516605a1ec7d7bea494235e1c3882de/pandas-2.2.3-cp312-cp312-musllinux_1_2_x86_64.whl", hash = "sha256:062309c1b9ea12a50e8ce661145c6aab431b1e99530d3cd60640e255778bd43a", size = 14056756 },
    { url = "https://files.pythonhosted.org/packages/29/d4/1244ab8edf173a10fd601f7e13b9566c1b525c4f365d6bee918e68381889/pandas-2.2.3-cp312-cp312-win_amd64.whl", hash = "sha256:59ef3764d0fe818125a5097d2ae867ca3fa64df032331b7e0917cf5d7bf66b13", size = 11504248 },
    { url = "https://files.pythonhosted.org/packages/64/22/3b8f4e0ed70644e85cfdcd57454686b9057c6c38d2f74fe4b8bc2527214a/pandas-2.2.3-cp313-cp313-macosx_10_13_x86_64.whl", hash = "sha256:f00d1345d84d8c86a63e476bb4955e46458b304b9575dcf71102b5c705320015", size = 12477643 },
    { url = "https://files.pythonhosted.org/packages/e4/93/b3f5d1838500e22c8d793625da672f3eec046b1a99257666c94446969282/pandas-2.2.3-cp313-cp313-macosx_11_0_arm64.whl", hash = "sha256:3508d914817e153ad359d7e069d752cdd736a247c322d932eb89e6bc84217f28", size = 11281573 },
    { url = "https://files.pythonhosted.org/packages/f5/94/6c79b07f0e5aab1dcfa35a75f4817f5c4f677931d4234afcd75f0e6a66ca/pandas-2.2.3-cp313-cp313-manylinux2014_aarch64.manylinux_2_17_aarch64.whl", hash = "sha256:22a9d949bfc9a502d320aa04e5d02feab689d61da4e7764b62c30b991c42c5f0", size = 15196085 },
    { url = "https://files.pythonhosted.org/packages/e8/31/aa8da88ca0eadbabd0a639788a6da13bb2ff6edbbb9f29aa786450a30a91/pandas-2.2.3-cp313-cp313-manylinux_2_17_x86_64.manylinux2014_x86_64.whl", hash = "sha256:f3a255b2c19987fbbe62a9dfd6cff7ff2aa9ccab3fc75218fd4b7530f01efa24", size = 12711809 },
    { url = "https://files.pythonhosted.org/packages/ee/7c/c6dbdb0cb2a4344cacfb8de1c5808ca885b2e4dcfde8008266608f9372af/pandas-2.2.3-cp313-cp313-musllinux_1_2_aarch64.whl", hash = "sha256:800250ecdadb6d9c78eae4990da62743b857b470883fa27f652db8bdde7f6659", size = 16356316 },
    { url = "https://files.pythonhosted.org/packages/57/b7/8b757e7d92023b832869fa8881a992696a0bfe2e26f72c9ae9f255988d42/pandas-2.2.3-cp313-cp313-musllinux_1_2_x86_64.whl", hash = "sha256:6374c452ff3ec675a8f46fd9ab25c4ad0ba590b71cf0656f8b6daa5202bca3fb", size = 14022055 },
    { url = "https://files.pythonhosted.org/packages/3b/bc/4b18e2b8c002572c5a441a64826252ce5da2aa738855747247a971988043/pandas-2.2.3-cp313-cp313-win_amd64.whl", hash = "sha256:61c5ad4043f791b61dd4752191d9f07f0ae412515d59ba8f005832a532f8736d", size = 11481175 },
    { url = "https://files.pythonhosted.org/packages/76/a3/a5d88146815e972d40d19247b2c162e88213ef51c7c25993942c39dbf41d/pandas-2.2.3-cp313-cp313t-macosx_10_13_x86_64.whl", hash = "sha256:3b71f27954685ee685317063bf13c7709a7ba74fc996b84fc6821c59b0f06468", size = 12615650 },
    { url = "https://files.pythonhosted.org/packages/9c/8c/f0fd18f6140ddafc0c24122c8a964e48294acc579d47def376fef12bcb4a/pandas-2.2.3-cp313-cp313t-macosx_11_0_arm64.whl", hash = "sha256:38cf8125c40dae9d5acc10fa66af8ea6fdf760b2714ee482ca691fc66e6fcb18", size = 11290177 },
    { url = "https://files.pythonhosted.org/packages/ed/f9/e995754eab9c0f14c6777401f7eece0943840b7a9fc932221c19d1abee9f/pandas-2.2.3-cp313-cp313t-manylinux2014_aarch64.manylinux_2_17_aarch64.whl", hash = "sha256:ba96630bc17c875161df3818780af30e43be9b166ce51c9a18c1feae342906c2", size = 14651526 },
    { url = "https://files.pythonhosted.org/packages/25/b0/98d6ae2e1abac4f35230aa756005e8654649d305df9a28b16b9ae4353bff/pandas-2.2.3-cp313-cp313t-manylinux_2_17_x86_64.manylinux2014_x86_64.whl", hash = "sha256:1db71525a1538b30142094edb9adc10be3f3e176748cd7acc2240c2f2e5aa3a4", size = 11871013 },
    { url = "https://files.pythonhosted.org/packages/cc/57/0f72a10f9db6a4628744c8e8f0df4e6e21de01212c7c981d31e50ffc8328/pandas-2.2.3-cp313-cp313t-musllinux_1_2_aarch64.whl", hash = "sha256:15c0e1e02e93116177d29ff83e8b1619c93ddc9c49083f237d4312337a61165d", size = 15711620 },
    { url = "https://files.pythonhosted.org/packages/ab/5f/b38085618b950b79d2d9164a711c52b10aefc0ae6833b96f626b7021b2ed/pandas-2.2.3-cp313-cp313t-musllinux_1_2_x86_64.whl", hash = "sha256:ad5b65698ab28ed8d7f18790a0dc58005c7629f227be9ecc1072aa74c0c1d43a", size = 13098436 },
]

[[package]]
name = "pandas-stubs"
version = "2.2.3.241126"
source = { registry = "https://pypi.org/simple" }
dependencies = [
    { name = "numpy" },
    { name = "types-pytz" },
]
sdist = { url = "https://files.pythonhosted.org/packages/90/86/93c545d149c3e1fe1c4c55478cc3a69859d0ea3467e1d9892e9eb28cb1e7/pandas_stubs-2.2.3.241126.tar.gz", hash = "sha256:cf819383c6d9ae7d4dabf34cd47e1e45525bb2f312e6ad2939c2c204cb708acd", size = 104204 }
wheels = [
    { url = "https://files.pythonhosted.org/packages/6f/ab/ed42acf15bab2e86e5c49fad4aa038315233c4c2d22f41b49faa4d837516/pandas_stubs-2.2.3.241126-py3-none-any.whl", hash = "sha256:74aa79c167af374fe97068acc90776c0ebec5266a6e5c69fe11e9c2cf51f2267", size = 158280 },
]

[[package]]
name = "paper-qa"
<<<<<<< HEAD
version = "5.11.1"
source = { registry = "https://pypi.org/simple" }
=======
version = "5.11.2.dev12+gbe8918f"
source = { git = "https://github.com/Future-House/paper-qa.git#be8918f98e7fa15e14deb3610b7d894668b2ca0f" }
>>>>>>> 57ddf7d0
dependencies = [
    { name = "aiohttp" },
    { name = "anyio" },
    { name = "fh-llm-client" },
    { name = "fhaviary", extra = ["llm"] },
    { name = "html2text" },
    { name = "httpx" },
    { name = "numpy" },
    { name = "pybtex" },
    { name = "pydantic" },
    { name = "pydantic-settings" },
    { name = "pymupdf" },
    { name = "rich" },
    { name = "setuptools" },
    { name = "tantivy" },
    { name = "tenacity" },
    { name = "tiktoken" },
<<<<<<< HEAD
]
sdist = { url = "https://files.pythonhosted.org/packages/76/0a/975b738e5efe7e13ce8049d14cfc44ef2da5f82b0df9d29cb952f0f10378/paper_qa-5.11.1.tar.gz", hash = "sha256:e1606be3878d3a98f603a5cd9904a4fc278376c1678e8a02d87054e9858b8bba", size = 3286565 }
wheels = [
    { url = "https://files.pythonhosted.org/packages/a6/69/63e6b0bf7f38121f8a65998000e8ce44e605039f60e61480d21b425839c7/paper_qa-5.11.1-py3-none-any.whl", hash = "sha256:dceca15f71e1185e9cc63cc183aa998c2817b51c1c26012440e6c84b14d807be", size = 531748 },
=======
    { name = "typing-extensions", marker = "python_full_version < '3.13'" },
>>>>>>> 57ddf7d0
]

[[package]]
name = "parameterized"
version = "0.9.0"
source = { registry = "https://pypi.org/simple" }
sdist = { url = "https://files.pythonhosted.org/packages/ea/49/00c0c0cc24ff4266025a53e41336b79adaa5a4ebfad214f433d623f9865e/parameterized-0.9.0.tar.gz", hash = "sha256:7fc905272cefa4f364c1a3429cbbe9c0f98b793988efb5bf90aac80f08db09b1", size = 24351 }
wheels = [
    { url = "https://files.pythonhosted.org/packages/00/2f/804f58f0b856ab3bf21617cccf5b39206e6c4c94c2cd227bde125ea6105f/parameterized-0.9.0-py2.py3-none-any.whl", hash = "sha256:4e0758e3d41bea3bbd05ec14fc2c24736723f243b28d702081aef438c9372b1b", size = 20475 },
]

[[package]]
name = "parso"
version = "0.8.4"
source = { registry = "https://pypi.org/simple" }
sdist = { url = "https://files.pythonhosted.org/packages/66/94/68e2e17afaa9169cf6412ab0f28623903be73d1b32e208d9e8e541bb086d/parso-0.8.4.tar.gz", hash = "sha256:eb3a7b58240fb99099a345571deecc0f9540ea5f4dd2fe14c2a99d6b281ab92d", size = 400609 }
wheels = [
    { url = "https://files.pythonhosted.org/packages/c6/ac/dac4a63f978e4dcb3c6d3a78c4d8e0192a113d288502a1216950c41b1027/parso-0.8.4-py2.py3-none-any.whl", hash = "sha256:a418670a20291dacd2dddc80c377c5c3791378ee1e8d12bffc35420643d43f18", size = 103650 },
]

[[package]]
name = "pexpect"
version = "4.9.0"
source = { registry = "https://pypi.org/simple" }
dependencies = [
    { name = "ptyprocess" },
]
sdist = { url = "https://files.pythonhosted.org/packages/42/92/cc564bf6381ff43ce1f4d06852fc19a2f11d180f23dc32d9588bee2f149d/pexpect-4.9.0.tar.gz", hash = "sha256:ee7d41123f3c9911050ea2c2dac107568dc43b2d3b0c7557a33212c398ead30f", size = 166450 }
wheels = [
    { url = "https://files.pythonhosted.org/packages/9e/c3/059298687310d527a58bb01f3b1965787ee3b40dce76752eda8b44e9a2c5/pexpect-4.9.0-py2.py3-none-any.whl", hash = "sha256:7236d1e080e4936be2dc3e326cec0af72acf9212a7e1d060210e70a47e253523", size = 63772 },
]

[[package]]
name = "pillow"
version = "11.1.0"
source = { registry = "https://pypi.org/simple" }
sdist = { url = "https://files.pythonhosted.org/packages/f3/af/c097e544e7bd278333db77933e535098c259609c4eb3b85381109602fb5b/pillow-11.1.0.tar.gz", hash = "sha256:368da70808b36d73b4b390a8ffac11069f8a5c85f29eff1f1b01bcf3ef5b2a20", size = 46742715 }
wheels = [
    { url = "https://files.pythonhosted.org/packages/dd/d6/2000bfd8d5414fb70cbbe52c8332f2283ff30ed66a9cde42716c8ecbe22c/pillow-11.1.0-cp311-cp311-macosx_10_10_x86_64.whl", hash = "sha256:e06695e0326d05b06833b40b7ef477e475d0b1ba3a6d27da1bb48c23209bf457", size = 3229968 },
    { url = "https://files.pythonhosted.org/packages/d9/45/3fe487010dd9ce0a06adf9b8ff4f273cc0a44536e234b0fad3532a42c15b/pillow-11.1.0-cp311-cp311-macosx_11_0_arm64.whl", hash = "sha256:96f82000e12f23e4f29346e42702b6ed9a2f2fea34a740dd5ffffcc8c539eb35", size = 3101806 },
    { url = "https://files.pythonhosted.org/packages/e3/72/776b3629c47d9d5f1c160113158a7a7ad177688d3a1159cd3b62ded5a33a/pillow-11.1.0-cp311-cp311-manylinux_2_17_aarch64.manylinux2014_aarch64.whl", hash = "sha256:a3cd561ded2cf2bbae44d4605837221b987c216cff94f49dfeed63488bb228d2", size = 4322283 },
    { url = "https://files.pythonhosted.org/packages/e4/c2/e25199e7e4e71d64eeb869f5b72c7ddec70e0a87926398785ab944d92375/pillow-11.1.0-cp311-cp311-manylinux_2_17_x86_64.manylinux2014_x86_64.whl", hash = "sha256:f189805c8be5ca5add39e6f899e6ce2ed824e65fb45f3c28cb2841911da19070", size = 4402945 },
    { url = "https://files.pythonhosted.org/packages/c1/ed/51d6136c9d5911f78632b1b86c45241c712c5a80ed7fa7f9120a5dff1eba/pillow-11.1.0-cp311-cp311-manylinux_2_28_aarch64.whl", hash = "sha256:dd0052e9db3474df30433f83a71b9b23bd9e4ef1de13d92df21a52c0303b8ab6", size = 4361228 },
    { url = "https://files.pythonhosted.org/packages/48/a4/fbfe9d5581d7b111b28f1d8c2762dee92e9821bb209af9fa83c940e507a0/pillow-11.1.0-cp311-cp311-manylinux_2_28_x86_64.whl", hash = "sha256:837060a8599b8f5d402e97197d4924f05a2e0d68756998345c829c33186217b1", size = 4484021 },
    { url = "https://files.pythonhosted.org/packages/39/db/0b3c1a5018117f3c1d4df671fb8e47d08937f27519e8614bbe86153b65a5/pillow-11.1.0-cp311-cp311-musllinux_1_2_aarch64.whl", hash = "sha256:aa8dd43daa836b9a8128dbe7d923423e5ad86f50a7a14dc688194b7be5c0dea2", size = 4287449 },
    { url = "https://files.pythonhosted.org/packages/d9/58/bc128da7fea8c89fc85e09f773c4901e95b5936000e6f303222490c052f3/pillow-11.1.0-cp311-cp311-musllinux_1_2_x86_64.whl", hash = "sha256:0a2f91f8a8b367e7a57c6e91cd25af510168091fb89ec5146003e424e1558a96", size = 4419972 },
    { url = "https://files.pythonhosted.org/packages/5f/bb/58f34379bde9fe197f51841c5bbe8830c28bbb6d3801f16a83b8f2ad37df/pillow-11.1.0-cp311-cp311-win32.whl", hash = "sha256:c12fc111ef090845de2bb15009372175d76ac99969bdf31e2ce9b42e4b8cd88f", size = 2291201 },
    { url = "https://files.pythonhosted.org/packages/3a/c6/fce9255272bcf0c39e15abd2f8fd8429a954cf344469eaceb9d0d1366913/pillow-11.1.0-cp311-cp311-win_amd64.whl", hash = "sha256:fbd43429d0d7ed6533b25fc993861b8fd512c42d04514a0dd6337fb3ccf22761", size = 2625686 },
    { url = "https://files.pythonhosted.org/packages/c8/52/8ba066d569d932365509054859f74f2a9abee273edcef5cd75e4bc3e831e/pillow-11.1.0-cp311-cp311-win_arm64.whl", hash = "sha256:f7955ecf5609dee9442cbface754f2c6e541d9e6eda87fad7f7a989b0bdb9d71", size = 2375194 },
    { url = "https://files.pythonhosted.org/packages/95/20/9ce6ed62c91c073fcaa23d216e68289e19d95fb8188b9fb7a63d36771db8/pillow-11.1.0-cp312-cp312-macosx_10_13_x86_64.whl", hash = "sha256:2062ffb1d36544d42fcaa277b069c88b01bb7298f4efa06731a7fd6cc290b81a", size = 3226818 },
    { url = "https://files.pythonhosted.org/packages/b9/d8/f6004d98579a2596c098d1e30d10b248798cceff82d2b77aa914875bfea1/pillow-11.1.0-cp312-cp312-macosx_11_0_arm64.whl", hash = "sha256:a85b653980faad27e88b141348707ceeef8a1186f75ecc600c395dcac19f385b", size = 3101662 },
    { url = "https://files.pythonhosted.org/packages/08/d9/892e705f90051c7a2574d9f24579c9e100c828700d78a63239676f960b74/pillow-11.1.0-cp312-cp312-manylinux_2_17_aarch64.manylinux2014_aarch64.whl", hash = "sha256:9409c080586d1f683df3f184f20e36fb647f2e0bc3988094d4fd8c9f4eb1b3b3", size = 4329317 },
    { url = "https://files.pythonhosted.org/packages/8c/aa/7f29711f26680eab0bcd3ecdd6d23ed6bce180d82e3f6380fb7ae35fcf3b/pillow-11.1.0-cp312-cp312-manylinux_2_17_x86_64.manylinux2014_x86_64.whl", hash = "sha256:7fdadc077553621911f27ce206ffcbec7d3f8d7b50e0da39f10997e8e2bb7f6a", size = 4412999 },
    { url = "https://files.pythonhosted.org/packages/c8/c4/8f0fe3b9e0f7196f6d0bbb151f9fba323d72a41da068610c4c960b16632a/pillow-11.1.0-cp312-cp312-manylinux_2_28_aarch64.whl", hash = "sha256:93a18841d09bcdd774dcdc308e4537e1f867b3dec059c131fde0327899734aa1", size = 4368819 },
    { url = "https://files.pythonhosted.org/packages/38/0d/84200ed6a871ce386ddc82904bfadc0c6b28b0c0ec78176871a4679e40b3/pillow-11.1.0-cp312-cp312-manylinux_2_28_x86_64.whl", hash = "sha256:9aa9aeddeed452b2f616ff5507459e7bab436916ccb10961c4a382cd3e03f47f", size = 4496081 },
    { url = "https://files.pythonhosted.org/packages/84/9c/9bcd66f714d7e25b64118e3952d52841a4babc6d97b6d28e2261c52045d4/pillow-11.1.0-cp312-cp312-musllinux_1_2_aarch64.whl", hash = "sha256:3cdcdb0b896e981678eee140d882b70092dac83ac1cdf6b3a60e2216a73f2b91", size = 4296513 },
    { url = "https://files.pythonhosted.org/packages/db/61/ada2a226e22da011b45f7104c95ebda1b63dcbb0c378ad0f7c2a710f8fd2/pillow-11.1.0-cp312-cp312-musllinux_1_2_x86_64.whl", hash = "sha256:36ba10b9cb413e7c7dfa3e189aba252deee0602c86c309799da5a74009ac7a1c", size = 4431298 },
    { url = "https://files.pythonhosted.org/packages/e7/c4/fc6e86750523f367923522014b821c11ebc5ad402e659d8c9d09b3c9d70c/pillow-11.1.0-cp312-cp312-win32.whl", hash = "sha256:cfd5cd998c2e36a862d0e27b2df63237e67273f2fc78f47445b14e73a810e7e6", size = 2291630 },
    { url = "https://files.pythonhosted.org/packages/08/5c/2104299949b9d504baf3f4d35f73dbd14ef31bbd1ddc2c1b66a5b7dfda44/pillow-11.1.0-cp312-cp312-win_amd64.whl", hash = "sha256:a697cd8ba0383bba3d2d3ada02b34ed268cb548b369943cd349007730c92bddf", size = 2626369 },
    { url = "https://files.pythonhosted.org/packages/37/f3/9b18362206b244167c958984b57c7f70a0289bfb59a530dd8af5f699b910/pillow-11.1.0-cp312-cp312-win_arm64.whl", hash = "sha256:4dd43a78897793f60766563969442020e90eb7847463eca901e41ba186a7d4a5", size = 2375240 },
    { url = "https://files.pythonhosted.org/packages/b3/31/9ca79cafdce364fd5c980cd3416c20ce1bebd235b470d262f9d24d810184/pillow-11.1.0-cp313-cp313-macosx_10_13_x86_64.whl", hash = "sha256:ae98e14432d458fc3de11a77ccb3ae65ddce70f730e7c76140653048c71bfcbc", size = 3226640 },
    { url = "https://files.pythonhosted.org/packages/ac/0f/ff07ad45a1f172a497aa393b13a9d81a32e1477ef0e869d030e3c1532521/pillow-11.1.0-cp313-cp313-macosx_11_0_arm64.whl", hash = "sha256:cc1331b6d5a6e144aeb5e626f4375f5b7ae9934ba620c0ac6b3e43d5e683a0f0", size = 3101437 },
    { url = "https://files.pythonhosted.org/packages/08/2f/9906fca87a68d29ec4530be1f893149e0cb64a86d1f9f70a7cfcdfe8ae44/pillow-11.1.0-cp313-cp313-manylinux_2_17_aarch64.manylinux2014_aarch64.whl", hash = "sha256:758e9d4ef15d3560214cddbc97b8ef3ef86ce04d62ddac17ad39ba87e89bd3b1", size = 4326605 },
    { url = "https://files.pythonhosted.org/packages/b0/0f/f3547ee15b145bc5c8b336401b2d4c9d9da67da9dcb572d7c0d4103d2c69/pillow-11.1.0-cp313-cp313-manylinux_2_17_x86_64.manylinux2014_x86_64.whl", hash = "sha256:b523466b1a31d0dcef7c5be1f20b942919b62fd6e9a9be199d035509cbefc0ec", size = 4411173 },
    { url = "https://files.pythonhosted.org/packages/b1/df/bf8176aa5db515c5de584c5e00df9bab0713548fd780c82a86cba2c2fedb/pillow-11.1.0-cp313-cp313-manylinux_2_28_aarch64.whl", hash = "sha256:9044b5e4f7083f209c4e35aa5dd54b1dd5b112b108648f5c902ad586d4f945c5", size = 4369145 },
    { url = "https://files.pythonhosted.org/packages/de/7c/7433122d1cfadc740f577cb55526fdc39129a648ac65ce64db2eb7209277/pillow-11.1.0-cp313-cp313-manylinux_2_28_x86_64.whl", hash = "sha256:3764d53e09cdedd91bee65c2527815d315c6b90d7b8b79759cc48d7bf5d4f114", size = 4496340 },
    { url = "https://files.pythonhosted.org/packages/25/46/dd94b93ca6bd555588835f2504bd90c00d5438fe131cf01cfa0c5131a19d/pillow-11.1.0-cp313-cp313-musllinux_1_2_aarch64.whl", hash = "sha256:31eba6bbdd27dde97b0174ddf0297d7a9c3a507a8a1480e1e60ef914fe23d352", size = 4296906 },
    { url = "https://files.pythonhosted.org/packages/a8/28/2f9d32014dfc7753e586db9add35b8a41b7a3b46540e965cb6d6bc607bd2/pillow-11.1.0-cp313-cp313-musllinux_1_2_x86_64.whl", hash = "sha256:b5d658fbd9f0d6eea113aea286b21d3cd4d3fd978157cbf2447a6035916506d3", size = 4431759 },
    { url = "https://files.pythonhosted.org/packages/33/48/19c2cbe7403870fbe8b7737d19eb013f46299cdfe4501573367f6396c775/pillow-11.1.0-cp313-cp313-win32.whl", hash = "sha256:f86d3a7a9af5d826744fabf4afd15b9dfef44fe69a98541f666f66fbb8d3fef9", size = 2291657 },
    { url = "https://files.pythonhosted.org/packages/3b/ad/285c556747d34c399f332ba7c1a595ba245796ef3e22eae190f5364bb62b/pillow-11.1.0-cp313-cp313-win_amd64.whl", hash = "sha256:593c5fd6be85da83656b93ffcccc2312d2d149d251e98588b14fbc288fd8909c", size = 2626304 },
    { url = "https://files.pythonhosted.org/packages/e5/7b/ef35a71163bf36db06e9c8729608f78dedf032fc8313d19bd4be5c2588f3/pillow-11.1.0-cp313-cp313-win_arm64.whl", hash = "sha256:11633d58b6ee5733bde153a8dafd25e505ea3d32e261accd388827ee987baf65", size = 2375117 },
    { url = "https://files.pythonhosted.org/packages/79/30/77f54228401e84d6791354888549b45824ab0ffde659bafa67956303a09f/pillow-11.1.0-cp313-cp313t-macosx_10_13_x86_64.whl", hash = "sha256:70ca5ef3b3b1c4a0812b5c63c57c23b63e53bc38e758b37a951e5bc466449861", size = 3230060 },
    { url = "https://files.pythonhosted.org/packages/ce/b1/56723b74b07dd64c1010fee011951ea9c35a43d8020acd03111f14298225/pillow-11.1.0-cp313-cp313t-macosx_11_0_arm64.whl", hash = "sha256:8000376f139d4d38d6851eb149b321a52bb8893a88dae8ee7d95840431977081", size = 3106192 },
    { url = "https://files.pythonhosted.org/packages/e1/cd/7bf7180e08f80a4dcc6b4c3a0aa9e0b0ae57168562726a05dc8aa8fa66b0/pillow-11.1.0-cp313-cp313t-manylinux_2_17_x86_64.manylinux2014_x86_64.whl", hash = "sha256:9ee85f0696a17dd28fbcfceb59f9510aa71934b483d1f5601d1030c3c8304f3c", size = 4446805 },
    { url = "https://files.pythonhosted.org/packages/97/42/87c856ea30c8ed97e8efbe672b58c8304dee0573f8c7cab62ae9e31db6ae/pillow-11.1.0-cp313-cp313t-manylinux_2_28_x86_64.whl", hash = "sha256:dd0e081319328928531df7a0e63621caf67652c8464303fd102141b785ef9547", size = 4530623 },
    { url = "https://files.pythonhosted.org/packages/ff/41/026879e90c84a88e33fb00cc6bd915ac2743c67e87a18f80270dfe3c2041/pillow-11.1.0-cp313-cp313t-musllinux_1_2_x86_64.whl", hash = "sha256:e63e4e5081de46517099dc30abe418122f54531a6ae2ebc8680bcd7096860eab", size = 4465191 },
    { url = "https://files.pythonhosted.org/packages/e5/fb/a7960e838bc5df57a2ce23183bfd2290d97c33028b96bde332a9057834d3/pillow-11.1.0-cp313-cp313t-win32.whl", hash = "sha256:dda60aa465b861324e65a78c9f5cf0f4bc713e4309f83bc387be158b077963d9", size = 2295494 },
    { url = "https://files.pythonhosted.org/packages/d7/6c/6ec83ee2f6f0fda8d4cf89045c6be4b0373ebfc363ba8538f8c999f63fcd/pillow-11.1.0-cp313-cp313t-win_amd64.whl", hash = "sha256:ad5db5781c774ab9a9b2c4302bbf0c1014960a0a7be63278d13ae6fdf88126fe", size = 2631595 },
    { url = "https://files.pythonhosted.org/packages/cf/6c/41c21c6c8af92b9fea313aa47c75de49e2f9a467964ee33eb0135d47eb64/pillow-11.1.0-cp313-cp313t-win_arm64.whl", hash = "sha256:67cd427c68926108778a9005f2a04adbd5e67c442ed21d95389fe1d595458756", size = 2377651 },
]

[[package]]
name = "platformdirs"
version = "4.3.6"
source = { registry = "https://pypi.org/simple" }
sdist = { url = "https://files.pythonhosted.org/packages/13/fc/128cc9cb8f03208bdbf93d3aa862e16d376844a14f9a0ce5cf4507372de4/platformdirs-4.3.6.tar.gz", hash = "sha256:357fb2acbc885b0419afd3ce3ed34564c13c9b95c89360cd9563f73aa5e2b907", size = 21302 }
wheels = [
    { url = "https://files.pythonhosted.org/packages/3c/a6/bc1012356d8ece4d66dd75c4b9fc6c1f6650ddd5991e421177d9f8f671be/platformdirs-4.3.6-py3-none-any.whl", hash = "sha256:73e575e1408ab8103900836b97580d5307456908a03e92031bab39e4554cc3fb", size = 18439 },
]

[[package]]
name = "pluggy"
version = "1.5.0"
source = { registry = "https://pypi.org/simple" }
sdist = { url = "https://files.pythonhosted.org/packages/96/2d/02d4312c973c6050a18b314a5ad0b3210edb65a906f868e31c111dede4a6/pluggy-1.5.0.tar.gz", hash = "sha256:2cffa88e94fdc978c4c574f15f9e59b7f4201d439195c3715ca9e2486f1d0cf1", size = 67955 }
wheels = [
    { url = "https://files.pythonhosted.org/packages/88/5f/e351af9a41f866ac3f1fac4ca0613908d9a41741cfcf2228f4ad853b697d/pluggy-1.5.0-py3-none-any.whl", hash = "sha256:44e1ad92c8ca002de6377e165f3e0f1be63266ab4d554740532335b9d75ea669", size = 20556 },
]

[[package]]
name = "posthog"
version = "3.13.0"
source = { registry = "https://pypi.org/simple" }
dependencies = [
    { name = "backoff" },
    { name = "monotonic" },
    { name = "python-dateutil" },
    { name = "requests" },
    { name = "six" },
]
sdist = { url = "https://files.pythonhosted.org/packages/39/1f/7d1c4ea30975ee4a47ac7f5cbdceb894294f5e496233997eb5b6eb06ebe7/posthog-3.13.0.tar.gz", hash = "sha256:54e9de232459846b1686a0cfb58acb02b7ccda379d837e1eb1c3af62c3775915", size = 62341 }
wheels = [
    { url = "https://files.pythonhosted.org/packages/f7/d2/6d4330eff3df0aea78b6143945f51124465e1d4d4e02695ded6d066ab546/posthog-3.13.0-py2.py3-none-any.whl", hash = "sha256:0afd0132055a3da9c6b0ecf763e7f2ce2b66659ef16169883394d0835c30d501", size = 72963 },
]

[[package]]
name = "pre-commit"
version = "4.1.0"
source = { registry = "https://pypi.org/simple" }
dependencies = [
    { name = "cfgv" },
    { name = "identify" },
    { name = "nodeenv" },
    { name = "pyyaml" },
    { name = "virtualenv" },
]
sdist = { url = "https://files.pythonhosted.org/packages/2a/13/b62d075317d8686071eb843f0bb1f195eb332f48869d3c31a4c6f1e063ac/pre_commit-4.1.0.tar.gz", hash = "sha256:ae3f018575a588e30dfddfab9a05448bfbd6b73d78709617b5a2b853549716d4", size = 193330 }
wheels = [
    { url = "https://files.pythonhosted.org/packages/43/b3/df14c580d82b9627d173ceea305ba898dca135feb360b6d84019d0803d3b/pre_commit-4.1.0-py2.py3-none-any.whl", hash = "sha256:d29e7cb346295bcc1cc75fc3e92e343495e3ea0196c9ec6ba53f49f10ab6ae7b", size = 220560 },
]

[[package]]
name = "prompt-toolkit"
version = "3.0.50"
source = { registry = "https://pypi.org/simple" }
dependencies = [
    { name = "wcwidth" },
]
sdist = { url = "https://files.pythonhosted.org/packages/a1/e1/bd15cb8ffdcfeeb2bdc215de3c3cffca11408d829e4b8416dcfe71ba8854/prompt_toolkit-3.0.50.tar.gz", hash = "sha256:544748f3860a2623ca5cd6d2795e7a14f3d0e1c3c9728359013f79877fc89bab", size = 429087 }
wheels = [
    { url = "https://files.pythonhosted.org/packages/e4/ea/d836f008d33151c7a1f62caf3d8dd782e4d15f6a43897f64480c2b8de2ad/prompt_toolkit-3.0.50-py3-none-any.whl", hash = "sha256:9b6427eb19e479d98acff65196a307c555eb567989e6d88ebbb1b509d9779198", size = 387816 },
]

[[package]]
name = "propcache"
version = "0.2.1"
source = { registry = "https://pypi.org/simple" }
sdist = { url = "https://files.pythonhosted.org/packages/20/c8/2a13f78d82211490855b2fb303b6721348d0787fdd9a12ac46d99d3acde1/propcache-0.2.1.tar.gz", hash = "sha256:3f77ce728b19cb537714499928fe800c3dda29e8d9428778fc7c186da4c09a64", size = 41735 }
wheels = [
    { url = "https://files.pythonhosted.org/packages/bc/0f/2913b6791ebefb2b25b4efd4bb2299c985e09786b9f5b19184a88e5778dd/propcache-0.2.1-cp311-cp311-macosx_10_9_universal2.whl", hash = "sha256:1ffc3cca89bb438fb9c95c13fc874012f7b9466b89328c3c8b1aa93cdcfadd16", size = 79297 },
    { url = "https://files.pythonhosted.org/packages/cf/73/af2053aeccd40b05d6e19058419ac77674daecdd32478088b79375b9ab54/propcache-0.2.1-cp311-cp311-macosx_10_9_x86_64.whl", hash = "sha256:f174bbd484294ed9fdf09437f889f95807e5f229d5d93588d34e92106fbf6717", size = 45611 },
    { url = "https://files.pythonhosted.org/packages/3c/09/8386115ba7775ea3b9537730e8cf718d83bbf95bffe30757ccf37ec4e5da/propcache-0.2.1-cp311-cp311-macosx_11_0_arm64.whl", hash = "sha256:70693319e0b8fd35dd863e3e29513875eb15c51945bf32519ef52927ca883bc3", size = 45146 },
    { url = "https://files.pythonhosted.org/packages/03/7a/793aa12f0537b2e520bf09f4c6833706b63170a211ad042ca71cbf79d9cb/propcache-0.2.1-cp311-cp311-manylinux_2_17_aarch64.manylinux2014_aarch64.whl", hash = "sha256:b480c6a4e1138e1aa137c0079b9b6305ec6dcc1098a8ca5196283e8a49df95a9", size = 232136 },
    { url = "https://files.pythonhosted.org/packages/f1/38/b921b3168d72111769f648314100558c2ea1d52eb3d1ba7ea5c4aa6f9848/propcache-0.2.1-cp311-cp311-manylinux_2_17_ppc64le.manylinux2014_ppc64le.whl", hash = "sha256:d27b84d5880f6d8aa9ae3edb253c59d9f6642ffbb2c889b78b60361eed449787", size = 239706 },
    { url = "https://files.pythonhosted.org/packages/14/29/4636f500c69b5edea7786db3c34eb6166f3384b905665ce312a6e42c720c/propcache-0.2.1-cp311-cp311-manylinux_2_17_s390x.manylinux2014_s390x.whl", hash = "sha256:857112b22acd417c40fa4595db2fe28ab900c8c5fe4670c7989b1c0230955465", size = 238531 },
    { url = "https://files.pythonhosted.org/packages/85/14/01fe53580a8e1734ebb704a3482b7829a0ef4ea68d356141cf0994d9659b/propcache-0.2.1-cp311-cp311-manylinux_2_17_x86_64.manylinux2014_x86_64.whl", hash = "sha256:cf6c4150f8c0e32d241436526f3c3f9cbd34429492abddbada2ffcff506c51af", size = 231063 },
    { url = "https://files.pythonhosted.org/packages/33/5c/1d961299f3c3b8438301ccfbff0143b69afcc30c05fa28673cface692305/propcache-0.2.1-cp311-cp311-manylinux_2_5_i686.manylinux1_i686.manylinux_2_17_i686.manylinux2014_i686.whl", hash = "sha256:66d4cfda1d8ed687daa4bc0274fcfd5267873db9a5bc0418c2da19273040eeb7", size = 220134 },
    { url = "https://files.pythonhosted.org/packages/00/d0/ed735e76db279ba67a7d3b45ba4c654e7b02bc2f8050671ec365d8665e21/propcache-0.2.1-cp311-cp311-musllinux_1_2_aarch64.whl", hash = "sha256:c2f992c07c0fca81655066705beae35fc95a2fa7366467366db627d9f2ee097f", size = 220009 },
    { url = "https://files.pythonhosted.org/packages/75/90/ee8fab7304ad6533872fee982cfff5a53b63d095d78140827d93de22e2d4/propcache-0.2.1-cp311-cp311-musllinux_1_2_armv7l.whl", hash = "sha256:4a571d97dbe66ef38e472703067021b1467025ec85707d57e78711c085984e54", size = 212199 },
    { url = "https://files.pythonhosted.org/packages/eb/ec/977ffaf1664f82e90737275873461695d4c9407d52abc2f3c3e24716da13/propcache-0.2.1-cp311-cp311-musllinux_1_2_i686.whl", hash = "sha256:bb6178c241278d5fe853b3de743087be7f5f4c6f7d6d22a3b524d323eecec505", size = 214827 },
    { url = "https://files.pythonhosted.org/packages/57/48/031fb87ab6081764054821a71b71942161619549396224cbb242922525e8/propcache-0.2.1-cp311-cp311-musllinux_1_2_ppc64le.whl", hash = "sha256:ad1af54a62ffe39cf34db1aa6ed1a1873bd548f6401db39d8e7cd060b9211f82", size = 228009 },
    { url = "https://files.pythonhosted.org/packages/1a/06/ef1390f2524850838f2390421b23a8b298f6ce3396a7cc6d39dedd4047b0/propcache-0.2.1-cp311-cp311-musllinux_1_2_s390x.whl", hash = "sha256:e7048abd75fe40712005bcfc06bb44b9dfcd8e101dda2ecf2f5aa46115ad07ca", size = 231638 },
    { url = "https://files.pythonhosted.org/packages/38/2a/101e6386d5a93358395da1d41642b79c1ee0f3b12e31727932b069282b1d/propcache-0.2.1-cp311-cp311-musllinux_1_2_x86_64.whl", hash = "sha256:160291c60081f23ee43d44b08a7e5fb76681221a8e10b3139618c5a9a291b84e", size = 222788 },
    { url = "https://files.pythonhosted.org/packages/db/81/786f687951d0979007e05ad9346cd357e50e3d0b0f1a1d6074df334b1bbb/propcache-0.2.1-cp311-cp311-win32.whl", hash = "sha256:819ce3b883b7576ca28da3861c7e1a88afd08cc8c96908e08a3f4dd64a228034", size = 40170 },
    { url = "https://files.pythonhosted.org/packages/cf/59/7cc7037b295d5772eceb426358bb1b86e6cab4616d971bd74275395d100d/propcache-0.2.1-cp311-cp311-win_amd64.whl", hash = "sha256:edc9fc7051e3350643ad929df55c451899bb9ae6d24998a949d2e4c87fb596d3", size = 44404 },
    { url = "https://files.pythonhosted.org/packages/4c/28/1d205fe49be8b1b4df4c50024e62480a442b1a7b818e734308bb0d17e7fb/propcache-0.2.1-cp312-cp312-macosx_10_13_universal2.whl", hash = "sha256:081a430aa8d5e8876c6909b67bd2d937bfd531b0382d3fdedb82612c618bc41a", size = 79588 },
    { url = "https://files.pythonhosted.org/packages/21/ee/fc4d893f8d81cd4971affef2a6cb542b36617cd1d8ce56b406112cb80bf7/propcache-0.2.1-cp312-cp312-macosx_10_13_x86_64.whl", hash = "sha256:d2ccec9ac47cf4e04897619c0e0c1a48c54a71bdf045117d3a26f80d38ab1fb0", size = 45825 },
    { url = "https://files.pythonhosted.org/packages/4a/de/bbe712f94d088da1d237c35d735f675e494a816fd6f54e9db2f61ef4d03f/propcache-0.2.1-cp312-cp312-macosx_11_0_arm64.whl", hash = "sha256:14d86fe14b7e04fa306e0c43cdbeebe6b2c2156a0c9ce56b815faacc193e320d", size = 45357 },
    { url = "https://files.pythonhosted.org/packages/7f/14/7ae06a6cf2a2f1cb382586d5a99efe66b0b3d0c6f9ac2f759e6f7af9d7cf/propcache-0.2.1-cp312-cp312-manylinux_2_17_aarch64.manylinux2014_aarch64.whl", hash = "sha256:049324ee97bb67285b49632132db351b41e77833678432be52bdd0289c0e05e4", size = 241869 },
    { url = "https://files.pythonhosted.org/packages/cc/59/227a78be960b54a41124e639e2c39e8807ac0c751c735a900e21315f8c2b/propcache-0.2.1-cp312-cp312-manylinux_2_17_ppc64le.manylinux2014_ppc64le.whl", hash = "sha256:1cd9a1d071158de1cc1c71a26014dcdfa7dd3d5f4f88c298c7f90ad6f27bb46d", size = 247884 },
    { url = "https://files.pythonhosted.org/packages/84/58/f62b4ffaedf88dc1b17f04d57d8536601e4e030feb26617228ef930c3279/propcache-0.2.1-cp312-cp312-manylinux_2_17_s390x.manylinux2014_s390x.whl", hash = "sha256:98110aa363f1bb4c073e8dcfaefd3a5cea0f0834c2aab23dda657e4dab2f53b5", size = 248486 },
    { url = "https://files.pythonhosted.org/packages/1c/07/ebe102777a830bca91bbb93e3479cd34c2ca5d0361b83be9dbd93104865e/propcache-0.2.1-cp312-cp312-manylinux_2_17_x86_64.manylinux2014_x86_64.whl", hash = "sha256:647894f5ae99c4cf6bb82a1bb3a796f6e06af3caa3d32e26d2350d0e3e3faf24", size = 243649 },
    { url = "https://files.pythonhosted.org/packages/ed/bc/4f7aba7f08f520376c4bb6a20b9a981a581b7f2e385fa0ec9f789bb2d362/propcache-0.2.1-cp312-cp312-manylinux_2_5_i686.manylinux1_i686.manylinux_2_17_i686.manylinux2014_i686.whl", hash = "sha256:bfd3223c15bebe26518d58ccf9a39b93948d3dcb3e57a20480dfdd315356baff", size = 229103 },
    { url = "https://files.pythonhosted.org/packages/fe/d5/04ac9cd4e51a57a96f78795e03c5a0ddb8f23ec098b86f92de028d7f2a6b/propcache-0.2.1-cp312-cp312-musllinux_1_2_aarch64.whl", hash = "sha256:d71264a80f3fcf512eb4f18f59423fe82d6e346ee97b90625f283df56aee103f", size = 226607 },
    { url = "https://files.pythonhosted.org/packages/e3/f0/24060d959ea41d7a7cc7fdbf68b31852331aabda914a0c63bdb0e22e96d6/propcache-0.2.1-cp312-cp312-musllinux_1_2_armv7l.whl", hash = "sha256:e73091191e4280403bde6c9a52a6999d69cdfde498f1fdf629105247599b57ec", size = 221153 },
    { url = "https://files.pythonhosted.org/packages/77/a7/3ac76045a077b3e4de4859a0753010765e45749bdf53bd02bc4d372da1a0/propcache-0.2.1-cp312-cp312-musllinux_1_2_i686.whl", hash = "sha256:3935bfa5fede35fb202c4b569bb9c042f337ca4ff7bd540a0aa5e37131659348", size = 222151 },
    { url = "https://files.pythonhosted.org/packages/e7/af/5e29da6f80cebab3f5a4dcd2a3240e7f56f2c4abf51cbfcc99be34e17f0b/propcache-0.2.1-cp312-cp312-musllinux_1_2_ppc64le.whl", hash = "sha256:f508b0491767bb1f2b87fdfacaba5f7eddc2f867740ec69ece6d1946d29029a6", size = 233812 },
    { url = "https://files.pythonhosted.org/packages/8c/89/ebe3ad52642cc5509eaa453e9f4b94b374d81bae3265c59d5c2d98efa1b4/propcache-0.2.1-cp312-cp312-musllinux_1_2_s390x.whl", hash = "sha256:1672137af7c46662a1c2be1e8dc78cb6d224319aaa40271c9257d886be4363a6", size = 238829 },
    { url = "https://files.pythonhosted.org/packages/e9/2f/6b32f273fa02e978b7577159eae7471b3cfb88b48563b1c2578b2d7ca0bb/propcache-0.2.1-cp312-cp312-musllinux_1_2_x86_64.whl", hash = "sha256:b74c261802d3d2b85c9df2dfb2fa81b6f90deeef63c2db9f0e029a3cac50b518", size = 230704 },
    { url = "https://files.pythonhosted.org/packages/5c/2e/f40ae6ff5624a5f77edd7b8359b208b5455ea113f68309e2b00a2e1426b6/propcache-0.2.1-cp312-cp312-win32.whl", hash = "sha256:d09c333d36c1409d56a9d29b3a1b800a42c76a57a5a8907eacdbce3f18768246", size = 40050 },
    { url = "https://files.pythonhosted.org/packages/3b/77/a92c3ef994e47180862b9d7d11e37624fb1c00a16d61faf55115d970628b/propcache-0.2.1-cp312-cp312-win_amd64.whl", hash = "sha256:c214999039d4f2a5b2073ac506bba279945233da8c786e490d411dfc30f855c1", size = 44117 },
    { url = "https://files.pythonhosted.org/packages/0f/2a/329e0547cf2def8857157f9477669043e75524cc3e6251cef332b3ff256f/propcache-0.2.1-cp313-cp313-macosx_10_13_universal2.whl", hash = "sha256:aca405706e0b0a44cc6bfd41fbe89919a6a56999157f6de7e182a990c36e37bc", size = 77002 },
    { url = "https://files.pythonhosted.org/packages/12/2d/c4df5415e2382f840dc2ecbca0eeb2293024bc28e57a80392f2012b4708c/propcache-0.2.1-cp313-cp313-macosx_10_13_x86_64.whl", hash = "sha256:12d1083f001ace206fe34b6bdc2cb94be66d57a850866f0b908972f90996b3e9", size = 44639 },
    { url = "https://files.pythonhosted.org/packages/d0/5a/21aaa4ea2f326edaa4e240959ac8b8386ea31dedfdaa636a3544d9e7a408/propcache-0.2.1-cp313-cp313-macosx_11_0_arm64.whl", hash = "sha256:d93f3307ad32a27bda2e88ec81134b823c240aa3abb55821a8da553eed8d9439", size = 44049 },
    { url = "https://files.pythonhosted.org/packages/4e/3e/021b6cd86c0acc90d74784ccbb66808b0bd36067a1bf3e2deb0f3845f618/propcache-0.2.1-cp313-cp313-manylinux_2_17_aarch64.manylinux2014_aarch64.whl", hash = "sha256:ba278acf14471d36316159c94a802933d10b6a1e117b8554fe0d0d9b75c9d536", size = 224819 },
    { url = "https://files.pythonhosted.org/packages/3c/57/c2fdeed1b3b8918b1770a133ba5c43ad3d78e18285b0c06364861ef5cc38/propcache-0.2.1-cp313-cp313-manylinux_2_17_ppc64le.manylinux2014_ppc64le.whl", hash = "sha256:4e6281aedfca15301c41f74d7005e6e3f4ca143584ba696ac69df4f02f40d629", size = 229625 },
    { url = "https://files.pythonhosted.org/packages/9d/81/70d4ff57bf2877b5780b466471bebf5892f851a7e2ca0ae7ffd728220281/propcache-0.2.1-cp313-cp313-manylinux_2_17_s390x.manylinux2014_s390x.whl", hash = "sha256:5b750a8e5a1262434fb1517ddf64b5de58327f1adc3524a5e44c2ca43305eb0b", size = 232934 },
    { url = "https://files.pythonhosted.org/packages/3c/b9/bb51ea95d73b3fb4100cb95adbd4e1acaf2cbb1fd1083f5468eeb4a099a8/propcache-0.2.1-cp313-cp313-manylinux_2_17_x86_64.manylinux2014_x86_64.whl", hash = "sha256:bf72af5e0fb40e9babf594308911436c8efde3cb5e75b6f206c34ad18be5c052", size = 227361 },
    { url = "https://files.pythonhosted.org/packages/f1/20/3c6d696cd6fd70b29445960cc803b1851a1131e7a2e4ee261ee48e002bcd/propcache-0.2.1-cp313-cp313-manylinux_2_5_i686.manylinux1_i686.manylinux_2_17_i686.manylinux2014_i686.whl", hash = "sha256:b2d0a12018b04f4cb820781ec0dffb5f7c7c1d2a5cd22bff7fb055a2cb19ebce", size = 213904 },
    { url = "https://files.pythonhosted.org/packages/a1/cb/1593bfc5ac6d40c010fa823f128056d6bc25b667f5393781e37d62f12005/propcache-0.2.1-cp313-cp313-musllinux_1_2_aarch64.whl", hash = "sha256:e800776a79a5aabdb17dcc2346a7d66d0777e942e4cd251defeb084762ecd17d", size = 212632 },
    { url = "https://files.pythonhosted.org/packages/6d/5c/e95617e222be14a34c709442a0ec179f3207f8a2b900273720501a70ec5e/propcache-0.2.1-cp313-cp313-musllinux_1_2_armv7l.whl", hash = "sha256:4160d9283bd382fa6c0c2b5e017acc95bc183570cd70968b9202ad6d8fc48dce", size = 207897 },
    { url = "https://files.pythonhosted.org/packages/8e/3b/56c5ab3dc00f6375fbcdeefdede5adf9bee94f1fab04adc8db118f0f9e25/propcache-0.2.1-cp313-cp313-musllinux_1_2_i686.whl", hash = "sha256:30b43e74f1359353341a7adb783c8f1b1c676367b011709f466f42fda2045e95", size = 208118 },
    { url = "https://files.pythonhosted.org/packages/86/25/d7ef738323fbc6ebcbce33eb2a19c5e07a89a3df2fded206065bd5e868a9/propcache-0.2.1-cp313-cp313-musllinux_1_2_ppc64le.whl", hash = "sha256:58791550b27d5488b1bb52bc96328456095d96206a250d28d874fafe11b3dfaf", size = 217851 },
    { url = "https://files.pythonhosted.org/packages/b3/77/763e6cef1852cf1ba740590364ec50309b89d1c818e3256d3929eb92fabf/propcache-0.2.1-cp313-cp313-musllinux_1_2_s390x.whl", hash = "sha256:0f022d381747f0dfe27e99d928e31bc51a18b65bb9e481ae0af1380a6725dd1f", size = 222630 },
    { url = "https://files.pythonhosted.org/packages/4f/e9/0f86be33602089c701696fbed8d8c4c07b6ee9605c5b7536fd27ed540c5b/propcache-0.2.1-cp313-cp313-musllinux_1_2_x86_64.whl", hash = "sha256:297878dc9d0a334358f9b608b56d02e72899f3b8499fc6044133f0d319e2ec30", size = 216269 },
    { url = "https://files.pythonhosted.org/packages/cc/02/5ac83217d522394b6a2e81a2e888167e7ca629ef6569a3f09852d6dcb01a/propcache-0.2.1-cp313-cp313-win32.whl", hash = "sha256:ddfab44e4489bd79bda09d84c430677fc7f0a4939a73d2bba3073036f487a0a6", size = 39472 },
    { url = "https://files.pythonhosted.org/packages/f4/33/d6f5420252a36034bc8a3a01171bc55b4bff5df50d1c63d9caa50693662f/propcache-0.2.1-cp313-cp313-win_amd64.whl", hash = "sha256:556fc6c10989f19a179e4321e5d678db8eb2924131e64652a51fe83e4c3db0e1", size = 43363 },
    { url = "https://files.pythonhosted.org/packages/41/b6/c5319caea262f4821995dca2107483b94a3345d4607ad797c76cb9c36bcc/propcache-0.2.1-py3-none-any.whl", hash = "sha256:52277518d6aae65536e9cea52d4e7fd2f7a66f4aa2d30ed3f2fcea620ace3c54", size = 11818 },
]

[[package]]
name = "ptyprocess"
version = "0.7.0"
source = { registry = "https://pypi.org/simple" }
sdist = { url = "https://files.pythonhosted.org/packages/20/e5/16ff212c1e452235a90aeb09066144d0c5a6a8c0834397e03f5224495c4e/ptyprocess-0.7.0.tar.gz", hash = "sha256:5c5d0a3b48ceee0b48485e0c26037c0acd7d29765ca3fbb5cb3831d347423220", size = 70762 }
wheels = [
    { url = "https://files.pythonhosted.org/packages/22/a6/858897256d0deac81a172289110f31629fc4cee19b6f01283303e18c8db3/ptyprocess-0.7.0-py2.py3-none-any.whl", hash = "sha256:4b41f3967fce3af57cc7e94b888626c18bf37a083e3651ca8feeb66d492fef35", size = 13993 },
]

[[package]]
name = "pure-eval"
version = "0.2.3"
source = { registry = "https://pypi.org/simple" }
sdist = { url = "https://files.pythonhosted.org/packages/cd/05/0a34433a064256a578f1783a10da6df098ceaa4a57bbeaa96a6c0352786b/pure_eval-0.2.3.tar.gz", hash = "sha256:5f4e983f40564c576c7c8635ae88db5956bb2229d7e9237d03b3c0b0190eaf42", size = 19752 }
wheels = [
    { url = "https://files.pythonhosted.org/packages/8e/37/efad0257dc6e593a18957422533ff0f87ede7c9c6ea010a2177d738fb82f/pure_eval-0.2.3-py3-none-any.whl", hash = "sha256:1db8e35b67b3d218d818ae653e27f06c3aa420901fa7b081ca98cbedc874e0d0", size = 11842 },
]

[[package]]
name = "pyarrow"
version = "19.0.0"
source = { registry = "https://pypi.org/simple" }
sdist = { url = "https://files.pythonhosted.org/packages/7b/01/fe1fd04744c2aa038e5a11c7a4adb3d62bce09798695e54f7274b5977134/pyarrow-19.0.0.tar.gz", hash = "sha256:8d47c691765cf497aaeed4954d226568563f1b3b74ff61139f2d77876717084b", size = 1129096 }
wheels = [
    { url = "https://files.pythonhosted.org/packages/82/42/fba3a35bef5833bf88ed35e6a810dc1781236e1d4f808d2df824a7d21819/pyarrow-19.0.0-cp311-cp311-macosx_12_0_arm64.whl", hash = "sha256:8e3a839bf36ec03b4315dc924d36dcde5444a50066f1c10f8290293c0427b46a", size = 30711936 },
    { url = "https://files.pythonhosted.org/packages/88/7a/0da93a3eaaf251a30e32f3221e874263cdcd366c2cd6b7c05293aad91152/pyarrow-19.0.0-cp311-cp311-macosx_12_0_x86_64.whl", hash = "sha256:ce42275097512d9e4e4a39aade58ef2b3798a93aa3026566b7892177c266f735", size = 32133182 },
    { url = "https://files.pythonhosted.org/packages/2f/df/fe43b1c50d3100d0de53f988344118bc20362d0de005f8a407454fa565f8/pyarrow-19.0.0-cp311-cp311-manylinux_2_17_aarch64.manylinux2014_aarch64.whl", hash = "sha256:9348a0137568c45601b031a8d118275069435f151cbb77e6a08a27e8125f59d4", size = 41145489 },
    { url = "https://files.pythonhosted.org/packages/45/bb/6f73b41b342a0342f2516a02db4aa97a4f9569cc35482a5c288090140cd4/pyarrow-19.0.0-cp311-cp311-manylinux_2_17_x86_64.manylinux2014_x86_64.whl", hash = "sha256:2a0144a712d990d60f7f42b7a31f0acaccf4c1e43e957f7b1ad58150d6f639c1", size = 42177823 },
    { url = "https://files.pythonhosted.org/packages/23/7b/f038a96f421e453a71bd7a0f78d62b1b2ae9bcac06ed51179ca532e6a0a2/pyarrow-19.0.0-cp311-cp311-manylinux_2_28_aarch64.whl", hash = "sha256:2a1a109dfda558eb011e5f6385837daffd920d54ca00669f7a11132d0b1e6042", size = 40530609 },
    { url = "https://files.pythonhosted.org/packages/b8/39/a2a6714b471c000e6dd6af4495dce00d7d1332351b8e3170dfb9f91dad1f/pyarrow-19.0.0-cp311-cp311-manylinux_2_28_x86_64.whl", hash = "sha256:be686bf625aa7b9bada18defb3a3ea3981c1099697239788ff111d87f04cd263", size = 42081534 },
    { url = "https://files.pythonhosted.org/packages/6c/a3/8396fb06ca05d807e89980c177be26617aad15211ece3184e0caa730b8a6/pyarrow-19.0.0-cp311-cp311-win_amd64.whl", hash = "sha256:239ca66d9a05844bdf5af128861af525e14df3c9591bcc05bac25918e650d3a2", size = 25281090 },
    { url = "https://files.pythonhosted.org/packages/bc/2e/152885f5ef421e80dae68b9c133ab261934f93a6d5e16b61d79c0ed597fb/pyarrow-19.0.0-cp312-cp312-macosx_12_0_arm64.whl", hash = "sha256:a7bbe7109ab6198688b7079cbad5a8c22de4d47c4880d8e4847520a83b0d1b68", size = 30667964 },
    { url = "https://files.pythonhosted.org/packages/80/c2/08bbee9a8610a47c9a1466845f405baf53a639ddd947c5133d8ba13544b6/pyarrow-19.0.0-cp312-cp312-macosx_12_0_x86_64.whl", hash = "sha256:4624c89d6f777c580e8732c27bb8e77fd1433b89707f17c04af7635dd9638351", size = 32125039 },
    { url = "https://files.pythonhosted.org/packages/d2/56/06994df823212f5688d3c8bf4294928b12c9be36681872853655724d28c6/pyarrow-19.0.0-cp312-cp312-manylinux_2_17_aarch64.manylinux2014_aarch64.whl", hash = "sha256:2b6d3ce4288793350dc2d08d1e184fd70631ea22a4ff9ea5c4ff182130249d9b", size = 41140729 },
    { url = "https://files.pythonhosted.org/packages/94/65/38ad577c98140a9db71e9e1e594b6adb58a7478a5afec6456a8ca2df7f70/pyarrow-19.0.0-cp312-cp312-manylinux_2_17_x86_64.manylinux2014_x86_64.whl", hash = "sha256:450a7d27e840e4d9a384b5c77199d489b401529e75a3b7a3799d4cd7957f2f9c", size = 42202267 },
    { url = "https://files.pythonhosted.org/packages/b6/1f/966b722251a7354114ccbb71cf1a83922023e69efd8945ebf628a851ec4c/pyarrow-19.0.0-cp312-cp312-manylinux_2_28_aarch64.whl", hash = "sha256:a08e2a8a039a3f72afb67a6668180f09fddaa38fe0d21f13212b4aba4b5d2451", size = 40505858 },
    { url = "https://files.pythonhosted.org/packages/3b/5e/6bc81aa7fc9affc7d1c03b912fbcc984ca56c2a18513684da267715dab7b/pyarrow-19.0.0-cp312-cp312-manylinux_2_28_x86_64.whl", hash = "sha256:f43f5aef2a13d4d56adadae5720d1fed4c1356c993eda8b59dace4b5983843c1", size = 42084973 },
    { url = "https://files.pythonhosted.org/packages/53/c3/2f56da818b6a4758cbd514957c67bd0f078ebffa5390ee2e2bf0f9e8defc/pyarrow-19.0.0-cp312-cp312-win_amd64.whl", hash = "sha256:2f672f5364b2d7829ef7c94be199bb88bf5661dd485e21d2d37de12ccb78a136", size = 25241976 },
    { url = "https://files.pythonhosted.org/packages/f5/b9/ba07ed3dd6b6e4f379b78e9c47c50c8886e07862ab7fa6339ac38622d755/pyarrow-19.0.0-cp313-cp313-macosx_12_0_arm64.whl", hash = "sha256:cf3bf0ce511b833f7bc5f5bb3127ba731e97222023a444b7359f3a22e2a3b463", size = 30651291 },
    { url = "https://files.pythonhosted.org/packages/ad/10/0d304243c8277035298a68a70807efb76199c6c929bb3363c92ac9be6a0d/pyarrow-19.0.0-cp313-cp313-macosx_12_0_x86_64.whl", hash = "sha256:4d8b0c0de0a73df1f1bf439af1b60f273d719d70648e898bc077547649bb8352", size = 32100461 },
    { url = "https://files.pythonhosted.org/packages/8a/61/bcfc5182e11831bca3f849945b9b106e09fd10ded773dff466658e972a45/pyarrow-19.0.0-cp313-cp313-manylinux_2_17_aarch64.manylinux2014_aarch64.whl", hash = "sha256:a92aff08e23d281c69835e4a47b80569242a504095ef6a6223c1f6bb8883431d", size = 41132491 },
    { url = "https://files.pythonhosted.org/packages/8e/87/2915a29049ec352dc69a967fbcbd76b0180319233de0daf8bd368df37099/pyarrow-19.0.0-cp313-cp313-manylinux_2_17_x86_64.manylinux2014_x86_64.whl", hash = "sha256:c3b78eff5968a1889a0f3bc81ca57e1e19b75f664d9c61a42a604bf9d8402aae", size = 42192529 },
    { url = "https://files.pythonhosted.org/packages/48/18/44e5542b2707a8afaf78b5b88c608f261871ae77787eac07b7c679ca6f0f/pyarrow-19.0.0-cp313-cp313-manylinux_2_28_aarch64.whl", hash = "sha256:b34d3bde38eba66190b215bae441646330f8e9da05c29e4b5dd3e41bde701098", size = 40495363 },
    { url = "https://files.pythonhosted.org/packages/ba/d6/5096deb7599bbd20bc2768058fe23bc725b88eb41bee58303293583a2935/pyarrow-19.0.0-cp313-cp313-manylinux_2_28_x86_64.whl", hash = "sha256:5418d4d0fab3a0ed497bad21d17a7973aad336d66ad4932a3f5f7480d4ca0c04", size = 42074075 },
    { url = "https://files.pythonhosted.org/packages/2c/df/e3c839c04c284c9ec3d62b02a8c452b795d9b07b04079ab91ce33484d4c5/pyarrow-19.0.0-cp313-cp313-win_amd64.whl", hash = "sha256:e82c3d5e44e969c217827b780ed8faf7ac4c53f934ae9238872e749fa531f7c9", size = 25239803 },
    { url = "https://files.pythonhosted.org/packages/6a/d3/a6d4088e906c7b5d47792256212606d2ae679046dc750eee0ae167338e5c/pyarrow-19.0.0-cp313-cp313t-macosx_12_0_arm64.whl", hash = "sha256:f208c3b58a6df3b239e0bb130e13bc7487ed14f39a9ff357b6415e3f6339b560", size = 30695401 },
    { url = "https://files.pythonhosted.org/packages/94/25/70040fd0e397dd1b937f459eaeeec942a76027357491dca0ada09d1322af/pyarrow-19.0.0-cp313-cp313t-macosx_12_0_x86_64.whl", hash = "sha256:c751c1c93955b7a84c06794df46f1cec93e18610dcd5ab7d08e89a81df70a849", size = 32104680 },
    { url = "https://files.pythonhosted.org/packages/4e/f9/92783290cc0d80ca16d34b0c126305bfacca4b87dd889c8f16c6ef2a8fd7/pyarrow-19.0.0-cp313-cp313t-manylinux_2_17_aarch64.manylinux2014_aarch64.whl", hash = "sha256:b903afaa5df66d50fc38672ad095806443b05f202c792694f3a604ead7c6ea6e", size = 41076754 },
    { url = "https://files.pythonhosted.org/packages/05/46/2c9870f50a495c72e2b8982ae29a9b1680707ea936edc0de444cec48f875/pyarrow-19.0.0-cp313-cp313t-manylinux_2_17_x86_64.manylinux2014_x86_64.whl", hash = "sha256:a22a4bc0937856263df8b94f2f2781b33dd7f876f787ed746608e06902d691a5", size = 42163133 },
    { url = "https://files.pythonhosted.org/packages/7b/2f/437922b902549228fb15814e8a26105bff2787ece466a8d886eb6699efad/pyarrow-19.0.0-cp313-cp313t-manylinux_2_28_aarch64.whl", hash = "sha256:5e8a28b918e2e878c918f6d89137386c06fe577cd08d73a6be8dafb317dc2d73", size = 40452210 },
    { url = "https://files.pythonhosted.org/packages/36/ef/1d7975053af9d106da973bac142d0d4da71b7550a3576cc3e0b3f444d21a/pyarrow-19.0.0-cp313-cp313t-manylinux_2_28_x86_64.whl", hash = "sha256:29cd86c8001a94f768f79440bf83fee23963af5e7bc68ce3a7e5f120e17edf89", size = 42077618 },
]

[[package]]
name = "pybtex"
version = "0.24.0"
source = { registry = "https://pypi.org/simple" }
dependencies = [
    { name = "latexcodec" },
    { name = "pyyaml" },
    { name = "six" },
]
sdist = { url = "https://files.pythonhosted.org/packages/46/9b/fd39836a6397fb363446d83075a7b9c2cc562f4c449292e039ed36084376/pybtex-0.24.0.tar.gz", hash = "sha256:818eae35b61733e5c007c3fcd2cfb75ed1bc8b4173c1f70b56cc4c0802d34755", size = 402879 }
wheels = [
    { url = "https://files.pythonhosted.org/packages/ad/5f/40d8e90f985a05133a8895fc454c6127ecec3de8b095dd35bba91382f803/pybtex-0.24.0-py2.py3-none-any.whl", hash = "sha256:e1e0c8c69998452fea90e9179aa2a98ab103f3eed894405b7264e517cc2fcc0f", size = 561354 },
]

[[package]]
name = "pydantic"
version = "2.10.1"
source = { registry = "https://pypi.org/simple" }
dependencies = [
    { name = "annotated-types" },
    { name = "pydantic-core" },
    { name = "typing-extensions" },
]
sdist = { url = "https://files.pythonhosted.org/packages/c4/bd/7fc610993f616d2398958d0028d15eaf53bde5f80cb2edb7aa4f1feaf3a7/pydantic-2.10.1.tar.gz", hash = "sha256:a4daca2dc0aa429555e0656d6bf94873a7dc5f54ee42b1f5873d666fb3f35560", size = 783717 }
wheels = [
    { url = "https://files.pythonhosted.org/packages/e0/fc/fda48d347bd50a788dd2a0f318a52160f911b86fc2d8b4c86f4d7c9bceea/pydantic-2.10.1-py3-none-any.whl", hash = "sha256:a8d20db84de64cf4a7d59e899c2caf0fe9d660c7cfc482528e7020d7dd189a7e", size = 455329 },
]

[[package]]
name = "pydantic-core"
version = "2.27.1"
source = { registry = "https://pypi.org/simple" }
dependencies = [
    { name = "typing-extensions" },
]
sdist = { url = "https://files.pythonhosted.org/packages/a6/9f/7de1f19b6aea45aeb441838782d68352e71bfa98ee6fa048d5041991b33e/pydantic_core-2.27.1.tar.gz", hash = "sha256:62a763352879b84aa31058fc931884055fd75089cccbd9d58bb6afd01141b235", size = 412785 }
wheels = [
    { url = "https://files.pythonhosted.org/packages/27/39/46fe47f2ad4746b478ba89c561cafe4428e02b3573df882334bd2964f9cb/pydantic_core-2.27.1-cp311-cp311-macosx_10_12_x86_64.whl", hash = "sha256:ac3b20653bdbe160febbea8aa6c079d3df19310d50ac314911ed8cc4eb7f8cb8", size = 1895553 },
    { url = "https://files.pythonhosted.org/packages/1c/00/0804e84a78b7fdb394fff4c4f429815a10e5e0993e6ae0e0b27dd20379ee/pydantic_core-2.27.1-cp311-cp311-macosx_11_0_arm64.whl", hash = "sha256:a5a8e19d7c707c4cadb8c18f5f60c843052ae83c20fa7d44f41594c644a1d330", size = 1807220 },
    { url = "https://files.pythonhosted.org/packages/01/de/df51b3bac9820d38371f5a261020f505025df732ce566c2a2e7970b84c8c/pydantic_core-2.27.1-cp311-cp311-manylinux_2_17_aarch64.manylinux2014_aarch64.whl", hash = "sha256:7f7059ca8d64fea7f238994c97d91f75965216bcbe5f695bb44f354893f11d52", size = 1829727 },
    { url = "https://files.pythonhosted.org/packages/5f/d9/c01d19da8f9e9fbdb2bf99f8358d145a312590374d0dc9dd8dbe484a9cde/pydantic_core-2.27.1-cp311-cp311-manylinux_2_17_armv7l.manylinux2014_armv7l.whl", hash = "sha256:bed0f8a0eeea9fb72937ba118f9db0cb7e90773462af7962d382445f3005e5a4", size = 1854282 },
    { url = "https://files.pythonhosted.org/packages/5f/84/7db66eb12a0dc88c006abd6f3cbbf4232d26adfd827a28638c540d8f871d/pydantic_core-2.27.1-cp311-cp311-manylinux_2_17_ppc64le.manylinux2014_ppc64le.whl", hash = "sha256:a3cb37038123447cf0f3ea4c74751f6a9d7afef0eb71aa07bf5f652b5e6a132c", size = 2037437 },
    { url = "https://files.pythonhosted.org/packages/34/ac/a2537958db8299fbabed81167d58cc1506049dba4163433524e06a7d9f4c/pydantic_core-2.27.1-cp311-cp311-manylinux_2_17_s390x.manylinux2014_s390x.whl", hash = "sha256:84286494f6c5d05243456e04223d5a9417d7f443c3b76065e75001beb26f88de", size = 2780899 },
    { url = "https://files.pythonhosted.org/packages/4a/c1/3e38cd777ef832c4fdce11d204592e135ddeedb6c6f525478a53d1c7d3e5/pydantic_core-2.27.1-cp311-cp311-manylinux_2_17_x86_64.manylinux2014_x86_64.whl", hash = "sha256:acc07b2cfc5b835444b44a9956846b578d27beeacd4b52e45489e93276241025", size = 2135022 },
    { url = "https://files.pythonhosted.org/packages/7a/69/b9952829f80fd555fe04340539d90e000a146f2a003d3fcd1e7077c06c71/pydantic_core-2.27.1-cp311-cp311-manylinux_2_5_i686.manylinux1_i686.whl", hash = "sha256:4fefee876e07a6e9aad7a8c8c9f85b0cdbe7df52b8a9552307b09050f7512c7e", size = 1987969 },
    { url = "https://files.pythonhosted.org/packages/05/72/257b5824d7988af43460c4e22b63932ed651fe98804cc2793068de7ec554/pydantic_core-2.27.1-cp311-cp311-musllinux_1_1_aarch64.whl", hash = "sha256:258c57abf1188926c774a4c94dd29237e77eda19462e5bb901d88adcab6af919", size = 1994625 },
    { url = "https://files.pythonhosted.org/packages/73/c3/78ed6b7f3278a36589bcdd01243189ade7fc9b26852844938b4d7693895b/pydantic_core-2.27.1-cp311-cp311-musllinux_1_1_armv7l.whl", hash = "sha256:35c14ac45fcfdf7167ca76cc80b2001205a8d5d16d80524e13508371fb8cdd9c", size = 2090089 },
    { url = "https://files.pythonhosted.org/packages/8d/c8/b4139b2f78579960353c4cd987e035108c93a78371bb19ba0dc1ac3b3220/pydantic_core-2.27.1-cp311-cp311-musllinux_1_1_x86_64.whl", hash = "sha256:d1b26e1dff225c31897696cab7d4f0a315d4c0d9e8666dbffdb28216f3b17fdc", size = 2142496 },
    { url = "https://files.pythonhosted.org/packages/3e/f8/171a03e97eb36c0b51981efe0f78460554a1d8311773d3d30e20c005164e/pydantic_core-2.27.1-cp311-none-win32.whl", hash = "sha256:2cdf7d86886bc6982354862204ae3b2f7f96f21a3eb0ba5ca0ac42c7b38598b9", size = 1811758 },
    { url = "https://files.pythonhosted.org/packages/6a/fe/4e0e63c418c1c76e33974a05266e5633e879d4061f9533b1706a86f77d5b/pydantic_core-2.27.1-cp311-none-win_amd64.whl", hash = "sha256:3af385b0cee8df3746c3f406f38bcbfdc9041b5c2d5ce3e5fc6637256e60bbc5", size = 1980864 },
    { url = "https://files.pythonhosted.org/packages/50/fc/93f7238a514c155a8ec02fc7ac6376177d449848115e4519b853820436c5/pydantic_core-2.27.1-cp311-none-win_arm64.whl", hash = "sha256:81f2ec23ddc1b476ff96563f2e8d723830b06dceae348ce02914a37cb4e74b89", size = 1864327 },
    { url = "https://files.pythonhosted.org/packages/be/51/2e9b3788feb2aebff2aa9dfbf060ec739b38c05c46847601134cc1fed2ea/pydantic_core-2.27.1-cp312-cp312-macosx_10_12_x86_64.whl", hash = "sha256:9cbd94fc661d2bab2bc702cddd2d3370bbdcc4cd0f8f57488a81bcce90c7a54f", size = 1895239 },
    { url = "https://files.pythonhosted.org/packages/7b/9e/f8063952e4a7d0127f5d1181addef9377505dcce3be224263b25c4f0bfd9/pydantic_core-2.27.1-cp312-cp312-macosx_11_0_arm64.whl", hash = "sha256:5f8c4718cd44ec1580e180cb739713ecda2bdee1341084c1467802a417fe0f02", size = 1805070 },
    { url = "https://files.pythonhosted.org/packages/2c/9d/e1d6c4561d262b52e41b17a7ef8301e2ba80b61e32e94520271029feb5d8/pydantic_core-2.27.1-cp312-cp312-manylinux_2_17_aarch64.manylinux2014_aarch64.whl", hash = "sha256:15aae984e46de8d376df515f00450d1522077254ef6b7ce189b38ecee7c9677c", size = 1828096 },
    { url = "https://files.pythonhosted.org/packages/be/65/80ff46de4266560baa4332ae3181fffc4488ea7d37282da1a62d10ab89a4/pydantic_core-2.27.1-cp312-cp312-manylinux_2_17_armv7l.manylinux2014_armv7l.whl", hash = "sha256:1ba5e3963344ff25fc8c40da90f44b0afca8cfd89d12964feb79ac1411a260ac", size = 1857708 },
    { url = "https://files.pythonhosted.org/packages/d5/ca/3370074ad758b04d9562b12ecdb088597f4d9d13893a48a583fb47682cdf/pydantic_core-2.27.1-cp312-cp312-manylinux_2_17_ppc64le.manylinux2014_ppc64le.whl", hash = "sha256:992cea5f4f3b29d6b4f7f1726ed8ee46c8331c6b4eed6db5b40134c6fe1768bb", size = 2037751 },
    { url = "https://files.pythonhosted.org/packages/b1/e2/4ab72d93367194317b99d051947c071aef6e3eb95f7553eaa4208ecf9ba4/pydantic_core-2.27.1-cp312-cp312-manylinux_2_17_s390x.manylinux2014_s390x.whl", hash = "sha256:0325336f348dbee6550d129b1627cb8f5351a9dc91aad141ffb96d4937bd9529", size = 2733863 },
    { url = "https://files.pythonhosted.org/packages/8a/c6/8ae0831bf77f356bb73127ce5a95fe115b10f820ea480abbd72d3cc7ccf3/pydantic_core-2.27.1-cp312-cp312-manylinux_2_17_x86_64.manylinux2014_x86_64.whl", hash = "sha256:7597c07fbd11515f654d6ece3d0e4e5093edc30a436c63142d9a4b8e22f19c35", size = 2161161 },
    { url = "https://files.pythonhosted.org/packages/f1/f4/b2fe73241da2429400fc27ddeaa43e35562f96cf5b67499b2de52b528cad/pydantic_core-2.27.1-cp312-cp312-manylinux_2_5_i686.manylinux1_i686.whl", hash = "sha256:3bbd5d8cc692616d5ef6fbbbd50dbec142c7e6ad9beb66b78a96e9c16729b089", size = 1993294 },
    { url = "https://files.pythonhosted.org/packages/77/29/4bb008823a7f4cc05828198153f9753b3bd4c104d93b8e0b1bfe4e187540/pydantic_core-2.27.1-cp312-cp312-musllinux_1_1_aarch64.whl", hash = "sha256:dc61505e73298a84a2f317255fcc72b710b72980f3a1f670447a21efc88f8381", size = 2001468 },
    { url = "https://files.pythonhosted.org/packages/f2/a9/0eaceeba41b9fad851a4107e0cf999a34ae8f0d0d1f829e2574f3d8897b0/pydantic_core-2.27.1-cp312-cp312-musllinux_1_1_armv7l.whl", hash = "sha256:e1f735dc43da318cad19b4173dd1ffce1d84aafd6c9b782b3abc04a0d5a6f5bb", size = 2091413 },
    { url = "https://files.pythonhosted.org/packages/d8/36/eb8697729725bc610fd73940f0d860d791dc2ad557faaefcbb3edbd2b349/pydantic_core-2.27.1-cp312-cp312-musllinux_1_1_x86_64.whl", hash = "sha256:f4e5658dbffe8843a0f12366a4c2d1c316dbe09bb4dfbdc9d2d9cd6031de8aae", size = 2154735 },
    { url = "https://files.pythonhosted.org/packages/52/e5/4f0fbd5c5995cc70d3afed1b5c754055bb67908f55b5cb8000f7112749bf/pydantic_core-2.27.1-cp312-none-win32.whl", hash = "sha256:672ebbe820bb37988c4d136eca2652ee114992d5d41c7e4858cdd90ea94ffe5c", size = 1833633 },
    { url = "https://files.pythonhosted.org/packages/ee/f2/c61486eee27cae5ac781305658779b4a6b45f9cc9d02c90cb21b940e82cc/pydantic_core-2.27.1-cp312-none-win_amd64.whl", hash = "sha256:66ff044fd0bb1768688aecbe28b6190f6e799349221fb0de0e6f4048eca14c16", size = 1986973 },
    { url = "https://files.pythonhosted.org/packages/df/a6/e3f12ff25f250b02f7c51be89a294689d175ac76e1096c32bf278f29ca1e/pydantic_core-2.27.1-cp312-none-win_arm64.whl", hash = "sha256:9a3b0793b1bbfd4146304e23d90045f2a9b5fd5823aa682665fbdaf2a6c28f3e", size = 1883215 },
    { url = "https://files.pythonhosted.org/packages/0f/d6/91cb99a3c59d7b072bded9959fbeab0a9613d5a4935773c0801f1764c156/pydantic_core-2.27.1-cp313-cp313-macosx_10_12_x86_64.whl", hash = "sha256:f216dbce0e60e4d03e0c4353c7023b202d95cbaeff12e5fd2e82ea0a66905073", size = 1895033 },
    { url = "https://files.pythonhosted.org/packages/07/42/d35033f81a28b27dedcade9e967e8a40981a765795c9ebae2045bcef05d3/pydantic_core-2.27.1-cp313-cp313-macosx_11_0_arm64.whl", hash = "sha256:a2e02889071850bbfd36b56fd6bc98945e23670773bc7a76657e90e6b6603c08", size = 1807542 },
    { url = "https://files.pythonhosted.org/packages/41/c2/491b59e222ec7e72236e512108ecad532c7f4391a14e971c963f624f7569/pydantic_core-2.27.1-cp313-cp313-manylinux_2_17_aarch64.manylinux2014_aarch64.whl", hash = "sha256:42b0e23f119b2b456d07ca91b307ae167cc3f6c846a7b169fca5326e32fdc6cf", size = 1827854 },
    { url = "https://files.pythonhosted.org/packages/e3/f3/363652651779113189cefdbbb619b7b07b7a67ebb6840325117cc8cc3460/pydantic_core-2.27.1-cp313-cp313-manylinux_2_17_armv7l.manylinux2014_armv7l.whl", hash = "sha256:764be71193f87d460a03f1f7385a82e226639732214b402f9aa61f0d025f0737", size = 1857389 },
    { url = "https://files.pythonhosted.org/packages/5f/97/be804aed6b479af5a945daec7538d8bf358d668bdadde4c7888a2506bdfb/pydantic_core-2.27.1-cp313-cp313-manylinux_2_17_ppc64le.manylinux2014_ppc64le.whl", hash = "sha256:1c00666a3bd2f84920a4e94434f5974d7bbc57e461318d6bb34ce9cdbbc1f6b2", size = 2037934 },
    { url = "https://files.pythonhosted.org/packages/42/01/295f0bd4abf58902917e342ddfe5f76cf66ffabfc57c2e23c7681a1a1197/pydantic_core-2.27.1-cp313-cp313-manylinux_2_17_s390x.manylinux2014_s390x.whl", hash = "sha256:3ccaa88b24eebc0f849ce0a4d09e8a408ec5a94afff395eb69baf868f5183107", size = 2735176 },
    { url = "https://files.pythonhosted.org/packages/9d/a0/cd8e9c940ead89cc37812a1a9f310fef59ba2f0b22b4e417d84ab09fa970/pydantic_core-2.27.1-cp313-cp313-manylinux_2_17_x86_64.manylinux2014_x86_64.whl", hash = "sha256:c65af9088ac534313e1963443d0ec360bb2b9cba6c2909478d22c2e363d98a51", size = 2160720 },
    { url = "https://files.pythonhosted.org/packages/73/ae/9d0980e286627e0aeca4c352a60bd760331622c12d576e5ea4441ac7e15e/pydantic_core-2.27.1-cp313-cp313-manylinux_2_5_i686.manylinux1_i686.whl", hash = "sha256:206b5cf6f0c513baffaeae7bd817717140770c74528f3e4c3e1cec7871ddd61a", size = 1992972 },
    { url = "https://files.pythonhosted.org/packages/bf/ba/ae4480bc0292d54b85cfb954e9d6bd226982949f8316338677d56541b85f/pydantic_core-2.27.1-cp313-cp313-musllinux_1_1_aarch64.whl", hash = "sha256:062f60e512fc7fff8b8a9d680ff0ddaaef0193dba9fa83e679c0c5f5fbd018bc", size = 2001477 },
    { url = "https://files.pythonhosted.org/packages/55/b7/e26adf48c2f943092ce54ae14c3c08d0d221ad34ce80b18a50de8ed2cba8/pydantic_core-2.27.1-cp313-cp313-musllinux_1_1_armv7l.whl", hash = "sha256:a0697803ed7d4af5e4c1adf1670af078f8fcab7a86350e969f454daf598c4960", size = 2091186 },
    { url = "https://files.pythonhosted.org/packages/ba/cc/8491fff5b608b3862eb36e7d29d36a1af1c945463ca4c5040bf46cc73f40/pydantic_core-2.27.1-cp313-cp313-musllinux_1_1_x86_64.whl", hash = "sha256:58ca98a950171f3151c603aeea9303ef6c235f692fe555e883591103da709b23", size = 2154429 },
    { url = "https://files.pythonhosted.org/packages/78/d8/c080592d80edd3441ab7f88f865f51dae94a157fc64283c680e9f32cf6da/pydantic_core-2.27.1-cp313-none-win32.whl", hash = "sha256:8065914ff79f7eab1599bd80406681f0ad08f8e47c880f17b416c9f8f7a26d05", size = 1833713 },
    { url = "https://files.pythonhosted.org/packages/83/84/5ab82a9ee2538ac95a66e51f6838d6aba6e0a03a42aa185ad2fe404a4e8f/pydantic_core-2.27.1-cp313-none-win_amd64.whl", hash = "sha256:ba630d5e3db74c79300d9a5bdaaf6200172b107f263c98a0539eeecb857b2337", size = 1987897 },
    { url = "https://files.pythonhosted.org/packages/df/c3/b15fb833926d91d982fde29c0624c9f225da743c7af801dace0d4e187e71/pydantic_core-2.27.1-cp313-none-win_arm64.whl", hash = "sha256:45cf8588c066860b623cd11c4ba687f8d7175d5f7ef65f7129df8a394c502de5", size = 1882983 },
]

[[package]]
name = "pydantic-settings"
version = "2.7.1"
source = { registry = "https://pypi.org/simple" }
dependencies = [
    { name = "pydantic" },
    { name = "python-dotenv" },
]
sdist = { url = "https://files.pythonhosted.org/packages/73/7b/c58a586cd7d9ac66d2ee4ba60ca2d241fa837c02bca9bea80a9a8c3d22a9/pydantic_settings-2.7.1.tar.gz", hash = "sha256:10c9caad35e64bfb3c2fbf70a078c0e25cc92499782e5200747f942a065dec93", size = 79920 }
wheels = [
    { url = "https://files.pythonhosted.org/packages/b4/46/93416fdae86d40879714f72956ac14df9c7b76f7d41a4d68aa9f71a0028b/pydantic_settings-2.7.1-py3-none-any.whl", hash = "sha256:590be9e6e24d06db33a4262829edef682500ef008565a969c73d39d5f8bfb3fd", size = 29718 },
]

[[package]]
name = "pygls"
version = "1.3.1"
source = { registry = "https://pypi.org/simple" }
dependencies = [
    { name = "cattrs" },
    { name = "lsprotocol" },
]
sdist = { url = "https://files.pythonhosted.org/packages/86/b9/41d173dad9eaa9db9c785a85671fc3d68961f08d67706dc2e79011e10b5c/pygls-1.3.1.tar.gz", hash = "sha256:140edceefa0da0e9b3c533547c892a42a7d2fd9217ae848c330c53d266a55018", size = 45527 }
wheels = [
    { url = "https://files.pythonhosted.org/packages/11/19/b74a10dd24548e96e8c80226cbacb28b021bc3a168a7d2709fb0d0185348/pygls-1.3.1-py3-none-any.whl", hash = "sha256:6e00f11efc56321bdeb6eac04f6d86131f654c7d49124344a9ebb968da3dd91e", size = 56031 },
]

[[package]]
name = "pygments"
version = "2.19.1"
source = { registry = "https://pypi.org/simple" }
sdist = { url = "https://files.pythonhosted.org/packages/7c/2d/c3338d48ea6cc0feb8446d8e6937e1408088a72a39937982cc6111d17f84/pygments-2.19.1.tar.gz", hash = "sha256:61c16d2a8576dc0649d9f39e089b5f02bcd27fba10d8fb4dcc28173f7a45151f", size = 4968581 }
wheels = [
    { url = "https://files.pythonhosted.org/packages/8a/0b/9fcc47d19c48b59121088dd6da2488a49d5f72dacf8262e2790a1d2c7d15/pygments-2.19.1-py3-none-any.whl", hash = "sha256:9ea1544ad55cecf4b8242fab6dd35a93bbce657034b0611ee383099054ab6d8c", size = 1225293 },
]

[[package]]
name = "pylint"
version = "3.3.4"
source = { registry = "https://pypi.org/simple" }
dependencies = [
    { name = "astroid" },
    { name = "colorama", marker = "sys_platform == 'win32'" },
    { name = "dill" },
    { name = "isort" },
    { name = "mccabe" },
    { name = "platformdirs" },
    { name = "tomlkit" },
]
sdist = { url = "https://files.pythonhosted.org/packages/ab/b9/50be49afc91469f832c4bf12318ab4abe56ee9aa3700a89aad5359ad195f/pylint-3.3.4.tar.gz", hash = "sha256:74ae7a38b177e69a9b525d0794bd8183820bfa7eb68cc1bee6e8ed22a42be4ce", size = 1518905 }
wheels = [
    { url = "https://files.pythonhosted.org/packages/0d/8b/eef15df5f4e7aa393de31feb96ca9a3d6639669bd59d589d0685d5ef4e62/pylint-3.3.4-py3-none-any.whl", hash = "sha256:289e6a1eb27b453b08436478391a48cd53bb0efb824873f949e709350f3de018", size = 522280 },
]

[[package]]
name = "pylint-plugin-utils"
version = "0.8.2"
source = { registry = "https://pypi.org/simple" }
dependencies = [
    { name = "pylint" },
]
sdist = { url = "https://files.pythonhosted.org/packages/4b/d2/3b9728910bc69232ec38d8fb7053c03c887bfe7e6e170649b683dd351750/pylint_plugin_utils-0.8.2.tar.gz", hash = "sha256:d3cebf68a38ba3fba23a873809155562571386d4c1b03e5b4c4cc26c3eee93e4", size = 10674 }
wheels = [
    { url = "https://files.pythonhosted.org/packages/af/ee/49d11aee31061bcc1d2726bd8334a2883ddcdbde7d7744ed6b3bd11704ed/pylint_plugin_utils-0.8.2-py3-none-any.whl", hash = "sha256:ae11664737aa2effbf26f973a9e0b6779ab7106ec0adc5fe104b0907ca04e507", size = 11171 },
]

[[package]]
name = "pylint-pydantic"
version = "0.3.5"
source = { registry = "https://pypi.org/simple" }
dependencies = [
    { name = "pydantic" },
    { name = "pylint" },
    { name = "pylint-plugin-utils" },
]
wheels = [
    { url = "https://files.pythonhosted.org/packages/13/b6/57b898006cb358af02b6a5b84909630630e89b299e7f9fc2dc7b3f0b61ef/pylint_pydantic-0.3.5-py3-none-any.whl", hash = "sha256:e7a54f09843b000676633ed02d5985a4a61c8da2560a3b0d46082d2ff171c4a1", size = 16139 },
]

[[package]]
name = "pympler"
version = "1.1"
source = { registry = "https://pypi.org/simple" }
dependencies = [
    { name = "pywin32", marker = "sys_platform == 'win32'" },
]
sdist = { url = "https://files.pythonhosted.org/packages/dd/37/c384631908029676d8e7213dd956bb686af303a80db7afbc9be36bc49495/pympler-1.1.tar.gz", hash = "sha256:1eaa867cb8992c218430f1708fdaccda53df064144d1c5656b1e6f1ee6000424", size = 179954 }
wheels = [
    { url = "https://files.pythonhosted.org/packages/79/4f/a6a2e2b202d7fd97eadfe90979845b8706676b41cbd3b42ba75adf329d1f/Pympler-1.1-py3-none-any.whl", hash = "sha256:5b223d6027d0619584116a0cbc28e8d2e378f7a79c1e5e024f9ff3b673c58506", size = 165766 },
]

[[package]]
name = "pymupdf"
version = "1.25.3"
source = { registry = "https://pypi.org/simple" }
sdist = { url = "https://files.pythonhosted.org/packages/06/47/b61c1c44b87cbdaeecdec3f43ce524ed6b3c72172bc6184eb82c94fbc43d/pymupdf-1.25.3.tar.gz", hash = "sha256:b640187c64c5ac5d97505a92e836da299da79c2f689f3f94a67a37a493492193", size = 67259841 }
wheels = [
    { url = "https://files.pythonhosted.org/packages/61/9b/98ef4b98309e9db3baa9fe572f0e61b6130bb9852d13189970f35b703499/pymupdf-1.25.3-cp39-abi3-macosx_10_9_x86_64.whl", hash = "sha256:96878e1b748f9c2011aecb2028c5f96b5a347a9a91169130ad0133053d97915e", size = 19343576 },
    { url = "https://files.pythonhosted.org/packages/14/62/4e12126db174c8cfbf692281cda971cc4046c5f5226032c2cfaa6f83e08d/pymupdf-1.25.3-cp39-abi3-macosx_11_0_arm64.whl", hash = "sha256:6ef753005b72ebfd23470f72f7e30f61e21b0b5e748045ec5b8f89e6e3068d62", size = 18580114 },
    { url = "https://files.pythonhosted.org/packages/52/de/bd1418e31f73d37b8381cd5deacfd681e6be702b8890e123e83724569ee1/pymupdf-1.25.3-cp39-abi3-manylinux2014_x86_64.manylinux_2_17_x86_64.whl", hash = "sha256:46d90c4f9e62d1856e8db4b9f04a202ff4a7f086a816af73abdc86adb7f5e25a", size = 19999825 },
    { url = "https://files.pythonhosted.org/packages/42/ee/3c449b0de061440ba1ac984aa845315e9e2dca0ff2003c5adfc6febff203/pymupdf-1.25.3-cp39-abi3-musllinux_1_2_x86_64.whl", hash = "sha256:a5de51efdbe4d486b6c1111c84e8a231cbfb426f3d6ff31ab530ad70e6f39756", size = 21123157 },
    { url = "https://files.pythonhosted.org/packages/83/53/71faaaf91c56f2883b13f3dd849bf2697f012eb35eb7b952d62734cff41f/pymupdf-1.25.3-cp39-abi3-win32.whl", hash = "sha256:bca72e6089f985d800596e22973f79cc08af6cbff1d93e5bda9248326a03857c", size = 15094211 },
    { url = "https://files.pythonhosted.org/packages/09/e0/d72e88a1d5e23aa381fd463057dc3d0fb29090e1e7308a870c334716579c/pymupdf-1.25.3-cp39-abi3-win_amd64.whl", hash = "sha256:4fb357438c9129fbf939b5af85323434df64e36759c399c376b62ad6da95498c", size = 16542949 },
]

[[package]]
name = "pyparsing"
version = "3.2.1"
source = { registry = "https://pypi.org/simple" }
sdist = { url = "https://files.pythonhosted.org/packages/8b/1a/3544f4f299a47911c2ab3710f534e52fea62a633c96806995da5d25be4b2/pyparsing-3.2.1.tar.gz", hash = "sha256:61980854fd66de3a90028d679a954d5f2623e83144b5afe5ee86f43d762e5f0a", size = 1067694 }
wheels = [
    { url = "https://files.pythonhosted.org/packages/1c/a7/c8a2d361bf89c0d9577c934ebb7421b25dc84bf3a8e3ac0a40aed9acc547/pyparsing-3.2.1-py3-none-any.whl", hash = "sha256:506ff4f4386c4cec0590ec19e6302d3aedb992fdc02c761e90416f158dacf8e1", size = 107716 },
]

[[package]]
name = "pytest"
version = "8.3.4"
source = { registry = "https://pypi.org/simple" }
dependencies = [
    { name = "colorama", marker = "sys_platform == 'win32'" },
    { name = "iniconfig" },
    { name = "packaging" },
    { name = "pluggy" },
]
sdist = { url = "https://files.pythonhosted.org/packages/05/35/30e0d83068951d90a01852cb1cef56e5d8a09d20c7f511634cc2f7e0372a/pytest-8.3.4.tar.gz", hash = "sha256:965370d062bce11e73868e0335abac31b4d3de0e82f4007408d242b4f8610761", size = 1445919 }
wheels = [
    { url = "https://files.pythonhosted.org/packages/11/92/76a1c94d3afee238333bc0a42b82935dd8f9cf8ce9e336ff87ee14d9e1cf/pytest-8.3.4-py3-none-any.whl", hash = "sha256:50e16d954148559c9a74109af1eaf0c945ba2d8f30f0a3d3335edde19788b6f6", size = 343083 },
]

[[package]]
name = "pytest-asyncio"
version = "0.25.3"
source = { registry = "https://pypi.org/simple" }
dependencies = [
    { name = "pytest" },
]
sdist = { url = "https://files.pythonhosted.org/packages/f2/a8/ecbc8ede70921dd2f544ab1cadd3ff3bf842af27f87bbdea774c7baa1d38/pytest_asyncio-0.25.3.tar.gz", hash = "sha256:fc1da2cf9f125ada7e710b4ddad05518d4cee187ae9412e9ac9271003497f07a", size = 54239 }
wheels = [
    { url = "https://files.pythonhosted.org/packages/67/17/3493c5624e48fd97156ebaec380dcaafee9506d7e2c46218ceebbb57d7de/pytest_asyncio-0.25.3-py3-none-any.whl", hash = "sha256:9e89518e0f9bd08928f97a3482fdc4e244df17529460bc038291ccaf8f85c7c3", size = 19467 },
]

[[package]]
name = "pytest-recording"
version = "0.13.2"
source = { registry = "https://pypi.org/simple" }
dependencies = [
    { name = "pytest" },
    { name = "vcrpy" },
]
sdist = { url = "https://files.pythonhosted.org/packages/fe/2a/ea6b8036ae01979eae02d8ad5a7da14dec90d9176b613e49fb8d134c78fc/pytest_recording-0.13.2.tar.gz", hash = "sha256:000c3babbb466681457fd65b723427c1779a0c6c17d9e381c3142a701e124877", size = 25270 }
wheels = [
    { url = "https://files.pythonhosted.org/packages/72/52/8e67a969e9fad3fa5ec4eab9f2a7348ff04692065c7deda21d76e9112703/pytest_recording-0.13.2-py3-none-any.whl", hash = "sha256:3820fe5743d1ac46e807989e11d073cb776a60bdc544cf43ebca454051b22d13", size = 12783 },
]

[[package]]
name = "pytest-subtests"
version = "0.14.1"
source = { registry = "https://pypi.org/simple" }
dependencies = [
    { name = "attrs" },
    { name = "pytest" },
]
sdist = { url = "https://files.pythonhosted.org/packages/c0/4c/ba9eab21a2250c2d46c06c0e3cd316850fde9a90da0ac8d0202f074c6817/pytest_subtests-0.14.1.tar.gz", hash = "sha256:350c00adc36c3aff676a66135c81aed9e2182e15f6c3ec8721366918bbbf7580", size = 17632 }
wheels = [
    { url = "https://files.pythonhosted.org/packages/a9/b7/7ca948d35642ae72500efda6ba6fa61dcb6683feb596d19c4747c63c0789/pytest_subtests-0.14.1-py3-none-any.whl", hash = "sha256:e92a780d98b43118c28a16044ad9b841727bd7cb6a417073b38fd2d7ccdf052d", size = 8833 },
]

[[package]]
name = "pytest-sugar"
version = "1.0.0"
source = { registry = "https://pypi.org/simple" }
dependencies = [
    { name = "packaging" },
    { name = "pytest" },
    { name = "termcolor" },
]
sdist = { url = "https://files.pythonhosted.org/packages/f5/ac/5754f5edd6d508bc6493bc37d74b928f102a5fff82d9a80347e180998f08/pytest-sugar-1.0.0.tar.gz", hash = "sha256:6422e83258f5b0c04ce7c632176c7732cab5fdb909cb39cca5c9139f81276c0a", size = 14992 }
wheels = [
    { url = "https://files.pythonhosted.org/packages/92/fb/889f1b69da2f13691de09a111c16c4766a433382d44aa0ecf221deded44a/pytest_sugar-1.0.0-py3-none-any.whl", hash = "sha256:70ebcd8fc5795dc457ff8b69d266a4e2e8a74ae0c3edc749381c64b5246c8dfd", size = 10171 },
]

[[package]]
name = "pytest-timeout"
version = "2.3.1"
source = { registry = "https://pypi.org/simple" }
dependencies = [
    { name = "pytest" },
]
sdist = { url = "https://files.pythonhosted.org/packages/93/0d/04719abc7a4bdb3a7a1f968f24b0f5253d698c9cc94975330e9d3145befb/pytest-timeout-2.3.1.tar.gz", hash = "sha256:12397729125c6ecbdaca01035b9e5239d4db97352320af155b3f5de1ba5165d9", size = 17697 }
wheels = [
    { url = "https://files.pythonhosted.org/packages/03/27/14af9ef8321f5edc7527e47def2a21d8118c6f329a9342cc61387a0c0599/pytest_timeout-2.3.1-py3-none-any.whl", hash = "sha256:68188cb703edfc6a18fad98dc25a3c61e9f24d644b0b70f33af545219fc7813e", size = 14148 },
]

[[package]]
name = "pytest-timer"
version = "1.0.0"
source = { registry = "https://pypi.org/simple" }
dependencies = [
    { name = "pytest" },
]
sdist = { url = "https://files.pythonhosted.org/packages/b1/f7/bc223798d5cccf2f03ed224a6fdceae005d06ae33fbd302741da9eb9e95a/pytest-timer-1.0.0.tar.gz", hash = "sha256:c65a36970e4425c0fd43bdf63b60359b353382632b08418c7c25918ec18a3829", size = 5812 }
wheels = [
    { url = "https://files.pythonhosted.org/packages/91/48/486b6ff8b910852affeab5b628910f8faa861450a37c21c19902b798ebda/pytest_timer-1.0.0-py3-none-any.whl", hash = "sha256:60f16a6d98dd5e8ce3e57ece829592f6e081e18be9f1b20e5bc93e5e7196b065", size = 5331 },
]

[package.optional-dependencies]
colorama = [
    { name = "colorama" },
]

[[package]]
name = "pytest-xdist"
version = "3.6.1"
source = { registry = "https://pypi.org/simple" }
dependencies = [
    { name = "execnet" },
    { name = "pytest" },
]
sdist = { url = "https://files.pythonhosted.org/packages/41/c4/3c310a19bc1f1e9ef50075582652673ef2bfc8cd62afef9585683821902f/pytest_xdist-3.6.1.tar.gz", hash = "sha256:ead156a4db231eec769737f57668ef58a2084a34b2e55c4a8fa20d861107300d", size = 84060 }
wheels = [
    { url = "https://files.pythonhosted.org/packages/6d/82/1d96bf03ee4c0fdc3c0cbe61470070e659ca78dc0086fb88b66c185e2449/pytest_xdist-3.6.1-py3-none-any.whl", hash = "sha256:9ed4adfb68a016610848639bb7e02c9352d5d9f03d04809919e2dafc3be4cca7", size = 46108 },
]

[[package]]
name = "python-dateutil"
version = "2.9.0.post0"
source = { registry = "https://pypi.org/simple" }
dependencies = [
    { name = "six" },
]
sdist = { url = "https://files.pythonhosted.org/packages/66/c0/0c8b6ad9f17a802ee498c46e004a0eb49bc148f2fd230864601a86dcf6db/python-dateutil-2.9.0.post0.tar.gz", hash = "sha256:37dd54208da7e1cd875388217d5e00ebd4179249f90fb72437e91a35459a0ad3", size = 342432 }
wheels = [
    { url = "https://files.pythonhosted.org/packages/ec/57/56b9bcc3c9c6a792fcbaf139543cee77261f3651ca9da0c93f5c1221264b/python_dateutil-2.9.0.post0-py2.py3-none-any.whl", hash = "sha256:a8b2bc7bffae282281c8140a97d3aa9c14da0b136dfe83f850eea9a5f7470427", size = 229892 },
]

[[package]]
name = "python-dotenv"
version = "1.0.1"
source = { registry = "https://pypi.org/simple" }
sdist = { url = "https://files.pythonhosted.org/packages/bc/57/e84d88dfe0aec03b7a2d4327012c1627ab5f03652216c63d49846d7a6c58/python-dotenv-1.0.1.tar.gz", hash = "sha256:e324ee90a023d808f1959c46bcbc04446a10ced277783dc6ee09987c37ec10ca", size = 39115 }
wheels = [
    { url = "https://files.pythonhosted.org/packages/6a/3e/b68c118422ec867fa7ab88444e1274aa40681c606d59ac27de5a5588f082/python_dotenv-1.0.1-py3-none-any.whl", hash = "sha256:f7b63ef50f1b690dddf550d03497b66d609393b40b564ed0d674909a68ebf16a", size = 19863 },
]

[[package]]
name = "pytz"
version = "2025.1"
source = { registry = "https://pypi.org/simple" }
sdist = { url = "https://files.pythonhosted.org/packages/5f/57/df1c9157c8d5a05117e455d66fd7cf6dbc46974f832b1058ed4856785d8a/pytz-2025.1.tar.gz", hash = "sha256:c2db42be2a2518b28e65f9207c4d05e6ff547d1efa4086469ef855e4ab70178e", size = 319617 }
wheels = [
    { url = "https://files.pythonhosted.org/packages/eb/38/ac33370d784287baa1c3d538978b5e2ea064d4c1b93ffbd12826c190dd10/pytz-2025.1-py2.py3-none-any.whl", hash = "sha256:89dd22dca55b46eac6eda23b2d72721bf1bdfef212645d81513ef5d03038de57", size = 507930 },
]

[[package]]
name = "pywin32"
version = "308"
source = { registry = "https://pypi.org/simple" }
wheels = [
    { url = "https://files.pythonhosted.org/packages/eb/e2/02652007469263fe1466e98439831d65d4ca80ea1a2df29abecedf7e47b7/pywin32-308-cp311-cp311-win32.whl", hash = "sha256:5d8c8015b24a7d6855b1550d8e660d8daa09983c80e5daf89a273e5c6fb5095a", size = 5928156 },
    { url = "https://files.pythonhosted.org/packages/48/ef/f4fb45e2196bc7ffe09cad0542d9aff66b0e33f6c0954b43e49c33cad7bd/pywin32-308-cp311-cp311-win_amd64.whl", hash = "sha256:575621b90f0dc2695fec346b2d6302faebd4f0f45c05ea29404cefe35d89442b", size = 6559559 },
    { url = "https://files.pythonhosted.org/packages/79/ef/68bb6aa865c5c9b11a35771329e95917b5559845bd75b65549407f9fc6b4/pywin32-308-cp311-cp311-win_arm64.whl", hash = "sha256:100a5442b7332070983c4cd03f2e906a5648a5104b8a7f50175f7906efd16bb6", size = 7972495 },
    { url = "https://files.pythonhosted.org/packages/00/7c/d00d6bdd96de4344e06c4afbf218bc86b54436a94c01c71a8701f613aa56/pywin32-308-cp312-cp312-win32.whl", hash = "sha256:587f3e19696f4bf96fde9d8a57cec74a57021ad5f204c9e627e15c33ff568897", size = 5939729 },
    { url = "https://files.pythonhosted.org/packages/21/27/0c8811fbc3ca188f93b5354e7c286eb91f80a53afa4e11007ef661afa746/pywin32-308-cp312-cp312-win_amd64.whl", hash = "sha256:00b3e11ef09ede56c6a43c71f2d31857cf7c54b0ab6e78ac659497abd2834f47", size = 6543015 },
    { url = "https://files.pythonhosted.org/packages/9d/0f/d40f8373608caed2255781a3ad9a51d03a594a1248cd632d6a298daca693/pywin32-308-cp312-cp312-win_arm64.whl", hash = "sha256:9b4de86c8d909aed15b7011182c8cab38c8850de36e6afb1f0db22b8959e3091", size = 7976033 },
    { url = "https://files.pythonhosted.org/packages/a9/a4/aa562d8935e3df5e49c161b427a3a2efad2ed4e9cf81c3de636f1fdddfd0/pywin32-308-cp313-cp313-win32.whl", hash = "sha256:1c44539a37a5b7b21d02ab34e6a4d314e0788f1690d65b48e9b0b89f31abbbed", size = 5938579 },
    { url = "https://files.pythonhosted.org/packages/c7/50/b0efb8bb66210da67a53ab95fd7a98826a97ee21f1d22949863e6d588b22/pywin32-308-cp313-cp313-win_amd64.whl", hash = "sha256:fd380990e792eaf6827fcb7e187b2b4b1cede0585e3d0c9e84201ec27b9905e4", size = 6542056 },
    { url = "https://files.pythonhosted.org/packages/26/df/2b63e3e4f2df0224f8aaf6d131f54fe4e8c96400eb9df563e2aae2e1a1f9/pywin32-308-cp313-cp313-win_arm64.whl", hash = "sha256:ef313c46d4c18dfb82a2431e3051ac8f112ccee1a34f29c263c583c568db63cd", size = 7974986 },
]

[[package]]
name = "pyyaml"
version = "6.0.2"
source = { registry = "https://pypi.org/simple" }
sdist = { url = "https://files.pythonhosted.org/packages/54/ed/79a089b6be93607fa5cdaedf301d7dfb23af5f25c398d5ead2525b063e17/pyyaml-6.0.2.tar.gz", hash = "sha256:d584d9ec91ad65861cc08d42e834324ef890a082e591037abe114850ff7bbc3e", size = 130631 }
wheels = [
    { url = "https://files.pythonhosted.org/packages/f8/aa/7af4e81f7acba21a4c6be026da38fd2b872ca46226673c89a758ebdc4fd2/PyYAML-6.0.2-cp311-cp311-macosx_10_9_x86_64.whl", hash = "sha256:cc1c1159b3d456576af7a3e4d1ba7e6924cb39de8f67111c735f6fc832082774", size = 184612 },
    { url = "https://files.pythonhosted.org/packages/8b/62/b9faa998fd185f65c1371643678e4d58254add437edb764a08c5a98fb986/PyYAML-6.0.2-cp311-cp311-macosx_11_0_arm64.whl", hash = "sha256:1e2120ef853f59c7419231f3bf4e7021f1b936f6ebd222406c3b60212205d2ee", size = 172040 },
    { url = "https://files.pythonhosted.org/packages/ad/0c/c804f5f922a9a6563bab712d8dcc70251e8af811fce4524d57c2c0fd49a4/PyYAML-6.0.2-cp311-cp311-manylinux_2_17_aarch64.manylinux2014_aarch64.whl", hash = "sha256:5d225db5a45f21e78dd9358e58a98702a0302f2659a3c6cd320564b75b86f47c", size = 736829 },
    { url = "https://files.pythonhosted.org/packages/51/16/6af8d6a6b210c8e54f1406a6b9481febf9c64a3109c541567e35a49aa2e7/PyYAML-6.0.2-cp311-cp311-manylinux_2_17_s390x.manylinux2014_s390x.whl", hash = "sha256:5ac9328ec4831237bec75defaf839f7d4564be1e6b25ac710bd1a96321cc8317", size = 764167 },
    { url = "https://files.pythonhosted.org/packages/75/e4/2c27590dfc9992f73aabbeb9241ae20220bd9452df27483b6e56d3975cc5/PyYAML-6.0.2-cp311-cp311-manylinux_2_17_x86_64.manylinux2014_x86_64.whl", hash = "sha256:3ad2a3decf9aaba3d29c8f537ac4b243e36bef957511b4766cb0057d32b0be85", size = 762952 },
    { url = "https://files.pythonhosted.org/packages/9b/97/ecc1abf4a823f5ac61941a9c00fe501b02ac3ab0e373c3857f7d4b83e2b6/PyYAML-6.0.2-cp311-cp311-musllinux_1_1_aarch64.whl", hash = "sha256:ff3824dc5261f50c9b0dfb3be22b4567a6f938ccce4587b38952d85fd9e9afe4", size = 735301 },
    { url = "https://files.pythonhosted.org/packages/45/73/0f49dacd6e82c9430e46f4a027baa4ca205e8b0a9dce1397f44edc23559d/PyYAML-6.0.2-cp311-cp311-musllinux_1_1_x86_64.whl", hash = "sha256:797b4f722ffa07cc8d62053e4cff1486fa6dc094105d13fea7b1de7d8bf71c9e", size = 756638 },
    { url = "https://files.pythonhosted.org/packages/22/5f/956f0f9fc65223a58fbc14459bf34b4cc48dec52e00535c79b8db361aabd/PyYAML-6.0.2-cp311-cp311-win32.whl", hash = "sha256:11d8f3dd2b9c1207dcaf2ee0bbbfd5991f571186ec9cc78427ba5bd32afae4b5", size = 143850 },
    { url = "https://files.pythonhosted.org/packages/ed/23/8da0bbe2ab9dcdd11f4f4557ccaf95c10b9811b13ecced089d43ce59c3c8/PyYAML-6.0.2-cp311-cp311-win_amd64.whl", hash = "sha256:e10ce637b18caea04431ce14fabcf5c64a1c61ec9c56b071a4b7ca131ca52d44", size = 161980 },
    { url = "https://files.pythonhosted.org/packages/86/0c/c581167fc46d6d6d7ddcfb8c843a4de25bdd27e4466938109ca68492292c/PyYAML-6.0.2-cp312-cp312-macosx_10_9_x86_64.whl", hash = "sha256:c70c95198c015b85feafc136515252a261a84561b7b1d51e3384e0655ddf25ab", size = 183873 },
    { url = "https://files.pythonhosted.org/packages/a8/0c/38374f5bb272c051e2a69281d71cba6fdb983413e6758b84482905e29a5d/PyYAML-6.0.2-cp312-cp312-macosx_11_0_arm64.whl", hash = "sha256:ce826d6ef20b1bc864f0a68340c8b3287705cae2f8b4b1d932177dcc76721725", size = 173302 },
    { url = "https://files.pythonhosted.org/packages/c3/93/9916574aa8c00aa06bbac729972eb1071d002b8e158bd0e83a3b9a20a1f7/PyYAML-6.0.2-cp312-cp312-manylinux_2_17_aarch64.manylinux2014_aarch64.whl", hash = "sha256:1f71ea527786de97d1a0cc0eacd1defc0985dcf6b3f17bb77dcfc8c34bec4dc5", size = 739154 },
    { url = "https://files.pythonhosted.org/packages/95/0f/b8938f1cbd09739c6da569d172531567dbcc9789e0029aa070856f123984/PyYAML-6.0.2-cp312-cp312-manylinux_2_17_s390x.manylinux2014_s390x.whl", hash = "sha256:9b22676e8097e9e22e36d6b7bda33190d0d400f345f23d4065d48f4ca7ae0425", size = 766223 },
    { url = "https://files.pythonhosted.org/packages/b9/2b/614b4752f2e127db5cc206abc23a8c19678e92b23c3db30fc86ab731d3bd/PyYAML-6.0.2-cp312-cp312-manylinux_2_17_x86_64.manylinux2014_x86_64.whl", hash = "sha256:80bab7bfc629882493af4aa31a4cfa43a4c57c83813253626916b8c7ada83476", size = 767542 },
    { url = "https://files.pythonhosted.org/packages/d4/00/dd137d5bcc7efea1836d6264f049359861cf548469d18da90cd8216cf05f/PyYAML-6.0.2-cp312-cp312-musllinux_1_1_aarch64.whl", hash = "sha256:0833f8694549e586547b576dcfaba4a6b55b9e96098b36cdc7ebefe667dfed48", size = 731164 },
    { url = "https://files.pythonhosted.org/packages/c9/1f/4f998c900485e5c0ef43838363ba4a9723ac0ad73a9dc42068b12aaba4e4/PyYAML-6.0.2-cp312-cp312-musllinux_1_1_x86_64.whl", hash = "sha256:8b9c7197f7cb2738065c481a0461e50ad02f18c78cd75775628afb4d7137fb3b", size = 756611 },
    { url = "https://files.pythonhosted.org/packages/df/d1/f5a275fdb252768b7a11ec63585bc38d0e87c9e05668a139fea92b80634c/PyYAML-6.0.2-cp312-cp312-win32.whl", hash = "sha256:ef6107725bd54b262d6dedcc2af448a266975032bc85ef0172c5f059da6325b4", size = 140591 },
    { url = "https://files.pythonhosted.org/packages/0c/e8/4f648c598b17c3d06e8753d7d13d57542b30d56e6c2dedf9c331ae56312e/PyYAML-6.0.2-cp312-cp312-win_amd64.whl", hash = "sha256:7e7401d0de89a9a855c839bc697c079a4af81cf878373abd7dc625847d25cbd8", size = 156338 },
    { url = "https://files.pythonhosted.org/packages/ef/e3/3af305b830494fa85d95f6d95ef7fa73f2ee1cc8ef5b495c7c3269fb835f/PyYAML-6.0.2-cp313-cp313-macosx_10_13_x86_64.whl", hash = "sha256:efdca5630322a10774e8e98e1af481aad470dd62c3170801852d752aa7a783ba", size = 181309 },
    { url = "https://files.pythonhosted.org/packages/45/9f/3b1c20a0b7a3200524eb0076cc027a970d320bd3a6592873c85c92a08731/PyYAML-6.0.2-cp313-cp313-macosx_11_0_arm64.whl", hash = "sha256:50187695423ffe49e2deacb8cd10510bc361faac997de9efef88badc3bb9e2d1", size = 171679 },
    { url = "https://files.pythonhosted.org/packages/7c/9a/337322f27005c33bcb656c655fa78325b730324c78620e8328ae28b64d0c/PyYAML-6.0.2-cp313-cp313-manylinux_2_17_aarch64.manylinux2014_aarch64.whl", hash = "sha256:0ffe8360bab4910ef1b9e87fb812d8bc0a308b0d0eef8c8f44e0254ab3b07133", size = 733428 },
    { url = "https://files.pythonhosted.org/packages/a3/69/864fbe19e6c18ea3cc196cbe5d392175b4cf3d5d0ac1403ec3f2d237ebb5/PyYAML-6.0.2-cp313-cp313-manylinux_2_17_s390x.manylinux2014_s390x.whl", hash = "sha256:17e311b6c678207928d649faa7cb0d7b4c26a0ba73d41e99c4fff6b6c3276484", size = 763361 },
    { url = "https://files.pythonhosted.org/packages/04/24/b7721e4845c2f162d26f50521b825fb061bc0a5afcf9a386840f23ea19fa/PyYAML-6.0.2-cp313-cp313-manylinux_2_17_x86_64.manylinux2014_x86_64.whl", hash = "sha256:70b189594dbe54f75ab3a1acec5f1e3faa7e8cf2f1e08d9b561cb41b845f69d5", size = 759523 },
    { url = "https://files.pythonhosted.org/packages/2b/b2/e3234f59ba06559c6ff63c4e10baea10e5e7df868092bf9ab40e5b9c56b6/PyYAML-6.0.2-cp313-cp313-musllinux_1_1_aarch64.whl", hash = "sha256:41e4e3953a79407c794916fa277a82531dd93aad34e29c2a514c2c0c5fe971cc", size = 726660 },
    { url = "https://files.pythonhosted.org/packages/fe/0f/25911a9f080464c59fab9027482f822b86bf0608957a5fcc6eaac85aa515/PyYAML-6.0.2-cp313-cp313-musllinux_1_1_x86_64.whl", hash = "sha256:68ccc6023a3400877818152ad9a1033e3db8625d899c72eacb5a668902e4d652", size = 751597 },
    { url = "https://files.pythonhosted.org/packages/14/0d/e2c3b43bbce3cf6bd97c840b46088a3031085179e596d4929729d8d68270/PyYAML-6.0.2-cp313-cp313-win32.whl", hash = "sha256:bc2fa7c6b47d6bc618dd7fb02ef6fdedb1090ec036abab80d4681424b84c1183", size = 140527 },
    { url = "https://files.pythonhosted.org/packages/fa/de/02b54f42487e3d3c6efb3f89428677074ca7bf43aae402517bc7cca949f3/PyYAML-6.0.2-cp313-cp313-win_amd64.whl", hash = "sha256:8388ee1976c416731879ac16da0aff3f63b286ffdd57cdeb95f3f2e085687563", size = 156446 },
]

[[package]]
name = "readchar"
version = "4.2.1"
source = { registry = "https://pypi.org/simple" }
sdist = { url = "https://files.pythonhosted.org/packages/dd/f8/8657b8cbb4ebeabfbdf991ac40eca8a1d1bd012011bd44ad1ed10f5cb494/readchar-4.2.1.tar.gz", hash = "sha256:91ce3faf07688de14d800592951e5575e9c7a3213738ed01d394dcc949b79adb", size = 9685 }
wheels = [
    { url = "https://files.pythonhosted.org/packages/a9/10/e4b1e0e5b6b6745c8098c275b69bc9d73e9542d5c7da4f137542b499ed44/readchar-4.2.1-py3-none-any.whl", hash = "sha256:a769305cd3994bb5fa2764aa4073452dc105a4ec39068ffe6efd3c20c60acc77", size = 9350 },
]

[[package]]
name = "referencing"
version = "0.36.2"
source = { registry = "https://pypi.org/simple" }
dependencies = [
    { name = "attrs" },
    { name = "rpds-py" },
    { name = "typing-extensions", marker = "python_full_version < '3.13'" },
]
sdist = { url = "https://files.pythonhosted.org/packages/2f/db/98b5c277be99dd18bfd91dd04e1b759cad18d1a338188c936e92f921c7e2/referencing-0.36.2.tar.gz", hash = "sha256:df2e89862cd09deabbdba16944cc3f10feb6b3e6f18e902f7cc25609a34775aa", size = 74744 }
wheels = [
    { url = "https://files.pythonhosted.org/packages/c1/b1/3baf80dc6d2b7bc27a95a67752d0208e410351e3feb4eb78de5f77454d8d/referencing-0.36.2-py3-none-any.whl", hash = "sha256:e8699adbbf8b5c7de96d8ffa0eb5c158b3beafce084968e2ea8bb08c6794dcd0", size = 26775 },
]

[[package]]
name = "refurb"
version = "2.0.0"
source = { registry = "https://pypi.org/simple" }
dependencies = [
    { name = "mypy" },
]
sdist = { url = "https://files.pythonhosted.org/packages/a9/83/56ecbe3af6462e7a87cc4a302c2889e7ce447e9502ea76b7a739d1d46123/refurb-2.0.0.tar.gz", hash = "sha256:8a8f1e7c131ef7dc460cbecbeaf536f5eb0ecb657c099d7823941f0e65b1cfe1", size = 91453 }
wheels = [
    { url = "https://files.pythonhosted.org/packages/fb/3e/f0a47001b29205d96c9f2bf7f7383fdeadd7c35488e6dadd9afa3b6283e8/refurb-2.0.0-py3-none-any.whl", hash = "sha256:fa9e950dc6edd7473642569c118f8714eefd1e6f21a15ee4210a1be853aaaf80", size = 138560 },
]

[[package]]
name = "regex"
version = "2024.11.6"
source = { registry = "https://pypi.org/simple" }
sdist = { url = "https://files.pythonhosted.org/packages/8e/5f/bd69653fbfb76cf8604468d3b4ec4c403197144c7bfe0e6a5fc9e02a07cb/regex-2024.11.6.tar.gz", hash = "sha256:7ab159b063c52a0333c884e4679f8d7a85112ee3078fe3d9004b2dd875585519", size = 399494 }
wheels = [
    { url = "https://files.pythonhosted.org/packages/58/58/7e4d9493a66c88a7da6d205768119f51af0f684fe7be7bac8328e217a52c/regex-2024.11.6-cp311-cp311-macosx_10_9_universal2.whl", hash = "sha256:5478c6962ad548b54a591778e93cd7c456a7a29f8eca9c49e4f9a806dcc5d638", size = 482669 },
    { url = "https://files.pythonhosted.org/packages/34/4c/8f8e631fcdc2ff978609eaeef1d6994bf2f028b59d9ac67640ed051f1218/regex-2024.11.6-cp311-cp311-macosx_10_9_x86_64.whl", hash = "sha256:2c89a8cc122b25ce6945f0423dc1352cb9593c68abd19223eebbd4e56612c5b7", size = 287684 },
    { url = "https://files.pythonhosted.org/packages/c5/1b/f0e4d13e6adf866ce9b069e191f303a30ab1277e037037a365c3aad5cc9c/regex-2024.11.6-cp311-cp311-macosx_11_0_arm64.whl", hash = "sha256:94d87b689cdd831934fa3ce16cc15cd65748e6d689f5d2b8f4f4df2065c9fa20", size = 284589 },
    { url = "https://files.pythonhosted.org/packages/25/4d/ab21047f446693887f25510887e6820b93f791992994f6498b0318904d4a/regex-2024.11.6-cp311-cp311-manylinux_2_17_aarch64.manylinux2014_aarch64.whl", hash = "sha256:1062b39a0a2b75a9c694f7a08e7183a80c63c0d62b301418ffd9c35f55aaa114", size = 792121 },
    { url = "https://files.pythonhosted.org/packages/45/ee/c867e15cd894985cb32b731d89576c41a4642a57850c162490ea34b78c3b/regex-2024.11.6-cp311-cp311-manylinux_2_17_ppc64le.manylinux2014_ppc64le.whl", hash = "sha256:167ed4852351d8a750da48712c3930b031f6efdaa0f22fa1933716bfcd6bf4a3", size = 831275 },
    { url = "https://files.pythonhosted.org/packages/b3/12/b0f480726cf1c60f6536fa5e1c95275a77624f3ac8fdccf79e6727499e28/regex-2024.11.6-cp311-cp311-manylinux_2_17_s390x.manylinux2014_s390x.whl", hash = "sha256:2d548dafee61f06ebdb584080621f3e0c23fff312f0de1afc776e2a2ba99a74f", size = 818257 },
    { url = "https://files.pythonhosted.org/packages/bf/ce/0d0e61429f603bac433910d99ef1a02ce45a8967ffbe3cbee48599e62d88/regex-2024.11.6-cp311-cp311-manylinux_2_17_x86_64.manylinux2014_x86_64.whl", hash = "sha256:f2a19f302cd1ce5dd01a9099aaa19cae6173306d1302a43b627f62e21cf18ac0", size = 792727 },
    { url = "https://files.pythonhosted.org/packages/e4/c1/243c83c53d4a419c1556f43777ccb552bccdf79d08fda3980e4e77dd9137/regex-2024.11.6-cp311-cp311-manylinux_2_5_i686.manylinux1_i686.manylinux_2_17_i686.manylinux2014_i686.whl", hash = "sha256:bec9931dfb61ddd8ef2ebc05646293812cb6b16b60cf7c9511a832b6f1854b55", size = 780667 },
    { url = "https://files.pythonhosted.org/packages/c5/f4/75eb0dd4ce4b37f04928987f1d22547ddaf6c4bae697623c1b05da67a8aa/regex-2024.11.6-cp311-cp311-musllinux_1_2_aarch64.whl", hash = "sha256:9714398225f299aa85267fd222f7142fcb5c769e73d7733344efc46f2ef5cf89", size = 776963 },
    { url = "https://files.pythonhosted.org/packages/16/5d/95c568574e630e141a69ff8a254c2f188b4398e813c40d49228c9bbd9875/regex-2024.11.6-cp311-cp311-musllinux_1_2_i686.whl", hash = "sha256:202eb32e89f60fc147a41e55cb086db2a3f8cb82f9a9a88440dcfc5d37faae8d", size = 784700 },
    { url = "https://files.pythonhosted.org/packages/8e/b5/f8495c7917f15cc6fee1e7f395e324ec3e00ab3c665a7dc9d27562fd5290/regex-2024.11.6-cp311-cp311-musllinux_1_2_ppc64le.whl", hash = "sha256:4181b814e56078e9b00427ca358ec44333765f5ca1b45597ec7446d3a1ef6e34", size = 848592 },
    { url = "https://files.pythonhosted.org/packages/1c/80/6dd7118e8cb212c3c60b191b932dc57db93fb2e36fb9e0e92f72a5909af9/regex-2024.11.6-cp311-cp311-musllinux_1_2_s390x.whl", hash = "sha256:068376da5a7e4da51968ce4c122a7cd31afaaec4fccc7856c92f63876e57b51d", size = 852929 },
    { url = "https://files.pythonhosted.org/packages/11/9b/5a05d2040297d2d254baf95eeeb6df83554e5e1df03bc1a6687fc4ba1f66/regex-2024.11.6-cp311-cp311-musllinux_1_2_x86_64.whl", hash = "sha256:ac10f2c4184420d881a3475fb2c6f4d95d53a8d50209a2500723d831036f7c45", size = 781213 },
    { url = "https://files.pythonhosted.org/packages/26/b7/b14e2440156ab39e0177506c08c18accaf2b8932e39fb092074de733d868/regex-2024.11.6-cp311-cp311-win32.whl", hash = "sha256:c36f9b6f5f8649bb251a5f3f66564438977b7ef8386a52460ae77e6070d309d9", size = 261734 },
    { url = "https://files.pythonhosted.org/packages/80/32/763a6cc01d21fb3819227a1cc3f60fd251c13c37c27a73b8ff4315433a8e/regex-2024.11.6-cp311-cp311-win_amd64.whl", hash = "sha256:02e28184be537f0e75c1f9b2f8847dc51e08e6e171c6bde130b2687e0c33cf60", size = 274052 },
    { url = "https://files.pythonhosted.org/packages/ba/30/9a87ce8336b172cc232a0db89a3af97929d06c11ceaa19d97d84fa90a8f8/regex-2024.11.6-cp312-cp312-macosx_10_13_universal2.whl", hash = "sha256:52fb28f528778f184f870b7cf8f225f5eef0a8f6e3778529bdd40c7b3920796a", size = 483781 },
    { url = "https://files.pythonhosted.org/packages/01/e8/00008ad4ff4be8b1844786ba6636035f7ef926db5686e4c0f98093612add/regex-2024.11.6-cp312-cp312-macosx_10_13_x86_64.whl", hash = "sha256:fdd6028445d2460f33136c55eeb1f601ab06d74cb3347132e1c24250187500d9", size = 288455 },
    { url = "https://files.pythonhosted.org/packages/60/85/cebcc0aff603ea0a201667b203f13ba75d9fc8668fab917ac5b2de3967bc/regex-2024.11.6-cp312-cp312-macosx_11_0_arm64.whl", hash = "sha256:805e6b60c54bf766b251e94526ebad60b7de0c70f70a4e6210ee2891acb70bf2", size = 284759 },
    { url = "https://files.pythonhosted.org/packages/94/2b/701a4b0585cb05472a4da28ee28fdfe155f3638f5e1ec92306d924e5faf0/regex-2024.11.6-cp312-cp312-manylinux_2_17_aarch64.manylinux2014_aarch64.whl", hash = "sha256:b85c2530be953a890eaffde05485238f07029600e8f098cdf1848d414a8b45e4", size = 794976 },
    { url = "https://files.pythonhosted.org/packages/4b/bf/fa87e563bf5fee75db8915f7352e1887b1249126a1be4813837f5dbec965/regex-2024.11.6-cp312-cp312-manylinux_2_17_ppc64le.manylinux2014_ppc64le.whl", hash = "sha256:bb26437975da7dc36b7efad18aa9dd4ea569d2357ae6b783bf1118dabd9ea577", size = 833077 },
    { url = "https://files.pythonhosted.org/packages/a1/56/7295e6bad94b047f4d0834e4779491b81216583c00c288252ef625c01d23/regex-2024.11.6-cp312-cp312-manylinux_2_17_s390x.manylinux2014_s390x.whl", hash = "sha256:abfa5080c374a76a251ba60683242bc17eeb2c9818d0d30117b4486be10c59d3", size = 823160 },
    { url = "https://files.pythonhosted.org/packages/fb/13/e3b075031a738c9598c51cfbc4c7879e26729c53aa9cca59211c44235314/regex-2024.11.6-cp312-cp312-manylinux_2_17_x86_64.manylinux2014_x86_64.whl", hash = "sha256:70b7fa6606c2881c1db9479b0eaa11ed5dfa11c8d60a474ff0e095099f39d98e", size = 796896 },
    { url = "https://files.pythonhosted.org/packages/24/56/0b3f1b66d592be6efec23a795b37732682520b47c53da5a32c33ed7d84e3/regex-2024.11.6-cp312-cp312-manylinux_2_5_i686.manylinux1_i686.manylinux_2_17_i686.manylinux2014_i686.whl", hash = "sha256:0c32f75920cf99fe6b6c539c399a4a128452eaf1af27f39bce8909c9a3fd8cbe", size = 783997 },
    { url = "https://files.pythonhosted.org/packages/f9/a1/eb378dada8b91c0e4c5f08ffb56f25fcae47bf52ad18f9b2f33b83e6d498/regex-2024.11.6-cp312-cp312-musllinux_1_2_aarch64.whl", hash = "sha256:982e6d21414e78e1f51cf595d7f321dcd14de1f2881c5dc6a6e23bbbbd68435e", size = 781725 },
    { url = "https://files.pythonhosted.org/packages/83/f2/033e7dec0cfd6dda93390089864732a3409246ffe8b042e9554afa9bff4e/regex-2024.11.6-cp312-cp312-musllinux_1_2_i686.whl", hash = "sha256:a7c2155f790e2fb448faed6dd241386719802296ec588a8b9051c1f5c481bc29", size = 789481 },
    { url = "https://files.pythonhosted.org/packages/83/23/15d4552ea28990a74e7696780c438aadd73a20318c47e527b47a4a5a596d/regex-2024.11.6-cp312-cp312-musllinux_1_2_ppc64le.whl", hash = "sha256:149f5008d286636e48cd0b1dd65018548944e495b0265b45e1bffecce1ef7f39", size = 852896 },
    { url = "https://files.pythonhosted.org/packages/e3/39/ed4416bc90deedbfdada2568b2cb0bc1fdb98efe11f5378d9892b2a88f8f/regex-2024.11.6-cp312-cp312-musllinux_1_2_s390x.whl", hash = "sha256:e5364a4502efca094731680e80009632ad6624084aff9a23ce8c8c6820de3e51", size = 860138 },
    { url = "https://files.pythonhosted.org/packages/93/2d/dd56bb76bd8e95bbce684326302f287455b56242a4f9c61f1bc76e28360e/regex-2024.11.6-cp312-cp312-musllinux_1_2_x86_64.whl", hash = "sha256:0a86e7eeca091c09e021db8eb72d54751e527fa47b8d5787caf96d9831bd02ad", size = 787692 },
    { url = "https://files.pythonhosted.org/packages/0b/55/31877a249ab7a5156758246b9c59539abbeba22461b7d8adc9e8475ff73e/regex-2024.11.6-cp312-cp312-win32.whl", hash = "sha256:32f9a4c643baad4efa81d549c2aadefaeba12249b2adc5af541759237eee1c54", size = 262135 },
    { url = "https://files.pythonhosted.org/packages/38/ec/ad2d7de49a600cdb8dd78434a1aeffe28b9d6fc42eb36afab4a27ad23384/regex-2024.11.6-cp312-cp312-win_amd64.whl", hash = "sha256:a93c194e2df18f7d264092dc8539b8ffb86b45b899ab976aa15d48214138e81b", size = 273567 },
    { url = "https://files.pythonhosted.org/packages/90/73/bcb0e36614601016552fa9344544a3a2ae1809dc1401b100eab02e772e1f/regex-2024.11.6-cp313-cp313-macosx_10_13_universal2.whl", hash = "sha256:a6ba92c0bcdf96cbf43a12c717eae4bc98325ca3730f6b130ffa2e3c3c723d84", size = 483525 },
    { url = "https://files.pythonhosted.org/packages/0f/3f/f1a082a46b31e25291d830b369b6b0c5576a6f7fb89d3053a354c24b8a83/regex-2024.11.6-cp313-cp313-macosx_10_13_x86_64.whl", hash = "sha256:525eab0b789891ac3be914d36893bdf972d483fe66551f79d3e27146191a37d4", size = 288324 },
    { url = "https://files.pythonhosted.org/packages/09/c9/4e68181a4a652fb3ef5099e077faf4fd2a694ea6e0f806a7737aff9e758a/regex-2024.11.6-cp313-cp313-macosx_11_0_arm64.whl", hash = "sha256:086a27a0b4ca227941700e0b31425e7a28ef1ae8e5e05a33826e17e47fbfdba0", size = 284617 },
    { url = "https://files.pythonhosted.org/packages/fc/fd/37868b75eaf63843165f1d2122ca6cb94bfc0271e4428cf58c0616786dce/regex-2024.11.6-cp313-cp313-manylinux_2_17_aarch64.manylinux2014_aarch64.whl", hash = "sha256:bde01f35767c4a7899b7eb6e823b125a64de314a8ee9791367c9a34d56af18d0", size = 795023 },
    { url = "https://files.pythonhosted.org/packages/c4/7c/d4cd9c528502a3dedb5c13c146e7a7a539a3853dc20209c8e75d9ba9d1b2/regex-2024.11.6-cp313-cp313-manylinux_2_17_ppc64le.manylinux2014_ppc64le.whl", hash = "sha256:b583904576650166b3d920d2bcce13971f6f9e9a396c673187f49811b2769dc7", size = 833072 },
    { url = "https://files.pythonhosted.org/packages/4f/db/46f563a08f969159c5a0f0e722260568425363bea43bb7ae370becb66a67/regex-2024.11.6-cp313-cp313-manylinux_2_17_s390x.manylinux2014_s390x.whl", hash = "sha256:1c4de13f06a0d54fa0d5ab1b7138bfa0d883220965a29616e3ea61b35d5f5fc7", size = 823130 },
    { url = "https://files.pythonhosted.org/packages/db/60/1eeca2074f5b87df394fccaa432ae3fc06c9c9bfa97c5051aed70e6e00c2/regex-2024.11.6-cp313-cp313-manylinux_2_17_x86_64.manylinux2014_x86_64.whl", hash = "sha256:3cde6e9f2580eb1665965ce9bf17ff4952f34f5b126beb509fee8f4e994f143c", size = 796857 },
    { url = "https://files.pythonhosted.org/packages/10/db/ac718a08fcee981554d2f7bb8402f1faa7e868c1345c16ab1ebec54b0d7b/regex-2024.11.6-cp313-cp313-manylinux_2_5_i686.manylinux1_i686.manylinux_2_17_i686.manylinux2014_i686.whl", hash = "sha256:0d7f453dca13f40a02b79636a339c5b62b670141e63efd511d3f8f73fba162b3", size = 784006 },
    { url = "https://files.pythonhosted.org/packages/c2/41/7da3fe70216cea93144bf12da2b87367590bcf07db97604edeea55dac9ad/regex-2024.11.6-cp313-cp313-musllinux_1_2_aarch64.whl", hash = "sha256:59dfe1ed21aea057a65c6b586afd2a945de04fc7db3de0a6e3ed5397ad491b07", size = 781650 },
    { url = "https://files.pythonhosted.org/packages/a7/d5/880921ee4eec393a4752e6ab9f0fe28009435417c3102fc413f3fe81c4e5/regex-2024.11.6-cp313-cp313-musllinux_1_2_i686.whl", hash = "sha256:b97c1e0bd37c5cd7902e65f410779d39eeda155800b65fc4d04cc432efa9bc6e", size = 789545 },
    { url = "https://files.pythonhosted.org/packages/dc/96/53770115e507081122beca8899ab7f5ae28ae790bfcc82b5e38976df6a77/regex-2024.11.6-cp313-cp313-musllinux_1_2_ppc64le.whl", hash = "sha256:f9d1e379028e0fc2ae3654bac3cbbef81bf3fd571272a42d56c24007979bafb6", size = 853045 },
    { url = "https://files.pythonhosted.org/packages/31/d3/1372add5251cc2d44b451bd94f43b2ec78e15a6e82bff6a290ef9fd8f00a/regex-2024.11.6-cp313-cp313-musllinux_1_2_s390x.whl", hash = "sha256:13291b39131e2d002a7940fb176e120bec5145f3aeb7621be6534e46251912c4", size = 860182 },
    { url = "https://files.pythonhosted.org/packages/ed/e3/c446a64984ea9f69982ba1a69d4658d5014bc7a0ea468a07e1a1265db6e2/regex-2024.11.6-cp313-cp313-musllinux_1_2_x86_64.whl", hash = "sha256:4f51f88c126370dcec4908576c5a627220da6c09d0bff31cfa89f2523843316d", size = 787733 },
    { url = "https://files.pythonhosted.org/packages/2b/f1/e40c8373e3480e4f29f2692bd21b3e05f296d3afebc7e5dcf21b9756ca1c/regex-2024.11.6-cp313-cp313-win32.whl", hash = "sha256:63b13cfd72e9601125027202cad74995ab26921d8cd935c25f09c630436348ff", size = 262122 },
    { url = "https://files.pythonhosted.org/packages/45/94/bc295babb3062a731f52621cdc992d123111282e291abaf23faa413443ea/regex-2024.11.6-cp313-cp313-win_amd64.whl", hash = "sha256:2b3361af3198667e99927da8b84c1b010752fa4b1115ee30beaa332cabc3ef1a", size = 273545 },
]

[[package]]
name = "requests"
version = "2.32.3"
source = { registry = "https://pypi.org/simple" }
dependencies = [
    { name = "certifi" },
    { name = "charset-normalizer" },
    { name = "idna" },
    { name = "urllib3" },
]
sdist = { url = "https://files.pythonhosted.org/packages/63/70/2bf7780ad2d390a8d301ad0b550f1581eadbd9a20f896afe06353c2a2913/requests-2.32.3.tar.gz", hash = "sha256:55365417734eb18255590a9ff9eb97e9e1da868d4ccd6402399eaf68af20a760", size = 131218 }
wheels = [
    { url = "https://files.pythonhosted.org/packages/f9/9b/335f9764261e915ed497fcdeb11df5dfd6f7bf257d4a6a2a686d80da4d54/requests-2.32.3-py3-none-any.whl", hash = "sha256:70761cfe03c773ceb22aa2f671b4757976145175cdfca038c02654d061d6dcc6", size = 64928 },
]

[[package]]
name = "rich"
version = "13.9.4"
source = { registry = "https://pypi.org/simple" }
dependencies = [
    { name = "markdown-it-py" },
    { name = "pygments" },
]
sdist = { url = "https://files.pythonhosted.org/packages/ab/3a/0316b28d0761c6734d6bc14e770d85506c986c85ffb239e688eeaab2c2bc/rich-13.9.4.tar.gz", hash = "sha256:439594978a49a09530cff7ebc4b5c7103ef57baf48d5ea3184f21d9a2befa098", size = 223149 }
wheels = [
    { url = "https://files.pythonhosted.org/packages/19/71/39c7c0d87f8d4e6c020a393182060eaefeeae6c01dab6a84ec346f2567df/rich-13.9.4-py3-none-any.whl", hash = "sha256:6049d5e6ec054bf2779ab3358186963bac2ea89175919d699e378b99738c2a90", size = 242424 },
]

[[package]]
name = "rpds-py"
version = "0.22.3"
source = { registry = "https://pypi.org/simple" }
sdist = { url = "https://files.pythonhosted.org/packages/01/80/cce854d0921ff2f0a9fa831ba3ad3c65cee3a46711addf39a2af52df2cfd/rpds_py-0.22.3.tar.gz", hash = "sha256:e32fee8ab45d3c2db6da19a5323bc3362237c8b653c70194414b892fd06a080d", size = 26771 }
wheels = [
    { url = "https://files.pythonhosted.org/packages/15/ad/8d1ddf78f2805a71253fcd388017e7b4a0615c22c762b6d35301fef20106/rpds_py-0.22.3-cp311-cp311-macosx_10_12_x86_64.whl", hash = "sha256:d20cfb4e099748ea39e6f7b16c91ab057989712d31761d3300d43134e26e165f", size = 359773 },
    { url = "https://files.pythonhosted.org/packages/c8/75/68c15732293a8485d79fe4ebe9045525502a067865fa4278f178851b2d87/rpds_py-0.22.3-cp311-cp311-macosx_11_0_arm64.whl", hash = "sha256:68049202f67380ff9aa52f12e92b1c30115f32e6895cd7198fa2a7961621fc5a", size = 349214 },
    { url = "https://files.pythonhosted.org/packages/3c/4c/7ce50f3070083c2e1b2bbd0fb7046f3da55f510d19e283222f8f33d7d5f4/rpds_py-0.22.3-cp311-cp311-manylinux_2_17_aarch64.manylinux2014_aarch64.whl", hash = "sha256:fb4f868f712b2dd4bcc538b0a0c1f63a2b1d584c925e69a224d759e7070a12d5", size = 380477 },
    { url = "https://files.pythonhosted.org/packages/9a/e9/835196a69cb229d5c31c13b8ae603bd2da9a6695f35fe4270d398e1db44c/rpds_py-0.22.3-cp311-cp311-manylinux_2_17_armv7l.manylinux2014_armv7l.whl", hash = "sha256:bc51abd01f08117283c5ebf64844a35144a0843ff7b2983e0648e4d3d9f10dbb", size = 386171 },
    { url = "https://files.pythonhosted.org/packages/f9/8e/33fc4eba6683db71e91e6d594a2cf3a8fbceb5316629f0477f7ece5e3f75/rpds_py-0.22.3-cp311-cp311-manylinux_2_17_ppc64le.manylinux2014_ppc64le.whl", hash = "sha256:0f3cec041684de9a4684b1572fe28c7267410e02450f4561700ca5a3bc6695a2", size = 422676 },
    { url = "https://files.pythonhosted.org/packages/37/47/2e82d58f8046a98bb9497a8319604c92b827b94d558df30877c4b3c6ccb3/rpds_py-0.22.3-cp311-cp311-manylinux_2_17_s390x.manylinux2014_s390x.whl", hash = "sha256:7ef9d9da710be50ff6809fed8f1963fecdfecc8b86656cadfca3bc24289414b0", size = 446152 },
    { url = "https://files.pythonhosted.org/packages/e1/78/79c128c3e71abbc8e9739ac27af11dc0f91840a86fce67ff83c65d1ba195/rpds_py-0.22.3-cp311-cp311-manylinux_2_17_x86_64.manylinux2014_x86_64.whl", hash = "sha256:59f4a79c19232a5774aee369a0c296712ad0e77f24e62cad53160312b1c1eaa1", size = 381300 },
    { url = "https://files.pythonhosted.org/packages/c9/5b/2e193be0e8b228c1207f31fa3ea79de64dadb4f6a4833111af8145a6bc33/rpds_py-0.22.3-cp311-cp311-manylinux_2_5_i686.manylinux1_i686.whl", hash = "sha256:1a60bce91f81ddaac922a40bbb571a12c1070cb20ebd6d49c48e0b101d87300d", size = 409636 },
    { url = "https://files.pythonhosted.org/packages/c2/3f/687c7100b762d62186a1c1100ffdf99825f6fa5ea94556844bbbd2d0f3a9/rpds_py-0.22.3-cp311-cp311-musllinux_1_2_aarch64.whl", hash = "sha256:e89391e6d60251560f0a8f4bd32137b077a80d9b7dbe6d5cab1cd80d2746f648", size = 556708 },
    { url = "https://files.pythonhosted.org/packages/8c/a2/c00cbc4b857e8b3d5e7f7fc4c81e23afd8c138b930f4f3ccf9a41a23e9e4/rpds_py-0.22.3-cp311-cp311-musllinux_1_2_i686.whl", hash = "sha256:e3fb866d9932a3d7d0c82da76d816996d1667c44891bd861a0f97ba27e84fc74", size = 583554 },
    { url = "https://files.pythonhosted.org/packages/d0/08/696c9872cf56effdad9ed617ac072f6774a898d46b8b8964eab39ec562d2/rpds_py-0.22.3-cp311-cp311-musllinux_1_2_x86_64.whl", hash = "sha256:1352ae4f7c717ae8cba93421a63373e582d19d55d2ee2cbb184344c82d2ae55a", size = 552105 },
    { url = "https://files.pythonhosted.org/packages/18/1f/4df560be1e994f5adf56cabd6c117e02de7c88ee238bb4ce03ed50da9d56/rpds_py-0.22.3-cp311-cp311-win32.whl", hash = "sha256:b0b4136a252cadfa1adb705bb81524eee47d9f6aab4f2ee4fa1e9d3cd4581f64", size = 220199 },
    { url = "https://files.pythonhosted.org/packages/b8/1b/c29b570bc5db8237553002788dc734d6bd71443a2ceac2a58202ec06ef12/rpds_py-0.22.3-cp311-cp311-win_amd64.whl", hash = "sha256:8bd7c8cfc0b8247c8799080fbff54e0b9619e17cdfeb0478ba7295d43f635d7c", size = 231775 },
    { url = "https://files.pythonhosted.org/packages/75/47/3383ee3bd787a2a5e65a9b9edc37ccf8505c0a00170e3a5e6ea5fbcd97f7/rpds_py-0.22.3-cp312-cp312-macosx_10_12_x86_64.whl", hash = "sha256:27e98004595899949bd7a7b34e91fa7c44d7a97c40fcaf1d874168bb652ec67e", size = 352334 },
    { url = "https://files.pythonhosted.org/packages/40/14/aa6400fa8158b90a5a250a77f2077c0d0cd8a76fce31d9f2b289f04c6dec/rpds_py-0.22.3-cp312-cp312-macosx_11_0_arm64.whl", hash = "sha256:1978d0021e943aae58b9b0b196fb4895a25cc53d3956b8e35e0b7682eefb6d56", size = 342111 },
    { url = "https://files.pythonhosted.org/packages/7d/06/395a13bfaa8a28b302fb433fb285a67ce0ea2004959a027aea8f9c52bad4/rpds_py-0.22.3-cp312-cp312-manylinux_2_17_aarch64.manylinux2014_aarch64.whl", hash = "sha256:655ca44a831ecb238d124e0402d98f6212ac527a0ba6c55ca26f616604e60a45", size = 384286 },
    { url = "https://files.pythonhosted.org/packages/43/52/d8eeaffab047e6b7b7ef7f00d5ead074a07973968ffa2d5820fa131d7852/rpds_py-0.22.3-cp312-cp312-manylinux_2_17_armv7l.manylinux2014_armv7l.whl", hash = "sha256:feea821ee2a9273771bae61194004ee2fc33f8ec7db08117ef9147d4bbcbca8e", size = 391739 },
    { url = "https://files.pythonhosted.org/packages/83/31/52dc4bde85c60b63719610ed6f6d61877effdb5113a72007679b786377b8/rpds_py-0.22.3-cp312-cp312-manylinux_2_17_ppc64le.manylinux2014_ppc64le.whl", hash = "sha256:22bebe05a9ffc70ebfa127efbc429bc26ec9e9b4ee4d15a740033efda515cf3d", size = 427306 },
    { url = "https://files.pythonhosted.org/packages/70/d5/1bab8e389c2261dba1764e9e793ed6830a63f830fdbec581a242c7c46bda/rpds_py-0.22.3-cp312-cp312-manylinux_2_17_s390x.manylinux2014_s390x.whl", hash = "sha256:3af6e48651c4e0d2d166dc1b033b7042ea3f871504b6805ba5f4fe31581d8d38", size = 442717 },
    { url = "https://files.pythonhosted.org/packages/82/a1/a45f3e30835b553379b3a56ea6c4eb622cf11e72008229af840e4596a8ea/rpds_py-0.22.3-cp312-cp312-manylinux_2_17_x86_64.manylinux2014_x86_64.whl", hash = "sha256:e67ba3c290821343c192f7eae1d8fd5999ca2dc99994114643e2f2d3e6138b15", size = 385721 },
    { url = "https://files.pythonhosted.org/packages/a6/27/780c942de3120bdd4d0e69583f9c96e179dfff082f6ecbb46b8d6488841f/rpds_py-0.22.3-cp312-cp312-manylinux_2_5_i686.manylinux1_i686.whl", hash = "sha256:02fbb9c288ae08bcb34fb41d516d5eeb0455ac35b5512d03181d755d80810059", size = 415824 },
    { url = "https://files.pythonhosted.org/packages/94/0b/aa0542ca88ad20ea719b06520f925bae348ea5c1fdf201b7e7202d20871d/rpds_py-0.22.3-cp312-cp312-musllinux_1_2_aarch64.whl", hash = "sha256:f56a6b404f74ab372da986d240e2e002769a7d7102cc73eb238a4f72eec5284e", size = 561227 },
    { url = "https://files.pythonhosted.org/packages/0d/92/3ed77d215f82c8f844d7f98929d56cc321bb0bcfaf8f166559b8ec56e5f1/rpds_py-0.22.3-cp312-cp312-musllinux_1_2_i686.whl", hash = "sha256:0a0461200769ab3b9ab7e513f6013b7a97fdeee41c29b9db343f3c5a8e2b9e61", size = 587424 },
    { url = "https://files.pythonhosted.org/packages/09/42/cacaeb047a22cab6241f107644f230e2935d4efecf6488859a7dd82fc47d/rpds_py-0.22.3-cp312-cp312-musllinux_1_2_x86_64.whl", hash = "sha256:8633e471c6207a039eff6aa116e35f69f3156b3989ea3e2d755f7bc41754a4a7", size = 555953 },
    { url = "https://files.pythonhosted.org/packages/e6/52/c921dc6d5f5d45b212a456c1f5b17df1a471127e8037eb0972379e39dff4/rpds_py-0.22.3-cp312-cp312-win32.whl", hash = "sha256:593eba61ba0c3baae5bc9be2f5232430453fb4432048de28399ca7376de9c627", size = 221339 },
    { url = "https://files.pythonhosted.org/packages/f2/c7/f82b5be1e8456600395366f86104d1bd8d0faed3802ad511ef6d60c30d98/rpds_py-0.22.3-cp312-cp312-win_amd64.whl", hash = "sha256:d115bffdd417c6d806ea9069237a4ae02f513b778e3789a359bc5856e0404cc4", size = 235786 },
    { url = "https://files.pythonhosted.org/packages/d0/bf/36d5cc1f2c609ae6e8bf0fc35949355ca9d8790eceb66e6385680c951e60/rpds_py-0.22.3-cp313-cp313-macosx_10_12_x86_64.whl", hash = "sha256:ea7433ce7e4bfc3a85654aeb6747babe3f66eaf9a1d0c1e7a4435bbdf27fea84", size = 351657 },
    { url = "https://files.pythonhosted.org/packages/24/2a/f1e0fa124e300c26ea9382e59b2d582cba71cedd340f32d1447f4f29fa4e/rpds_py-0.22.3-cp313-cp313-macosx_11_0_arm64.whl", hash = "sha256:6dd9412824c4ce1aca56c47b0991e65bebb7ac3f4edccfd3f156150c96a7bf25", size = 341829 },
    { url = "https://files.pythonhosted.org/packages/cf/c2/0da1231dd16953845bed60d1a586fcd6b15ceaeb965f4d35cdc71f70f606/rpds_py-0.22.3-cp313-cp313-manylinux_2_17_aarch64.manylinux2014_aarch64.whl", hash = "sha256:20070c65396f7373f5df4005862fa162db5d25d56150bddd0b3e8214e8ef45b4", size = 384220 },
    { url = "https://files.pythonhosted.org/packages/c7/73/a4407f4e3a00a9d4b68c532bf2d873d6b562854a8eaff8faa6133b3588ec/rpds_py-0.22.3-cp313-cp313-manylinux_2_17_armv7l.manylinux2014_armv7l.whl", hash = "sha256:0b09865a9abc0ddff4e50b5ef65467cd94176bf1e0004184eb915cbc10fc05c5", size = 391009 },
    { url = "https://files.pythonhosted.org/packages/a9/c3/04b7353477ab360fe2563f5f0b176d2105982f97cd9ae80a9c5a18f1ae0f/rpds_py-0.22.3-cp313-cp313-manylinux_2_17_ppc64le.manylinux2014_ppc64le.whl", hash = "sha256:3453e8d41fe5f17d1f8e9c383a7473cd46a63661628ec58e07777c2fff7196dc", size = 426989 },
    { url = "https://files.pythonhosted.org/packages/8d/e6/e4b85b722bcf11398e17d59c0f6049d19cd606d35363221951e6d625fcb0/rpds_py-0.22.3-cp313-cp313-manylinux_2_17_s390x.manylinux2014_s390x.whl", hash = "sha256:f5d36399a1b96e1a5fdc91e0522544580dbebeb1f77f27b2b0ab25559e103b8b", size = 441544 },
    { url = "https://files.pythonhosted.org/packages/27/fc/403e65e56f65fff25f2973216974976d3f0a5c3f30e53758589b6dc9b79b/rpds_py-0.22.3-cp313-cp313-manylinux_2_17_x86_64.manylinux2014_x86_64.whl", hash = "sha256:009de23c9c9ee54bf11303a966edf4d9087cd43a6003672e6aa7def643d06518", size = 385179 },
    { url = "https://files.pythonhosted.org/packages/57/9b/2be9ff9700d664d51fd96b33d6595791c496d2778cb0b2a634f048437a55/rpds_py-0.22.3-cp313-cp313-manylinux_2_5_i686.manylinux1_i686.whl", hash = "sha256:1aef18820ef3e4587ebe8b3bc9ba6e55892a6d7b93bac6d29d9f631a3b4befbd", size = 415103 },
    { url = "https://files.pythonhosted.org/packages/bb/a5/03c2ad8ca10994fcf22dd2150dd1d653bc974fa82d9a590494c84c10c641/rpds_py-0.22.3-cp313-cp313-musllinux_1_2_aarch64.whl", hash = "sha256:f60bd8423be1d9d833f230fdbccf8f57af322d96bcad6599e5a771b151398eb2", size = 560916 },
    { url = "https://files.pythonhosted.org/packages/ba/2e/be4fdfc8b5b576e588782b56978c5b702c5a2307024120d8aeec1ab818f0/rpds_py-0.22.3-cp313-cp313-musllinux_1_2_i686.whl", hash = "sha256:62d9cfcf4948683a18a9aff0ab7e1474d407b7bab2ca03116109f8464698ab16", size = 587062 },
    { url = "https://files.pythonhosted.org/packages/67/e0/2034c221937709bf9c542603d25ad43a68b4b0a9a0c0b06a742f2756eb66/rpds_py-0.22.3-cp313-cp313-musllinux_1_2_x86_64.whl", hash = "sha256:9253fc214112405f0afa7db88739294295f0e08466987f1d70e29930262b4c8f", size = 555734 },
    { url = "https://files.pythonhosted.org/packages/ea/ce/240bae07b5401a22482b58e18cfbabaa392409b2797da60223cca10d7367/rpds_py-0.22.3-cp313-cp313-win32.whl", hash = "sha256:fb0ba113b4983beac1a2eb16faffd76cb41e176bf58c4afe3e14b9c681f702de", size = 220663 },
    { url = "https://files.pythonhosted.org/packages/cb/f0/d330d08f51126330467edae2fa4efa5cec8923c87551a79299380fdea30d/rpds_py-0.22.3-cp313-cp313-win_amd64.whl", hash = "sha256:c58e2339def52ef6b71b8f36d13c3688ea23fa093353f3a4fee2556e62086ec9", size = 235503 },
    { url = "https://files.pythonhosted.org/packages/f7/c4/dbe1cc03df013bf2feb5ad00615038050e7859f381e96fb5b7b4572cd814/rpds_py-0.22.3-cp313-cp313t-macosx_10_12_x86_64.whl", hash = "sha256:f82a116a1d03628a8ace4859556fb39fd1424c933341a08ea3ed6de1edb0283b", size = 347698 },
    { url = "https://files.pythonhosted.org/packages/a4/3a/684f66dd6b0f37499cad24cd1c0e523541fd768576fa5ce2d0a8799c3cba/rpds_py-0.22.3-cp313-cp313t-macosx_11_0_arm64.whl", hash = "sha256:3dfcbc95bd7992b16f3f7ba05af8a64ca694331bd24f9157b49dadeeb287493b", size = 337330 },
    { url = "https://files.pythonhosted.org/packages/82/eb/e022c08c2ce2e8f7683baa313476492c0e2c1ca97227fe8a75d9f0181e95/rpds_py-0.22.3-cp313-cp313t-manylinux_2_17_aarch64.manylinux2014_aarch64.whl", hash = "sha256:59259dc58e57b10e7e18ce02c311804c10c5a793e6568f8af4dead03264584d1", size = 380022 },
    { url = "https://files.pythonhosted.org/packages/e4/21/5a80e653e4c86aeb28eb4fea4add1f72e1787a3299687a9187105c3ee966/rpds_py-0.22.3-cp313-cp313t-manylinux_2_17_armv7l.manylinux2014_armv7l.whl", hash = "sha256:5725dd9cc02068996d4438d397e255dcb1df776b7ceea3b9cb972bdb11260a83", size = 390754 },
    { url = "https://files.pythonhosted.org/packages/37/a4/d320a04ae90f72d080b3d74597074e62be0a8ecad7d7321312dfe2dc5a6a/rpds_py-0.22.3-cp313-cp313t-manylinux_2_17_ppc64le.manylinux2014_ppc64le.whl", hash = "sha256:99b37292234e61325e7a5bb9689e55e48c3f5f603af88b1642666277a81f1fbd", size = 423840 },
    { url = "https://files.pythonhosted.org/packages/87/70/674dc47d93db30a6624279284e5631be4c3a12a0340e8e4f349153546728/rpds_py-0.22.3-cp313-cp313t-manylinux_2_17_s390x.manylinux2014_s390x.whl", hash = "sha256:27b1d3b3915a99208fee9ab092b8184c420f2905b7d7feb4aeb5e4a9c509b8a1", size = 438970 },
    { url = "https://files.pythonhosted.org/packages/3f/64/9500f4d66601d55cadd21e90784cfd5d5f4560e129d72e4339823129171c/rpds_py-0.22.3-cp313-cp313t-manylinux_2_17_x86_64.manylinux2014_x86_64.whl", hash = "sha256:f612463ac081803f243ff13cccc648578e2279295048f2a8d5eb430af2bae6e3", size = 383146 },
    { url = "https://files.pythonhosted.org/packages/4d/45/630327addb1d17173adcf4af01336fd0ee030c04798027dfcb50106001e0/rpds_py-0.22.3-cp313-cp313t-manylinux_2_5_i686.manylinux1_i686.whl", hash = "sha256:f73d3fef726b3243a811121de45193c0ca75f6407fe66f3f4e183c983573e130", size = 408294 },
    { url = "https://files.pythonhosted.org/packages/5f/ef/8efb3373cee54ea9d9980b772e5690a0c9e9214045a4e7fa35046e399fee/rpds_py-0.22.3-cp313-cp313t-musllinux_1_2_aarch64.whl", hash = "sha256:3f21f0495edea7fdbaaa87e633a8689cd285f8f4af5c869f27bc8074638ad69c", size = 556345 },
    { url = "https://files.pythonhosted.org/packages/54/01/151d3b9ef4925fc8f15bfb131086c12ec3c3d6dd4a4f7589c335bf8e85ba/rpds_py-0.22.3-cp313-cp313t-musllinux_1_2_i686.whl", hash = "sha256:1e9663daaf7a63ceccbbb8e3808fe90415b0757e2abddbfc2e06c857bf8c5e2b", size = 582292 },
    { url = "https://files.pythonhosted.org/packages/30/89/35fc7a6cdf3477d441c7aca5e9bbf5a14e0f25152aed7f63f4e0b141045d/rpds_py-0.22.3-cp313-cp313t-musllinux_1_2_x86_64.whl", hash = "sha256:a76e42402542b1fae59798fab64432b2d015ab9d0c8c47ba7addddbaf7952333", size = 553855 },
    { url = "https://files.pythonhosted.org/packages/8f/e0/830c02b2457c4bd20a8c5bb394d31d81f57fbefce2dbdd2e31feff4f7003/rpds_py-0.22.3-cp313-cp313t-win32.whl", hash = "sha256:69803198097467ee7282750acb507fba35ca22cc3b85f16cf45fb01cb9097730", size = 219100 },
    { url = "https://files.pythonhosted.org/packages/f8/30/7ac943f69855c2db77407ae363484b915d861702dbba1aa82d68d57f42be/rpds_py-0.22.3-cp313-cp313t-win_amd64.whl", hash = "sha256:f5cf2a0c2bdadf3791b5c205d55a37a54025c6e18a71c71f82bb536cf9a454bf", size = 233794 },
]

[[package]]
name = "runs"
version = "1.2.2"
source = { registry = "https://pypi.org/simple" }
dependencies = [
    { name = "xmod" },
]
sdist = { url = "https://files.pythonhosted.org/packages/26/6d/b9aace390f62db5d7d2c77eafce3d42774f27f1829d24fa9b6f598b3ef71/runs-1.2.2.tar.gz", hash = "sha256:9dc1815e2895cfb3a48317b173b9f1eac9ba5549b36a847b5cc60c3bf82ecef1", size = 5474 }
wheels = [
    { url = "https://files.pythonhosted.org/packages/86/d6/17caf2e4af1dec288477a0cbbe4a96fbc9b8a28457dce3f1f452630ce216/runs-1.2.2-py3-none-any.whl", hash = "sha256:0980dcbc25aba1505f307ac4f0e9e92cbd0be2a15a1e983ee86c24c87b839dfd", size = 7033 },
]

[[package]]
name = "s3transfer"
version = "0.11.2"
source = { registry = "https://pypi.org/simple" }
dependencies = [
    { name = "botocore" },
]
sdist = { url = "https://files.pythonhosted.org/packages/62/45/2323b5928f86fd29f9afdcef4659f68fa73eaa5356912b774227f5cf46b5/s3transfer-0.11.2.tar.gz", hash = "sha256:3b39185cb72f5acc77db1a58b6e25b977f28d20496b6e58d6813d75f464d632f", size = 147885 }
wheels = [
    { url = "https://files.pythonhosted.org/packages/1b/ac/e7dc469e49048dc57f62e0c555d2ee3117fa30813d2a1a2962cce3a2a82a/s3transfer-0.11.2-py3-none-any.whl", hash = "sha256:be6ecb39fadd986ef1701097771f87e4d2f821f27f6071c872143884d2950fbc", size = 84151 },
]

[[package]]
name = "scipy"
version = "1.15.2"
source = { registry = "https://pypi.org/simple" }
dependencies = [
    { name = "numpy" },
]
sdist = { url = "https://files.pythonhosted.org/packages/b7/b9/31ba9cd990e626574baf93fbc1ac61cf9ed54faafd04c479117517661637/scipy-1.15.2.tar.gz", hash = "sha256:cd58a314d92838f7e6f755c8a2167ead4f27e1fd5c1251fd54289569ef3495ec", size = 59417316 }
wheels = [
    { url = "https://files.pythonhosted.org/packages/40/1f/bf0a5f338bda7c35c08b4ed0df797e7bafe8a78a97275e9f439aceb46193/scipy-1.15.2-cp311-cp311-macosx_10_13_x86_64.whl", hash = "sha256:92233b2df6938147be6fa8824b8136f29a18f016ecde986666be5f4d686a91a4", size = 38703651 },
    { url = "https://files.pythonhosted.org/packages/de/54/db126aad3874601048c2c20ae3d8a433dbfd7ba8381551e6f62606d9bd8e/scipy-1.15.2-cp311-cp311-macosx_12_0_arm64.whl", hash = "sha256:62ca1ff3eb513e09ed17a5736929429189adf16d2d740f44e53270cc800ecff1", size = 30102038 },
    { url = "https://files.pythonhosted.org/packages/61/d8/84da3fffefb6c7d5a16968fe5b9f24c98606b165bb801bb0b8bc3985200f/scipy-1.15.2-cp311-cp311-macosx_14_0_arm64.whl", hash = "sha256:4c6676490ad76d1c2894d77f976144b41bd1a4052107902238047fb6a473e971", size = 22375518 },
    { url = "https://files.pythonhosted.org/packages/44/78/25535a6e63d3b9c4c90147371aedb5d04c72f3aee3a34451f2dc27c0c07f/scipy-1.15.2-cp311-cp311-macosx_14_0_x86_64.whl", hash = "sha256:a8bf5cb4a25046ac61d38f8d3c3426ec11ebc350246a4642f2f315fe95bda655", size = 25142523 },
    { url = "https://files.pythonhosted.org/packages/e0/22/4b4a26fe1cd9ed0bc2b2cb87b17d57e32ab72c346949eaf9288001f8aa8e/scipy-1.15.2-cp311-cp311-manylinux_2_17_aarch64.manylinux2014_aarch64.whl", hash = "sha256:6a8e34cf4c188b6dd004654f88586d78f95639e48a25dfae9c5e34a6dc34547e", size = 35491547 },
    { url = "https://files.pythonhosted.org/packages/32/ea/564bacc26b676c06a00266a3f25fdfe91a9d9a2532ccea7ce6dd394541bc/scipy-1.15.2-cp311-cp311-manylinux_2_17_x86_64.manylinux2014_x86_64.whl", hash = "sha256:28a0d2c2075946346e4408b211240764759e0fabaeb08d871639b5f3b1aca8a0", size = 37634077 },
    { url = "https://files.pythonhosted.org/packages/43/c2/bfd4e60668897a303b0ffb7191e965a5da4056f0d98acfb6ba529678f0fb/scipy-1.15.2-cp311-cp311-musllinux_1_2_aarch64.whl", hash = "sha256:42dabaaa798e987c425ed76062794e93a243be8f0f20fff6e7a89f4d61cb3d40", size = 37231657 },
    { url = "https://files.pythonhosted.org/packages/4a/75/5f13050bf4f84c931bcab4f4e83c212a36876c3c2244475db34e4b5fe1a6/scipy-1.15.2-cp311-cp311-musllinux_1_2_x86_64.whl", hash = "sha256:6f5e296ec63c5da6ba6fa0343ea73fd51b8b3e1a300b0a8cae3ed4b1122c7462", size = 40035857 },
    { url = "https://files.pythonhosted.org/packages/b9/8b/7ec1832b09dbc88f3db411f8cdd47db04505c4b72c99b11c920a8f0479c3/scipy-1.15.2-cp311-cp311-win_amd64.whl", hash = "sha256:597a0c7008b21c035831c39927406c6181bcf8f60a73f36219b69d010aa04737", size = 41217654 },
    { url = "https://files.pythonhosted.org/packages/4b/5d/3c78815cbab499610f26b5bae6aed33e227225a9fa5290008a733a64f6fc/scipy-1.15.2-cp312-cp312-macosx_10_13_x86_64.whl", hash = "sha256:c4697a10da8f8765bb7c83e24a470da5797e37041edfd77fd95ba3811a47c4fd", size = 38756184 },
    { url = "https://files.pythonhosted.org/packages/37/20/3d04eb066b471b6e171827548b9ddb3c21c6bbea72a4d84fc5989933910b/scipy-1.15.2-cp312-cp312-macosx_12_0_arm64.whl", hash = "sha256:869269b767d5ee7ea6991ed7e22b3ca1f22de73ab9a49c44bad338b725603301", size = 30163558 },
    { url = "https://files.pythonhosted.org/packages/a4/98/e5c964526c929ef1f795d4c343b2ff98634ad2051bd2bbadfef9e772e413/scipy-1.15.2-cp312-cp312-macosx_14_0_arm64.whl", hash = "sha256:bad78d580270a4d32470563ea86c6590b465cb98f83d760ff5b0990cb5518a93", size = 22437211 },
    { url = "https://files.pythonhosted.org/packages/1d/cd/1dc7371e29195ecbf5222f9afeedb210e0a75057d8afbd942aa6cf8c8eca/scipy-1.15.2-cp312-cp312-macosx_14_0_x86_64.whl", hash = "sha256:b09ae80010f52efddb15551025f9016c910296cf70adbf03ce2a8704f3a5ad20", size = 25232260 },
    { url = "https://files.pythonhosted.org/packages/f0/24/1a181a9e5050090e0b5138c5f496fee33293c342b788d02586bc410c6477/scipy-1.15.2-cp312-cp312-manylinux_2_17_aarch64.manylinux2014_aarch64.whl", hash = "sha256:5a6fd6eac1ce74a9f77a7fc724080d507c5812d61e72bd5e4c489b042455865e", size = 35198095 },
    { url = "https://files.pythonhosted.org/packages/c0/53/eaada1a414c026673eb983f8b4a55fe5eb172725d33d62c1b21f63ff6ca4/scipy-1.15.2-cp312-cp312-manylinux_2_17_x86_64.manylinux2014_x86_64.whl", hash = "sha256:2b871df1fe1a3ba85d90e22742b93584f8d2b8e6124f8372ab15c71b73e428b8", size = 37297371 },
    { url = "https://files.pythonhosted.org/packages/e9/06/0449b744892ed22b7e7b9a1994a866e64895363572677a316a9042af1fe5/scipy-1.15.2-cp312-cp312-musllinux_1_2_aarch64.whl", hash = "sha256:03205d57a28e18dfd39f0377d5002725bf1f19a46f444108c29bdb246b6c8a11", size = 36872390 },
    { url = "https://files.pythonhosted.org/packages/6a/6f/a8ac3cfd9505ec695c1bc35edc034d13afbd2fc1882a7c6b473e280397bb/scipy-1.15.2-cp312-cp312-musllinux_1_2_x86_64.whl", hash = "sha256:601881dfb761311045b03114c5fe718a12634e5608c3b403737ae463c9885d53", size = 39700276 },
    { url = "https://files.pythonhosted.org/packages/f5/6f/e6e5aff77ea2a48dd96808bb51d7450875af154ee7cbe72188afb0b37929/scipy-1.15.2-cp312-cp312-win_amd64.whl", hash = "sha256:e7c68b6a43259ba0aab737237876e5c2c549a031ddb7abc28c7b47f22e202ded", size = 40942317 },
    { url = "https://files.pythonhosted.org/packages/53/40/09319f6e0f276ea2754196185f95cd191cb852288440ce035d5c3a931ea2/scipy-1.15.2-cp313-cp313-macosx_10_13_x86_64.whl", hash = "sha256:01edfac9f0798ad6b46d9c4c9ca0e0ad23dbf0b1eb70e96adb9fa7f525eff0bf", size = 38717587 },
    { url = "https://files.pythonhosted.org/packages/fe/c3/2854f40ecd19585d65afaef601e5e1f8dbf6758b2f95b5ea93d38655a2c6/scipy-1.15.2-cp313-cp313-macosx_12_0_arm64.whl", hash = "sha256:08b57a9336b8e79b305a143c3655cc5bdbe6d5ece3378578888d2afbb51c4e37", size = 30100266 },
    { url = "https://files.pythonhosted.org/packages/dd/b1/f9fe6e3c828cb5930b5fe74cb479de5f3d66d682fa8adb77249acaf545b8/scipy-1.15.2-cp313-cp313-macosx_14_0_arm64.whl", hash = "sha256:54c462098484e7466362a9f1672d20888f724911a74c22ae35b61f9c5919183d", size = 22373768 },
    { url = "https://files.pythonhosted.org/packages/15/9d/a60db8c795700414c3f681908a2b911e031e024d93214f2d23c6dae174ab/scipy-1.15.2-cp313-cp313-macosx_14_0_x86_64.whl", hash = "sha256:cf72ff559a53a6a6d77bd8eefd12a17995ffa44ad86c77a5df96f533d4e6c6bb", size = 25154719 },
    { url = "https://files.pythonhosted.org/packages/37/3b/9bda92a85cd93f19f9ed90ade84aa1e51657e29988317fabdd44544f1dd4/scipy-1.15.2-cp313-cp313-manylinux_2_17_aarch64.manylinux2014_aarch64.whl", hash = "sha256:9de9d1416b3d9e7df9923ab23cd2fe714244af10b763975bea9e4f2e81cebd27", size = 35163195 },
    { url = "https://files.pythonhosted.org/packages/03/5a/fc34bf1aa14dc7c0e701691fa8685f3faec80e57d816615e3625f28feb43/scipy-1.15.2-cp313-cp313-manylinux_2_17_x86_64.manylinux2014_x86_64.whl", hash = "sha256:fb530e4794fc8ea76a4a21ccb67dea33e5e0e60f07fc38a49e821e1eae3b71a0", size = 37255404 },
    { url = "https://files.pythonhosted.org/packages/4a/71/472eac45440cee134c8a180dbe4c01b3ec247e0338b7c759e6cd71f199a7/scipy-1.15.2-cp313-cp313-musllinux_1_2_aarch64.whl", hash = "sha256:5ea7ed46d437fc52350b028b1d44e002646e28f3e8ddc714011aaf87330f2f32", size = 36860011 },
    { url = "https://files.pythonhosted.org/packages/01/b3/21f890f4f42daf20e4d3aaa18182dddb9192771cd47445aaae2e318f6738/scipy-1.15.2-cp313-cp313-musllinux_1_2_x86_64.whl", hash = "sha256:11e7ad32cf184b74380f43d3c0a706f49358b904fa7d5345f16ddf993609184d", size = 39657406 },
    { url = "https://files.pythonhosted.org/packages/0d/76/77cf2ac1f2a9cc00c073d49e1e16244e389dd88e2490c91d84e1e3e4d126/scipy-1.15.2-cp313-cp313-win_amd64.whl", hash = "sha256:a5080a79dfb9b78b768cebf3c9dcbc7b665c5875793569f48bf0e2b1d7f68f6f", size = 40961243 },
    { url = "https://files.pythonhosted.org/packages/4c/4b/a57f8ddcf48e129e6054fa9899a2a86d1fc6b07a0e15c7eebff7ca94533f/scipy-1.15.2-cp313-cp313t-macosx_10_13_x86_64.whl", hash = "sha256:447ce30cee6a9d5d1379087c9e474628dab3db4a67484be1b7dc3196bfb2fac9", size = 38870286 },
    { url = "https://files.pythonhosted.org/packages/0c/43/c304d69a56c91ad5f188c0714f6a97b9c1fed93128c691148621274a3a68/scipy-1.15.2-cp313-cp313t-macosx_12_0_arm64.whl", hash = "sha256:c90ebe8aaa4397eaefa8455a8182b164a6cc1d59ad53f79943f266d99f68687f", size = 30141634 },
    { url = "https://files.pythonhosted.org/packages/44/1a/6c21b45d2548eb73be9b9bff421aaaa7e85e22c1f9b3bc44b23485dfce0a/scipy-1.15.2-cp313-cp313t-macosx_14_0_arm64.whl", hash = "sha256:def751dd08243934c884a3221156d63e15234a3155cf25978b0a668409d45eb6", size = 22415179 },
    { url = "https://files.pythonhosted.org/packages/74/4b/aefac4bba80ef815b64f55da06f62f92be5d03b467f2ce3668071799429a/scipy-1.15.2-cp313-cp313t-macosx_14_0_x86_64.whl", hash = "sha256:302093e7dfb120e55515936cb55618ee0b895f8bcaf18ff81eca086c17bd80af", size = 25126412 },
    { url = "https://files.pythonhosted.org/packages/b1/53/1cbb148e6e8f1660aacd9f0a9dfa2b05e9ff1cb54b4386fe868477972ac2/scipy-1.15.2-cp313-cp313t-manylinux_2_17_aarch64.manylinux2014_aarch64.whl", hash = "sha256:7cd5b77413e1855351cdde594eca99c1f4a588c2d63711388b6a1f1c01f62274", size = 34952867 },
    { url = "https://files.pythonhosted.org/packages/2c/23/e0eb7f31a9c13cf2dca083828b97992dd22f8184c6ce4fec5deec0c81fcf/scipy-1.15.2-cp313-cp313t-manylinux_2_17_x86_64.manylinux2014_x86_64.whl", hash = "sha256:6d0194c37037707b2afa7a2f2a924cf7bac3dc292d51b6a925e5fcb89bc5c776", size = 36890009 },
    { url = "https://files.pythonhosted.org/packages/03/f3/e699e19cabe96bbac5189c04aaa970718f0105cff03d458dc5e2b6bd1e8c/scipy-1.15.2-cp313-cp313t-musllinux_1_2_aarch64.whl", hash = "sha256:bae43364d600fdc3ac327db99659dcb79e6e7ecd279a75fe1266669d9a652828", size = 36545159 },
    { url = "https://files.pythonhosted.org/packages/af/f5/ab3838e56fe5cc22383d6fcf2336e48c8fe33e944b9037fbf6cbdf5a11f8/scipy-1.15.2-cp313-cp313t-musllinux_1_2_x86_64.whl", hash = "sha256:f031846580d9acccd0044efd1a90e6f4df3a6e12b4b6bd694a7bc03a89892b28", size = 39136566 },
    { url = "https://files.pythonhosted.org/packages/0a/c8/b3f566db71461cabd4b2d5b39bcc24a7e1c119535c8361f81426be39bb47/scipy-1.15.2-cp313-cp313t-win_amd64.whl", hash = "sha256:fe8a9eb875d430d81755472c5ba75e84acc980e4a8f6204d402849234d3017db", size = 40477705 },
]

[[package]]
name = "sentry-sdk"
version = "2.21.0"
source = { registry = "https://pypi.org/simple" }
dependencies = [
    { name = "certifi" },
    { name = "urllib3" },
]
sdist = { url = "https://files.pythonhosted.org/packages/08/63/3f0e88709cf4af992e2813c27d8ba628a891db0805e3fcc6dc834e142c5b/sentry_sdk-2.21.0.tar.gz", hash = "sha256:a6d38e0fb35edda191acf80b188ec713c863aaa5ad8d5798decb8671d02077b6", size = 301965 }
wheels = [
    { url = "https://files.pythonhosted.org/packages/a4/18/7587660cb5e4d07134913d8e74137efcd4903fda873bf612c30eb34c7ab4/sentry_sdk-2.21.0-py2.py3-none-any.whl", hash = "sha256:7623cfa9e2c8150948a81ca253b8e2bfe4ce0b96ab12f8cd78e3ac9c490fd92f", size = 324096 },
]

[[package]]
name = "setuptools"
version = "75.8.0"
source = { registry = "https://pypi.org/simple" }
sdist = { url = "https://files.pythonhosted.org/packages/92/ec/089608b791d210aec4e7f97488e67ab0d33add3efccb83a056cbafe3a2a6/setuptools-75.8.0.tar.gz", hash = "sha256:c5afc8f407c626b8313a86e10311dd3f661c6cd9c09d4bf8c15c0e11f9f2b0e6", size = 1343222 }
wheels = [
    { url = "https://files.pythonhosted.org/packages/69/8a/b9dc7678803429e4a3bc9ba462fa3dd9066824d3c607490235c6a796be5a/setuptools-75.8.0-py3-none-any.whl", hash = "sha256:e3982f444617239225d675215d51f6ba05f845d4eec313da4418fdbb56fb27e3", size = 1228782 },
]

[[package]]
name = "simsimd"
version = "6.2.1"
source = { registry = "https://pypi.org/simple" }
sdist = { url = "https://files.pythonhosted.org/packages/da/1c/90e6ec0f0de20108fdd7d5665ac2916b1e8c893ce2f8d7481fd37eabbb97/simsimd-6.2.1.tar.gz", hash = "sha256:5e202c5386a4141946b7aee05faac8ebc2e36bca0a360b24080e57b59bc4ef6a", size = 165828 }
wheels = [
    { url = "https://files.pythonhosted.org/packages/a7/5f/361cee272fd6c88f33e14e233792f59dd58836ea8c776344f7445a829ca2/simsimd-6.2.1-cp311-cp311-macosx_10_9_universal2.whl", hash = "sha256:e9614309af75be4d08a051dc61ed5cf41b5239b8303b37dc2f9c8a7223534392", size = 170254 },
    { url = "https://files.pythonhosted.org/packages/b8/88/edf4442ec655765d570bfb6cef81dfb12c8829c28e580459bac8a4847fb5/simsimd-6.2.1-cp311-cp311-macosx_10_9_x86_64.whl", hash = "sha256:ea4f0f68be5f85bbcf4322bfdd1b449176cf5fdd99960c546514457635632443", size = 102331 },
    { url = "https://files.pythonhosted.org/packages/5d/2b/9e7d42ac54bdb32d76953db3bc83eec29bd5d5c9a4069d380b18e200d6bd/simsimd-6.2.1-cp311-cp311-macosx_11_0_arm64.whl", hash = "sha256:12a8d60ccc8991dfbbf056c221ce4f02135f5892492894972f421a6f155015d9", size = 93455 },
    { url = "https://files.pythonhosted.org/packages/13/9c/fac1167e80328d1e332f515c9cd62da4a0e12b9aa8ee90d448eb4ad5a47f/simsimd-6.2.1-cp311-cp311-manylinux_2_17_i686.manylinux2014_i686.whl", hash = "sha256:a74142ea21a6fd3ec5c64e4d4acf1ec6f4d80c0bb1a5989d68af6e84f7ac612e", size = 251040 },
    { url = "https://files.pythonhosted.org/packages/31/93/b374e5538fc65cf381920bdba7603769b1b71e42afe2bb4939e9c338c423/simsimd-6.2.1-cp311-cp311-manylinux_2_17_ppc64le.manylinux2014_ppc64le.whl", hash = "sha256:298f7c793fc2a1eeedcefa1278eb2ef6f52ce0b36aaa8780885f96a39ce1a4e8", size = 302428 },
    { url = "https://files.pythonhosted.org/packages/e6/42/2733a0e11b660c6b10f3ec90d7fac6f96267368b961b1a43dda0456fa9f2/simsimd-6.2.1-cp311-cp311-manylinux_2_17_s390x.manylinux2014_s390x.whl", hash = "sha256:4025ebad36fb3fa5cffcd48d33375d5e5decc59c1129a259b74fed097eab1ab5", size = 227200 },
    { url = "https://files.pythonhosted.org/packages/eb/ae/40e0804d06a351efe27bb6f8e4d332daeb1681d3f398ca10d8a2b087ab78/simsimd-6.2.1-cp311-cp311-manylinux_2_28_aarch64.whl", hash = "sha256:f486682aa7a8918d86df411d3c11c635db4b67d514cb6bb499c0edab7fb8ec58", size = 432333 },
    { url = "https://files.pythonhosted.org/packages/a7/eb/a823b0227b5dc43de8125f502237dd8e844b1e803a74e46aa7c3d0f24f83/simsimd-6.2.1-cp311-cp311-manylinux_2_28_x86_64.whl", hash = "sha256:173e66699597a4fcf6fa50b52cced40216fdcfba15f60b761a2bd9cb1d98a444", size = 632659 },
    { url = "https://files.pythonhosted.org/packages/0a/aa/aee48063c4a98aaea062316dedf598d0d9e09fa9edc28baab6886ae0afa8/simsimd-6.2.1-cp311-cp311-musllinux_1_2_aarch64.whl", hash = "sha256:5b5c6f79f797cc020a2ff64950162dfb6d130c51a07cdac5ad97ec836e85ce50", size = 468407 },
    { url = "https://files.pythonhosted.org/packages/d4/84/e89bc71456aa2d48e5acf3795b2384f597de643f17d00d752aa8217af233/simsimd-6.2.1-cp311-cp311-musllinux_1_2_armv7l.whl", hash = "sha256:25812637f43feaef1a33ae00b81a4d2b0116aadae3a08267486c1e57236fc368", size = 268908 },
    { url = "https://files.pythonhosted.org/packages/94/eb/774debec7ee727f436f15e5b5416b781c78564fff97c81a5fb3b636b4298/simsimd-6.2.1-cp311-cp311-musllinux_1_2_i686.whl", hash = "sha256:592a578c788a9cb7877eff41487cc7f50474e00f774de74bea8590fa95c804ae", size = 344256 },
    { url = "https://files.pythonhosted.org/packages/62/03/fec040e7fbb66fa4766ca959cfd766a22d7a00a4e9371f046d8fcc62d846/simsimd-6.2.1-cp311-cp311-musllinux_1_2_ppc64le.whl", hash = "sha256:191c020f312350ac06eee829376b11d8c1282da8fefb4381fe0625edfb678d8d", size = 389403 },
    { url = "https://files.pythonhosted.org/packages/55/f0/ad441d90a4dde6e100155931fa4468e33cc23276c3caef6330d2a34b866c/simsimd-6.2.1-cp311-cp311-musllinux_1_2_s390x.whl", hash = "sha256:e9ad2c247ed58ba9bb170a01295cb315a45c817775cc7e51ad342f70978a1057", size = 316665 },
    { url = "https://files.pythonhosted.org/packages/05/27/843adbc6a468a58178dcb7907e72c670c8a7c36a06d8a4c5eac9573f5d2d/simsimd-6.2.1-cp311-cp311-musllinux_1_2_x86_64.whl", hash = "sha256:0ff603134600da12175e66b842b7a7331c827fa070d1d8b63386a40bc8d09fcd", size = 669697 },
    { url = "https://files.pythonhosted.org/packages/6d/db/d2369e0d3b9ca469b923bc81d57dcfed922193e4e4d7cf5f7637df14dd51/simsimd-6.2.1-cp311-cp311-win32.whl", hash = "sha256:99dff4e04663c82284152ecc2e8bf76b2825f3f17e179abf7892e06196061056", size = 55007 },
    { url = "https://files.pythonhosted.org/packages/73/9f/13d6fca5a32a062e84db0a68433ae416073986c8e1d20b5b936cad18bece/simsimd-6.2.1-cp311-cp311-win_amd64.whl", hash = "sha256:0efc6343c440a26cf16463c4c667655af9597bcbd55ad66f33a80b2b84de7412", size = 86855 },
    { url = "https://files.pythonhosted.org/packages/64/e9/7e0514f32c9a0e42261f598775b34a858477e0fcffccf32cc11f94e78ee2/simsimd-6.2.1-cp311-cp311-win_arm64.whl", hash = "sha256:2d364f2c24dd38578bf0eec436c4b901c900ae1893680f46eb5632e01330d814", size = 60195 },
    { url = "https://files.pythonhosted.org/packages/81/87/1f521d471d9079d89dd6860b9dd5d0f39c1633675a30b71acd0bd37cbba5/simsimd-6.2.1-cp312-cp312-macosx_10_13_universal2.whl", hash = "sha256:9b3315e41bb759dc038ecd6f4fa7bcf278bf72ee7d982f752482cdc732aea271", size = 169397 },
    { url = "https://files.pythonhosted.org/packages/4b/1a/b0627589737dc75ccd2ed58893e9e7f8b8e082531bd34d319481d88018d5/simsimd-6.2.1-cp312-cp312-macosx_10_13_x86_64.whl", hash = "sha256:8d476c874bafa0d12d4c8c5c47faf17407f3c96140616384421c2aa980342b6f", size = 101478 },
    { url = "https://files.pythonhosted.org/packages/e0/b7/e766f0ce9b595927ae1c534f1409b768187e8af567f4412ca220b67c1155/simsimd-6.2.1-cp312-cp312-macosx_11_0_arm64.whl", hash = "sha256:e9d4f15c06cc221d29e181197c7bbf92c5e829220cbeb3cd1cf080de78b04f2a", size = 93439 },
    { url = "https://files.pythonhosted.org/packages/ae/48/3b5ec9b3a6063bae2f280f5168aca7099a44fa7ec8b42875b98c79c1d49b/simsimd-6.2.1-cp312-cp312-manylinux_2_17_i686.manylinux2014_i686.whl", hash = "sha256:d286fd4538cb1a1c70e69da00a3acee301519d578931b41161f4f1379d1195c6", size = 251469 },
    { url = "https://files.pythonhosted.org/packages/70/86/16e8d5b9bdd34f75c7515adfad249f394653131bd1a1366076cf6113e84b/simsimd-6.2.1-cp312-cp312-manylinux_2_17_ppc64le.manylinux2014_ppc64le.whl", hash = "sha256:050f68cfa85f1fb2cfa156280928e42926e3977034b755023ce1315bf59e87ff", size = 302974 },
    { url = "https://files.pythonhosted.org/packages/02/09/3f4240f2b43957aa0d72a2203b2549c0326c7baf97b7f78c72d48d4cd3d2/simsimd-6.2.1-cp312-cp312-manylinux_2_17_s390x.manylinux2014_s390x.whl", hash = "sha256:67bb4b17e04919545f29c7b708faaccbe027f164f8b5c9f4328604fa8f5560ea", size = 227864 },
    { url = "https://files.pythonhosted.org/packages/07/4a/8c46806493c3a98025f01d81d9f55e0e574f11279c2ad77be919262ea9eb/simsimd-6.2.1-cp312-cp312-manylinux_2_28_aarch64.whl", hash = "sha256:3d6bffd999dbb36e606b065e0180365efac2606049c4f7818e4cba2d34c3678f", size = 432491 },
    { url = "https://files.pythonhosted.org/packages/13/44/b56f207031405af52c6158c40e9f1121fe3a716d98946d9fa5919cf00266/simsimd-6.2.1-cp312-cp312-manylinux_2_28_x86_64.whl", hash = "sha256:25adb244fb75dbf49af0d1bcac4ed4a3fef8e847d78449faa5595af0a3e20d61", size = 633061 },
    { url = "https://files.pythonhosted.org/packages/4c/ad/241f87641af09a1789af8df559aa86b45218d087e09c37c2dd8c013819d6/simsimd-6.2.1-cp312-cp312-musllinux_1_2_aarch64.whl", hash = "sha256:b4542cee77e801a9c27370fc36ae271514fc0fb2ce14a35f8b25f47989e3d267", size = 468544 },
    { url = "https://files.pythonhosted.org/packages/e2/3e/357aca7df85ed1092dfa50b91cf1b7c0df6f70b384a0e3798132dd824b5c/simsimd-6.2.1-cp312-cp312-musllinux_1_2_armv7l.whl", hash = "sha256:4f665228f8ff4911790b485e74b00fa9586a141dde6011970be71bb303b5a22f", size = 269133 },
    { url = "https://files.pythonhosted.org/packages/f0/67/079ca2c58bbc5812802c6ac1b332a6ef889d73cf1188726f36edc27898f6/simsimd-6.2.1-cp312-cp312-musllinux_1_2_i686.whl", hash = "sha256:783b4308f80ae00763b0eaa0dac26196958f9c2df60d35a0347ebd2f82ece46d", size = 344412 },
    { url = "https://files.pythonhosted.org/packages/3c/f0/500c9002276259c17e3a6a13a7c7f84e5119602decadbf40429c978655b0/simsimd-6.2.1-cp312-cp312-musllinux_1_2_ppc64le.whl", hash = "sha256:95055e72cfe313c1c8694783bf8a631cc15673b3b775abef367e396d931db0b8", size = 389546 },
    { url = "https://files.pythonhosted.org/packages/55/a2/d3f4c6aabba0430758367b3de5bbab59b979bf3525c039b882001f1d2ade/simsimd-6.2.1-cp312-cp312-musllinux_1_2_s390x.whl", hash = "sha256:a98f2b383f51b4f4ee568a637fc7958a347fdae0bd184cff8faa8030b6454a39", size = 316912 },
    { url = "https://files.pythonhosted.org/packages/f8/a3/2514189c3aaa1beb1714b36be86e2d3af7067c3c95152d78cc4cffff6d87/simsimd-6.2.1-cp312-cp312-musllinux_1_2_x86_64.whl", hash = "sha256:2e474fd10ceb38e2c9f826108a7762f8ff7912974846d86f08c4e7b19cd35ed4", size = 670006 },
    { url = "https://files.pythonhosted.org/packages/ef/23/dbf7c4aed7542260784dc7bc2056a4e5b6d716a14a9b40989d5c3096990a/simsimd-6.2.1-cp312-cp312-win32.whl", hash = "sha256:b2530ea44fffeab25e5752bec6a5991f30fbc430b04647980db5b195c0971d48", size = 55019 },
    { url = "https://files.pythonhosted.org/packages/a0/d8/57304c2317822634abd475f5912584a3cfa13363740e9ec72c0622c894f1/simsimd-6.2.1-cp312-cp312-win_amd64.whl", hash = "sha256:dc23283235d5b8f0373b95a547e26da2d7785647a5d0fa15c282fc8c49c0dcb0", size = 87133 },
    { url = "https://files.pythonhosted.org/packages/3f/7b/ca333232a8bc87d1e846fa2feb9f0d4778500c30493726cb48f04551dfab/simsimd-6.2.1-cp312-cp312-win_arm64.whl", hash = "sha256:5692ce7e56253178eea9dbd58191734918409b83d54b07cfdcecf868d0150a73", size = 60401 },
    { url = "https://files.pythonhosted.org/packages/9b/f2/4ec7ed52c910a58a07043c5f3355adf4055246dafb79be57d0726e1a4aa0/simsimd-6.2.1-cp313-cp313-macosx_10_13_universal2.whl", hash = "sha256:76b32fdc7142c9714e94651ece8bc00dd5139c554813211552aa358e44af0e07", size = 169399 },
    { url = "https://files.pythonhosted.org/packages/61/d3/5af24e4f42e2b5bc3a06456ea9068d0fbcd23d8ceeb0e09fe54ed72cfdba/simsimd-6.2.1-cp313-cp313-macosx_10_13_x86_64.whl", hash = "sha256:f44e5e2319427f94db658c6f75caae78850da505902874a1664a83ef5713f333", size = 101484 },
    { url = "https://files.pythonhosted.org/packages/cf/86/816050f0fd0767e960c6b900e3c97fd6a4ae54a6aa5b8ef24846757a3f7d/simsimd-6.2.1-cp313-cp313-macosx_11_0_arm64.whl", hash = "sha256:05323cbad7200592c2e53fbcc759e615594e8ca444ef5eddf9f3fb196ad4de9c", size = 93447 },
    { url = "https://files.pythonhosted.org/packages/e9/7e/61dc3392eafd9fc20357b448aac5f84c84ad61289ab0ab3e5a4aaa1ca3ef/simsimd-6.2.1-cp313-cp313-manylinux_2_17_i686.manylinux2014_i686.whl", hash = "sha256:b1f3cbe5c39db2bb64f30999104de1215ba3805d6059af7bc5a9d662d50f4707", size = 251501 },
    { url = "https://files.pythonhosted.org/packages/06/55/99d3cf2c2d844c1a57d81379acaebac2e0a0efdf1e73a53990cd84c1d719/simsimd-6.2.1-cp313-cp313-manylinux_2_17_ppc64le.manylinux2014_ppc64le.whl", hash = "sha256:eaa94e0932ae2a48b7e4df8c29204dc9fe59f72b1faeb08e9d5015bf51fb9f21", size = 302991 },
    { url = "https://files.pythonhosted.org/packages/6f/99/597b322835147f407e6f611810cb8232055711398fbbd47e6a14bfc0995f/simsimd-6.2.1-cp313-cp313-manylinux_2_17_s390x.manylinux2014_s390x.whl", hash = "sha256:508465f8d4e3e0fff07c939921aeedf55b0ade9f56f64e938c350c283dea42fb", size = 227917 },
    { url = "https://files.pythonhosted.org/packages/ba/8a/6a6596a97d1cc7068a26935bbdd7f170a889240b8081e000aef09b6d0549/simsimd-6.2.1-cp313-cp313-manylinux_2_28_aarch64.whl", hash = "sha256:ca67f6273ef544c74c48b134af756de7c98a711ccf69cd0791225f26dd449281", size = 432527 },
    { url = "https://files.pythonhosted.org/packages/46/0e/5c6e82fa9fe9a21481fe0f6546b4986e07e42bd4d8b6f04f4475b8d7564e/simsimd-6.2.1-cp313-cp313-manylinux_2_28_x86_64.whl", hash = "sha256:d470b43ce606f21f54a23fc19ad6928333e17d0956b02eb27b7b112edc156a10", size = 633095 },
    { url = "https://files.pythonhosted.org/packages/ae/53/2e17bd16e2ca2a73cd447b89fa7059ae7275c82840f229bf917936ee800a/simsimd-6.2.1-cp313-cp313-musllinux_1_2_aarch64.whl", hash = "sha256:59518b9834c167a1dd8900600718e95cdadc9d74525452f426aa8455a38c55ef", size = 468561 },
    { url = "https://files.pythonhosted.org/packages/86/8b/1319605c630973741bc749b6e432e56dded2b6a7db0744b659c0de613ab3/simsimd-6.2.1-cp313-cp313-musllinux_1_2_armv7l.whl", hash = "sha256:59c2978c4e402097d8a4b38f076ff98cc43e6b059d53f89736404f26e9a9bd5a", size = 269157 },
    { url = "https://files.pythonhosted.org/packages/53/50/1cac5113a542c82d5b5399d454c578a65ba14951bfff38aef297104f72fe/simsimd-6.2.1-cp313-cp313-musllinux_1_2_i686.whl", hash = "sha256:edc68e727d53ed2866dcfb625f15e52be8f1e6809f4be2147bf8d2115a2542b7", size = 344437 },
    { url = "https://files.pythonhosted.org/packages/9a/72/44905ee0e2ed999c52ad1eebf2c8705ce2776212a6387d77355df2c76704/simsimd-6.2.1-cp313-cp313-musllinux_1_2_ppc64le.whl", hash = "sha256:9e5e82551d75c0e2cd0d4b8af8db1cae7b5ac6dcc076c0c760870ff81f78135b", size = 389569 },
    { url = "https://files.pythonhosted.org/packages/ee/d6/9b4a9141ceb29150d86698553c8e0193256b069bc755e875836c14a6f12e/simsimd-6.2.1-cp313-cp313-musllinux_1_2_s390x.whl", hash = "sha256:2fa19f8c9786757d19afcbda9f8fb68de55e4f5562725ae8727f887d01bf0e4d", size = 316923 },
    { url = "https://files.pythonhosted.org/packages/ce/c0/de6aebd58b8de8f0177395b8fd68afb9a27ec010427c4ccd6104b94b6569/simsimd-6.2.1-cp313-cp313-musllinux_1_2_x86_64.whl", hash = "sha256:5b0748aa6bd4df4c5a3f5e979aec14b26588f1b2e0d44075dcc9eaf4d555e15b", size = 670038 },
    { url = "https://files.pythonhosted.org/packages/77/32/4c74664656231ccb43be4328dba40e9ada63d3cc1e557b1785ae0b9560b5/simsimd-6.2.1-cp313-cp313-win32.whl", hash = "sha256:7f43721e1a4ebe8d2245b0e85dd7de7153d1bf22839579d5f69a345909c68d9e", size = 55017 },
    { url = "https://files.pythonhosted.org/packages/76/7f/57e02f6b2d09a1d42697e739b002bbe2112f8b8384d15d166154ec4cec44/simsimd-6.2.1-cp313-cp313-win_amd64.whl", hash = "sha256:6af1565e0ef7060bc52a38e3273a8e6e92aff47835965dc5311298563475935e", size = 87138 },
    { url = "https://files.pythonhosted.org/packages/38/b9/941876e98dd1f98c158cd5e6633dc1573d1be6daf8f2e3ad5d15e6a8024d/simsimd-6.2.1-cp313-cp313-win_arm64.whl", hash = "sha256:e690b41377c8dd157d585713b0bc35c845aee7742334bf12d1f087fc8a65b6c3", size = 60408 },
]

[[package]]
name = "six"
version = "1.17.0"
source = { registry = "https://pypi.org/simple" }
sdist = { url = "https://files.pythonhosted.org/packages/94/e7/b2c673351809dca68a0e064b6af791aa332cf192da575fd474ed7d6f16a2/six-1.17.0.tar.gz", hash = "sha256:ff70335d468e7eb6ec65b95b99d3a2836546063f63acc5171de367e834932a81", size = 34031 }
wheels = [
    { url = "https://files.pythonhosted.org/packages/b7/ce/149a00dd41f10bc29e5921b496af8b574d8413afcd5e30dfa0ed46c2cc5e/six-1.17.0-py2.py3-none-any.whl", hash = "sha256:4721f391ed90541fddacab5acf947aa0d3dc7d27b2e1e8eda2be8970586c3274", size = 11050 },
]

[[package]]
name = "smmap"
version = "5.0.2"
source = { registry = "https://pypi.org/simple" }
sdist = { url = "https://files.pythonhosted.org/packages/44/cd/a040c4b3119bbe532e5b0732286f805445375489fceaec1f48306068ee3b/smmap-5.0.2.tar.gz", hash = "sha256:26ea65a03958fa0c8a1c7e8c7a58fdc77221b8910f6be2131affade476898ad5", size = 22329 }
wheels = [
    { url = "https://files.pythonhosted.org/packages/04/be/d09147ad1ec7934636ad912901c5fd7667e1c858e19d355237db0d0cd5e4/smmap-5.0.2-py3-none-any.whl", hash = "sha256:b30115f0def7d7531d22a0fb6502488d879e75b260a9db4d0819cfb25403af5e", size = 24303 },
]

[[package]]
name = "sniffio"
version = "1.3.1"
source = { registry = "https://pypi.org/simple" }
sdist = { url = "https://files.pythonhosted.org/packages/a2/87/a6771e1546d97e7e041b6ae58d80074f81b7d5121207425c964ddf5cfdbd/sniffio-1.3.1.tar.gz", hash = "sha256:f4324edc670a0f49750a81b895f35c3adb843cca46f0530f79fc1babb23789dc", size = 20372 }
wheels = [
    { url = "https://files.pythonhosted.org/packages/e9/44/75a9c9421471a6c4805dbf2356f7c181a29c1879239abab1ea2cc8f38b40/sniffio-1.3.1-py3-none-any.whl", hash = "sha256:2f6da418d1f1e0fddd844478f41680e794e6051915791a034ff65e5f100525a2", size = 10235 },
]

[[package]]
name = "soupsieve"
version = "2.6"
source = { registry = "https://pypi.org/simple" }
sdist = { url = "https://files.pythonhosted.org/packages/d7/ce/fbaeed4f9fb8b2daa961f90591662df6a86c1abf25c548329a86920aedfb/soupsieve-2.6.tar.gz", hash = "sha256:e2e68417777af359ec65daac1057404a3c8a5455bb8abc36f1a9866ab1a51abb", size = 101569 }
wheels = [
    { url = "https://files.pythonhosted.org/packages/d1/c2/fe97d779f3ef3b15f05c94a2f1e3d21732574ed441687474db9d342a7315/soupsieve-2.6-py3-none-any.whl", hash = "sha256:e72c4ff06e4fb6e4b5a9f0f55fe6e81514581fca1515028625d0f299c602ccc9", size = 36186 },
]

[[package]]
name = "stack-data"
version = "0.6.3"
source = { registry = "https://pypi.org/simple" }
dependencies = [
    { name = "asttokens" },
    { name = "executing" },
    { name = "pure-eval" },
]
sdist = { url = "https://files.pythonhosted.org/packages/28/e3/55dcc2cfbc3ca9c29519eb6884dd1415ecb53b0e934862d3559ddcb7e20b/stack_data-0.6.3.tar.gz", hash = "sha256:836a778de4fec4dcd1dcd89ed8abff8a221f58308462e1c4aa2a3cf30148f0b9", size = 44707 }
wheels = [
    { url = "https://files.pythonhosted.org/packages/f1/7b/ce1eafaf1a76852e2ec9b22edecf1daa58175c090266e9f6c64afcd81d91/stack_data-0.6.3-py3-none-any.whl", hash = "sha256:d5558e0c25a4cb0853cddad3d77da9891a08cb85dd9f9f91b9f8cd66e511e695", size = 24521 },
]

[[package]]
name = "starlette"
version = "0.45.3"
source = { registry = "https://pypi.org/simple" }
dependencies = [
    { name = "anyio" },
]
sdist = { url = "https://files.pythonhosted.org/packages/ff/fb/2984a686808b89a6781526129a4b51266f678b2d2b97ab2d325e56116df8/starlette-0.45.3.tar.gz", hash = "sha256:2cbcba2a75806f8a41c722141486f37c28e30a0921c5f6fe4346cb0dcee1302f", size = 2574076 }
wheels = [
    { url = "https://files.pythonhosted.org/packages/d9/61/f2b52e107b1fc8944b33ef56bf6ac4ebbe16d91b94d2b87ce013bf63fb84/starlette-0.45.3-py3-none-any.whl", hash = "sha256:dfb6d332576f136ec740296c7e8bb8c8a7125044e7c6da30744718880cdd059d", size = 71507 },
]

[[package]]
name = "tantivy"
version = "0.22.0"
source = { registry = "https://pypi.org/simple" }
sdist = { url = "https://files.pythonhosted.org/packages/96/e2/0a7b8ce41e9717544648ce1fa511cd37f5d634cc6daef48c03157ec7462b/tantivy-0.22.0.tar.gz", hash = "sha256:dce07fa2910c94934aa3d96c91087936c24e4a5802d839625d67edc6d1c95e5c", size = 60732 }
wheels = [
    { url = "https://files.pythonhosted.org/packages/f6/89/68db476f0fa84d67aa1e2887e4b52006b595a074767c26f8d9b0d3f513c9/tantivy-0.22.0-cp311-cp311-macosx_10_7_x86_64.whl", hash = "sha256:ec693abf38f229bc1361b0d34029a8bb9f3ee5bb956a3e745e0c4a66ea815bec", size = 3206695 },
    { url = "https://files.pythonhosted.org/packages/ff/58/703ab7b0c539b61e6f52872e534a19ce00c1cb0e961dad016a9978b526b8/tantivy-0.22.0-cp311-cp311-macosx_10_9_x86_64.macosx_11_0_arm64.macosx_10_9_universal2.whl", hash = "sha256:e385839badc12b81e38bf0a4d865ee7c3a992fea9f5ce4117adae89369e7d1eb", size = 6233384 },
    { url = "https://files.pythonhosted.org/packages/27/58/1b855e6b9a4d3a0e4b774c89d6897e4909877eba8746f5c3764bd62e816f/tantivy-0.22.0-cp311-cp311-manylinux_2_17_aarch64.manylinux2014_aarch64.whl", hash = "sha256:b6c097d94be1af106676c86c02b185f029484fdbd9a2b9f17cb980e840e7bdad", size = 4511919 },
    { url = "https://files.pythonhosted.org/packages/21/24/494683795959278520122fd5bf8bcc0a1e381a5df10fd00fb4334359a391/tantivy-0.22.0-cp311-cp311-manylinux_2_17_x86_64.manylinux2014_x86_64.whl", hash = "sha256:c47a5cdec306ea8594cb6e7effd4b430932ebfd969f9e8f99e343adf56a79bc9", size = 4487802 },
    { url = "https://files.pythonhosted.org/packages/b5/eb/41a2cdbcb473ee02c15e06afc55c49b8716ada775829f82fec28bfa88ac4/tantivy-0.22.0-cp311-none-win_amd64.whl", hash = "sha256:ba0ca878ed025d79edd9c51cda80b0105be8facbaec180fea64a17b80c74e7db", size = 2592844 },
    { url = "https://files.pythonhosted.org/packages/ca/f0/88bb16d4e9728d6f2c53fa26cd9b14b98201dae636754155ea89918714d6/tantivy-0.22.0-cp312-cp312-macosx_10_7_x86_64.whl", hash = "sha256:925682f3acb65c85c2a5a5b131401b9f30c184ea68aa73a8cc7c2ea6115e8ae3", size = 3199219 },
    { url = "https://files.pythonhosted.org/packages/ab/2b/a361cc7228663f6fa14a82de6568bc728c8c2c212ca979d17482ea7cdffd/tantivy-0.22.0-cp312-cp312-macosx_10_9_x86_64.macosx_11_0_arm64.macosx_10_9_universal2.whl", hash = "sha256:d75760e45a329313001354d6ca415ff12d9d812343792ae133da6bfbdc4b04a5", size = 6216468 },
    { url = "https://files.pythonhosted.org/packages/2a/c6/ff057ac128dd0bd9508255af85235f176d0c27b4f9e668d22a39b7a5d248/tantivy-0.22.0-cp312-cp312-manylinux_2_17_aarch64.manylinux2014_aarch64.whl", hash = "sha256:fd909d122b5af457d955552c304f8d5d046aee7024c703c62652ad72af89f3c7", size = 4508125 },
    { url = "https://files.pythonhosted.org/packages/f0/cc/b8f7faf35403b9ed5fd349a15cc8637ae3ce75983272fecc32f07b9dbe47/tantivy-0.22.0-cp312-cp312-manylinux_2_17_x86_64.manylinux2014_x86_64.whl", hash = "sha256:c99266ffb204721eb2bd5b3184aa87860a6cff51b4563f808f78fa22d85a8093", size = 4479785 },
    { url = "https://files.pythonhosted.org/packages/90/1a/c52e93ebc2c4a3269e5c5d7c7bde179864d60b9468a621619968b634b702/tantivy-0.22.0-cp312-none-win_amd64.whl", hash = "sha256:9ed6b813a1e7769444e33979b46b470b2f4c62d983c2560ce9486fb9be1491c9", size = 2591792 },
]

[[package]]
name = "tenacity"
version = "9.0.0"
source = { registry = "https://pypi.org/simple" }
sdist = { url = "https://files.pythonhosted.org/packages/cd/94/91fccdb4b8110642462e653d5dcb27e7b674742ad68efd146367da7bdb10/tenacity-9.0.0.tar.gz", hash = "sha256:807f37ca97d62aa361264d497b0e31e92b8027044942bfa756160d908320d73b", size = 47421 }
wheels = [
    { url = "https://files.pythonhosted.org/packages/b6/cb/b86984bed139586d01532a587464b5805f12e397594f19f931c4c2fbfa61/tenacity-9.0.0-py3-none-any.whl", hash = "sha256:93de0c98785b27fcf659856aa9f54bfbd399e29969b0621bc7f762bd441b4539", size = 28169 },
]

[[package]]
name = "termcolor"
version = "2.5.0"
source = { registry = "https://pypi.org/simple" }
sdist = { url = "https://files.pythonhosted.org/packages/37/72/88311445fd44c455c7d553e61f95412cf89054308a1aa2434ab835075fc5/termcolor-2.5.0.tar.gz", hash = "sha256:998d8d27da6d48442e8e1f016119076b690d962507531df4890fcd2db2ef8a6f", size = 13057 }
wheels = [
    { url = "https://files.pythonhosted.org/packages/7f/be/df630c387a0a054815d60be6a97eb4e8f17385d5d6fe660e1c02750062b4/termcolor-2.5.0-py3-none-any.whl", hash = "sha256:37b17b5fc1e604945c2642c872a3764b5d547a48009871aea3edd3afa180afb8", size = 7755 },
]

[[package]]
name = "tiktoken"
version = "0.8.0"
source = { registry = "https://pypi.org/simple" }
dependencies = [
    { name = "regex" },
    { name = "requests" },
]
sdist = { url = "https://files.pythonhosted.org/packages/37/02/576ff3a6639e755c4f70997b2d315f56d6d71e0d046f4fb64cb81a3fb099/tiktoken-0.8.0.tar.gz", hash = "sha256:9ccbb2740f24542534369c5635cfd9b2b3c2490754a78ac8831d99f89f94eeb2", size = 35107 }
wheels = [
    { url = "https://files.pythonhosted.org/packages/f6/1e/ca48e7bfeeccaf76f3a501bd84db1fa28b3c22c9d1a1f41af9fb7579c5f6/tiktoken-0.8.0-cp311-cp311-macosx_10_9_x86_64.whl", hash = "sha256:d622d8011e6d6f239297efa42a2657043aaed06c4f68833550cac9e9bc723ef1", size = 1039700 },
    { url = "https://files.pythonhosted.org/packages/8c/f8/f0101d98d661b34534769c3818f5af631e59c36ac6d07268fbfc89e539ce/tiktoken-0.8.0-cp311-cp311-macosx_11_0_arm64.whl", hash = "sha256:2efaf6199717b4485031b4d6edb94075e4d79177a172f38dd934d911b588d54a", size = 982413 },
    { url = "https://files.pythonhosted.org/packages/ac/3c/2b95391d9bd520a73830469f80a96e3790e6c0a5ac2444f80f20b4b31051/tiktoken-0.8.0-cp311-cp311-manylinux_2_17_aarch64.manylinux2014_aarch64.whl", hash = "sha256:5637e425ce1fc49cf716d88df3092048359a4b3bbb7da762840426e937ada06d", size = 1144242 },
    { url = "https://files.pythonhosted.org/packages/01/c4/c4a4360de845217b6aa9709c15773484b50479f36bb50419c443204e5de9/tiktoken-0.8.0-cp311-cp311-manylinux_2_17_x86_64.manylinux2014_x86_64.whl", hash = "sha256:9fb0e352d1dbe15aba082883058b3cce9e48d33101bdaac1eccf66424feb5b47", size = 1176588 },
    { url = "https://files.pythonhosted.org/packages/f8/a3/ef984e976822cd6c2227c854f74d2e60cf4cd6fbfca46251199914746f78/tiktoken-0.8.0-cp311-cp311-musllinux_1_2_x86_64.whl", hash = "sha256:56edfefe896c8f10aba372ab5706b9e3558e78db39dd497c940b47bf228bc419", size = 1237261 },
    { url = "https://files.pythonhosted.org/packages/1e/86/eea2309dc258fb86c7d9b10db536434fc16420feaa3b6113df18b23db7c2/tiktoken-0.8.0-cp311-cp311-win_amd64.whl", hash = "sha256:326624128590def898775b722ccc327e90b073714227175ea8febbc920ac0a99", size = 884537 },
    { url = "https://files.pythonhosted.org/packages/c1/22/34b2e136a6f4af186b6640cbfd6f93400783c9ef6cd550d9eab80628d9de/tiktoken-0.8.0-cp312-cp312-macosx_10_13_x86_64.whl", hash = "sha256:881839cfeae051b3628d9823b2e56b5cc93a9e2efb435f4cf15f17dc45f21586", size = 1039357 },
    { url = "https://files.pythonhosted.org/packages/04/d2/c793cf49c20f5855fd6ce05d080c0537d7418f22c58e71f392d5e8c8dbf7/tiktoken-0.8.0-cp312-cp312-macosx_11_0_arm64.whl", hash = "sha256:fe9399bdc3f29d428f16a2f86c3c8ec20be3eac5f53693ce4980371c3245729b", size = 982616 },
    { url = "https://files.pythonhosted.org/packages/b3/a1/79846e5ef911cd5d75c844de3fa496a10c91b4b5f550aad695c5df153d72/tiktoken-0.8.0-cp312-cp312-manylinux_2_17_aarch64.manylinux2014_aarch64.whl", hash = "sha256:9a58deb7075d5b69237a3ff4bb51a726670419db6ea62bdcd8bd80c78497d7ab", size = 1144011 },
    { url = "https://files.pythonhosted.org/packages/26/32/e0e3a859136e95c85a572e4806dc58bf1ddf651108ae8b97d5f3ebe1a244/tiktoken-0.8.0-cp312-cp312-manylinux_2_17_x86_64.manylinux2014_x86_64.whl", hash = "sha256:d2908c0d043a7d03ebd80347266b0e58440bdef5564f84f4d29fb235b5df3b04", size = 1175432 },
    { url = "https://files.pythonhosted.org/packages/c7/89/926b66e9025b97e9fbabeaa59048a736fe3c3e4530a204109571104f921c/tiktoken-0.8.0-cp312-cp312-musllinux_1_2_x86_64.whl", hash = "sha256:294440d21a2a51e12d4238e68a5972095534fe9878be57d905c476017bff99fc", size = 1236576 },
    { url = "https://files.pythonhosted.org/packages/45/e2/39d4aa02a52bba73b2cd21ba4533c84425ff8786cc63c511d68c8897376e/tiktoken-0.8.0-cp312-cp312-win_amd64.whl", hash = "sha256:d8f3192733ac4d77977432947d563d7e1b310b96497acd3c196c9bddb36ed9db", size = 883824 },
    { url = "https://files.pythonhosted.org/packages/e3/38/802e79ba0ee5fcbf240cd624143f57744e5d411d2e9d9ad2db70d8395986/tiktoken-0.8.0-cp313-cp313-macosx_10_13_x86_64.whl", hash = "sha256:02be1666096aff7da6cbd7cdaa8e7917bfed3467cd64b38b1f112e96d3b06a24", size = 1039648 },
    { url = "https://files.pythonhosted.org/packages/b1/da/24cdbfc302c98663fbea66f5866f7fa1048405c7564ab88483aea97c3b1a/tiktoken-0.8.0-cp313-cp313-macosx_11_0_arm64.whl", hash = "sha256:c94ff53c5c74b535b2cbf431d907fc13c678bbd009ee633a2aca269a04389f9a", size = 982763 },
    { url = "https://files.pythonhosted.org/packages/e4/f0/0ecf79a279dfa41fc97d00adccf976ecc2556d3c08ef3e25e45eb31f665b/tiktoken-0.8.0-cp313-cp313-manylinux_2_17_aarch64.manylinux2014_aarch64.whl", hash = "sha256:6b231f5e8982c245ee3065cd84a4712d64692348bc609d84467c57b4b72dcbc5", size = 1144417 },
    { url = "https://files.pythonhosted.org/packages/ab/d3/155d2d4514f3471a25dc1d6d20549ef254e2aa9bb5b1060809b1d3b03d3a/tiktoken-0.8.0-cp313-cp313-manylinux_2_17_x86_64.manylinux2014_x86_64.whl", hash = "sha256:4177faa809bd55f699e88c96d9bb4635d22e3f59d635ba6fd9ffedf7150b9953", size = 1175108 },
    { url = "https://files.pythonhosted.org/packages/19/eb/5989e16821ee8300ef8ee13c16effc20dfc26c777d05fbb6825e3c037b81/tiktoken-0.8.0-cp313-cp313-musllinux_1_2_x86_64.whl", hash = "sha256:5376b6f8dc4753cd81ead935c5f518fa0fbe7e133d9e25f648d8c4dabdd4bad7", size = 1236520 },
    { url = "https://files.pythonhosted.org/packages/40/59/14b20465f1d1cb89cfbc96ec27e5617b2d41c79da12b5e04e96d689be2a7/tiktoken-0.8.0-cp313-cp313-win_amd64.whl", hash = "sha256:18228d624807d66c87acd8f25fc135665617cab220671eb65b50f5d70fa51f69", size = 883849 },
]

[[package]]
name = "timeout-decorator"
version = "0.5.0"
source = { registry = "https://pypi.org/simple" }
sdist = { url = "https://files.pythonhosted.org/packages/80/f8/0802dd14c58b5d3d72bb9caa4315535f58787a1dc50b81bbbcaaa15451be/timeout-decorator-0.5.0.tar.gz", hash = "sha256:6a2f2f58db1c5b24a2cc79de6345760377ad8bdc13813f5265f6c3e63d16b3d7", size = 4754 }

[[package]]
name = "tokenizers"
version = "0.21.0"
source = { registry = "https://pypi.org/simple" }
dependencies = [
    { name = "huggingface-hub" },
]
sdist = { url = "https://files.pythonhosted.org/packages/20/41/c2be10975ca37f6ec40d7abd7e98a5213bb04f284b869c1a24e6504fd94d/tokenizers-0.21.0.tar.gz", hash = "sha256:ee0894bf311b75b0c03079f33859ae4b2334d675d4e93f5a4132e1eae2834fe4", size = 343021 }
wheels = [
    { url = "https://files.pythonhosted.org/packages/b0/5c/8b09607b37e996dc47e70d6a7b6f4bdd4e4d5ab22fe49d7374565c7fefaf/tokenizers-0.21.0-cp39-abi3-macosx_10_12_x86_64.whl", hash = "sha256:3c4c93eae637e7d2aaae3d376f06085164e1660f89304c0ab2b1d08a406636b2", size = 2647461 },
    { url = "https://files.pythonhosted.org/packages/22/7a/88e58bb297c22633ed1c9d16029316e5b5ac5ee44012164c2edede599a5e/tokenizers-0.21.0-cp39-abi3-macosx_11_0_arm64.whl", hash = "sha256:f53ea537c925422a2e0e92a24cce96f6bc5046bbef24a1652a5edc8ba975f62e", size = 2563639 },
    { url = "https://files.pythonhosted.org/packages/f7/14/83429177c19364df27d22bc096d4c2e431e0ba43e56c525434f1f9b0fd00/tokenizers-0.21.0-cp39-abi3-manylinux_2_17_aarch64.manylinux2014_aarch64.whl", hash = "sha256:6b177fb54c4702ef611de0c069d9169f0004233890e0c4c5bd5508ae05abf193", size = 2903304 },
    { url = "https://files.pythonhosted.org/packages/7e/db/3433eab42347e0dc5452d8fcc8da03f638c9accffefe5a7c78146666964a/tokenizers-0.21.0-cp39-abi3-manylinux_2_17_armv7l.manylinux2014_armv7l.whl", hash = "sha256:6b43779a269f4629bebb114e19c3fca0223296ae9fea8bb9a7a6c6fb0657ff8e", size = 2804378 },
    { url = "https://files.pythonhosted.org/packages/57/8b/7da5e6f89736c2ade02816b4733983fca1c226b0c42980b1ae9dc8fcf5cc/tokenizers-0.21.0-cp39-abi3-manylinux_2_17_i686.manylinux2014_i686.whl", hash = "sha256:9aeb255802be90acfd363626753fda0064a8df06031012fe7d52fd9a905eb00e", size = 3095488 },
    { url = "https://files.pythonhosted.org/packages/4d/f6/5ed6711093dc2c04a4e03f6461798b12669bc5a17c8be7cce1240e0b5ce8/tokenizers-0.21.0-cp39-abi3-manylinux_2_17_ppc64le.manylinux2014_ppc64le.whl", hash = "sha256:d8b09dbeb7a8d73ee204a70f94fc06ea0f17dcf0844f16102b9f414f0b7463ba", size = 3121410 },
    { url = "https://files.pythonhosted.org/packages/81/42/07600892d48950c5e80505b81411044a2d969368cdc0d929b1c847bf6697/tokenizers-0.21.0-cp39-abi3-manylinux_2_17_s390x.manylinux2014_s390x.whl", hash = "sha256:400832c0904f77ce87c40f1a8a27493071282f785724ae62144324f171377273", size = 3388821 },
    { url = "https://files.pythonhosted.org/packages/22/06/69d7ce374747edaf1695a4f61b83570d91cc8bbfc51ccfecf76f56ab4aac/tokenizers-0.21.0-cp39-abi3-manylinux_2_17_x86_64.manylinux2014_x86_64.whl", hash = "sha256:e84ca973b3a96894d1707e189c14a774b701596d579ffc7e69debfc036a61a04", size = 3008868 },
    { url = "https://files.pythonhosted.org/packages/c8/69/54a0aee4d576045b49a0eb8bffdc495634309c823bf886042e6f46b80058/tokenizers-0.21.0-cp39-abi3-musllinux_1_2_aarch64.whl", hash = "sha256:eb7202d231b273c34ec67767378cd04c767e967fda12d4a9e36208a34e2f137e", size = 8975831 },
    { url = "https://files.pythonhosted.org/packages/f7/f3/b776061e4f3ebf2905ba1a25d90380aafd10c02d406437a8ba22d1724d76/tokenizers-0.21.0-cp39-abi3-musllinux_1_2_armv7l.whl", hash = "sha256:089d56db6782a73a27fd8abf3ba21779f5b85d4a9f35e3b493c7bbcbbf0d539b", size = 8920746 },
    { url = "https://files.pythonhosted.org/packages/d8/ee/ce83d5ec8b6844ad4c3ecfe3333d58ecc1adc61f0878b323a15355bcab24/tokenizers-0.21.0-cp39-abi3-musllinux_1_2_i686.whl", hash = "sha256:c87ca3dc48b9b1222d984b6b7490355a6fdb411a2d810f6f05977258400ddb74", size = 9161814 },
    { url = "https://files.pythonhosted.org/packages/18/07/3e88e65c0ed28fa93aa0c4d264988428eef3df2764c3126dc83e243cb36f/tokenizers-0.21.0-cp39-abi3-musllinux_1_2_x86_64.whl", hash = "sha256:4145505a973116f91bc3ac45988a92e618a6f83eb458f49ea0790df94ee243ff", size = 9357138 },
    { url = "https://files.pythonhosted.org/packages/15/b0/dc4572ca61555fc482ebc933f26cb407c6aceb3dc19c301c68184f8cad03/tokenizers-0.21.0-cp39-abi3-win32.whl", hash = "sha256:eb1702c2f27d25d9dd5b389cc1f2f51813e99f8ca30d9e25348db6585a97e24a", size = 2202266 },
    { url = "https://files.pythonhosted.org/packages/44/69/d21eb253fa91622da25585d362a874fa4710be600f0ea9446d8d0217cec1/tokenizers-0.21.0-cp39-abi3-win_amd64.whl", hash = "sha256:87841da5a25a3a5f70c102de371db120f41873b854ba65e52bccd57df5a3780c", size = 2389192 },
]

[[package]]
name = "tomlkit"
version = "0.13.2"
source = { registry = "https://pypi.org/simple" }
sdist = { url = "https://files.pythonhosted.org/packages/b1/09/a439bec5888f00a54b8b9f05fa94d7f901d6735ef4e55dcec9bc37b5d8fa/tomlkit-0.13.2.tar.gz", hash = "sha256:fff5fe59a87295b278abd31bec92c15d9bc4a06885ab12bcea52c71119392e79", size = 192885 }
wheels = [
    { url = "https://files.pythonhosted.org/packages/f9/b6/a447b5e4ec71e13871be01ba81f5dfc9d0af7e473da256ff46bc0e24026f/tomlkit-0.13.2-py3-none-any.whl", hash = "sha256:7a974427f6e119197f670fbbbeae7bef749a6c14e793db934baefc1b5f03efde", size = 37955 },
]

[[package]]
name = "tqdm"
version = "4.67.1"
source = { registry = "https://pypi.org/simple" }
dependencies = [
    { name = "colorama", marker = "sys_platform == 'win32'" },
]
sdist = { url = "https://files.pythonhosted.org/packages/a8/4b/29b4ef32e036bb34e4ab51796dd745cdba7ed47ad142a9f4a1eb8e0c744d/tqdm-4.67.1.tar.gz", hash = "sha256:f8aef9c52c08c13a65f30ea34f4e5aac3fd1a34959879d7e59e63027286627f2", size = 169737 }
wheels = [
    { url = "https://files.pythonhosted.org/packages/d0/30/dc54f88dd4a2b5dc8a0279bdd7270e735851848b762aeb1c1184ed1f6b14/tqdm-4.67.1-py3-none-any.whl", hash = "sha256:26445eca388f82e72884e0d580d5464cd801a3ea01e63e5601bdff9ba6a48de2", size = 78540 },
]

[[package]]
name = "traitlets"
version = "5.14.3"
source = { registry = "https://pypi.org/simple" }
sdist = { url = "https://files.pythonhosted.org/packages/eb/79/72064e6a701c2183016abbbfedaba506d81e30e232a68c9f0d6f6fcd1574/traitlets-5.14.3.tar.gz", hash = "sha256:9ed0579d3502c94b4b3732ac120375cda96f923114522847de4b3bb98b96b6b7", size = 161621 }
wheels = [
    { url = "https://files.pythonhosted.org/packages/00/c0/8f5d070730d7836adc9c9b6408dec68c6ced86b304a9b26a14df072a6e8c/traitlets-5.14.3-py3-none-any.whl", hash = "sha256:b74e89e397b1ed28cc831db7aea759ba6640cb3de13090ca145426688ff1ac4f", size = 85359 },
]

[[package]]
name = "typeguard"
version = "4.4.1"
source = { registry = "https://pypi.org/simple" }
dependencies = [
    { name = "typing-extensions" },
]
sdist = { url = "https://files.pythonhosted.org/packages/62/c3/400917dd37d7b8c07e9723f3046818530423e1e759a56a22133362adab00/typeguard-4.4.1.tar.gz", hash = "sha256:0d22a89d00b453b47c49875f42b6601b961757541a2e1e0ef517b6e24213c21b", size = 74959 }
wheels = [
    { url = "https://files.pythonhosted.org/packages/f2/53/9465dedf2d69fe26008e7732cf6e0a385e387c240869e7d54eed49782a3c/typeguard-4.4.1-py3-none-any.whl", hash = "sha256:9324ec07a27ec67fc54a9c063020ca4c0ae6abad5e9f0f9804ca59aee68c6e21", size = 35635 },
]

[[package]]
name = "types-awscrt"
version = "0.23.10"
source = { registry = "https://pypi.org/simple" }
sdist = { url = "https://files.pythonhosted.org/packages/a3/53/7c69677327794fe91cc89a1362400b78f00b1a20364384da1e004c259d42/types_awscrt-0.23.10.tar.gz", hash = "sha256:965659260599b421564204b895467684104a2c0311bbacfd3c2423b8b0d3f3e9", size = 15455 }
wheels = [
    { url = "https://files.pythonhosted.org/packages/89/ad/3d7c9a8b972048f3987355e3e48da56eb9f3ed8e151113c3c973b43ad91e/types_awscrt-0.23.10-py3-none-any.whl", hash = "sha256:7391bf502f6093221e68da8fb6a2af7ec67a98d376c58d5b76cc3938f449d121", size = 19426 },
]

[[package]]
name = "types-pillow"
version = "10.2.0.20240822"
source = { registry = "https://pypi.org/simple" }
sdist = { url = "https://files.pythonhosted.org/packages/18/4a/4495264dddaa600d65d68bcedb64dcccf9d9da61adff51f7d2ffd8e4c9ce/types-Pillow-10.2.0.20240822.tar.gz", hash = "sha256:559fb52a2ef991c326e4a0d20accb3bb63a7ba8d40eb493e0ecb0310ba52f0d3", size = 35389 }
wheels = [
    { url = "https://files.pythonhosted.org/packages/66/23/e81a5354859831fcf54d488d33b80ba6133ea84f874a9c0ec40a4881e133/types_Pillow-10.2.0.20240822-py3-none-any.whl", hash = "sha256:d9dab025aba07aeb12fd50a6799d4eac52a9603488eca09d7662543983f16c5d", size = 54354 },
]

[[package]]
name = "types-pytz"
version = "2025.1.0.20250204"
source = { registry = "https://pypi.org/simple" }
sdist = { url = "https://files.pythonhosted.org/packages/b3/d2/2190c54d53c04491ad72a1df019c5dfa692e6ab6c2dba1be7b6c9d530e30/types_pytz-2025.1.0.20250204.tar.gz", hash = "sha256:00f750132769f1c65a4f7240bc84f13985b4da774bd17dfbe5d9cd442746bd49", size = 10352 }
wheels = [
    { url = "https://files.pythonhosted.org/packages/be/50/65ffad73746f1d8b15992c030e0fd22965fd5ae2c0206dc28873343b3230/types_pytz-2025.1.0.20250204-py3-none-any.whl", hash = "sha256:32ca4a35430e8b94f6603b35beb7f56c32260ddddd4f4bb305fdf8f92358b87e", size = 10059 },
]

[[package]]
name = "types-s3transfer"
version = "0.11.2"
source = { registry = "https://pypi.org/simple" }
sdist = { url = "https://files.pythonhosted.org/packages/56/a9/21967d4fc03bb7980b7af040642d67c4f1e5bf093dc7ff263d4f06020043/types_s3transfer-0.11.2.tar.gz", hash = "sha256:3ccb8b90b14434af2fb0d6c08500596d93f3a83fb804a2bb843d9bf4f7c2ca60", size = 14054 }
wheels = [
    { url = "https://files.pythonhosted.org/packages/17/12/0256488171e2947b20364638779891db45bf25af14e9a6bde50b2df65cd6/types_s3transfer-0.11.2-py3-none-any.whl", hash = "sha256:09c31cff8c79a433fcf703b840b66d1f694a6c70c410ef52015dd4fe07ee0ae2", size = 19486 },
]

[[package]]
name = "typeshed-client"
version = "2.7.0"
source = { registry = "https://pypi.org/simple" }
dependencies = [
    { name = "importlib-resources" },
    { name = "typing-extensions" },
]
sdist = { url = "https://files.pythonhosted.org/packages/65/1e/f20e33447be772486acf028295cdd21437454a051adb602d52ddb5334f9e/typeshed_client-2.7.0.tar.gz", hash = "sha256:e63df1e738588ad39f1226de042f4407ab6a99c456f0837063afd83b1415447c", size = 433569 }
wheels = [
    { url = "https://files.pythonhosted.org/packages/fd/39/4702c2901899c018189b9aa7eb75aa8eb54527aed71c3f285895190dc664/typeshed_client-2.7.0-py3-none-any.whl", hash = "sha256:97084e5abc58a76ace2c4618ecaebd625f2d19bbd85aa1b3fb86216bf174bbea", size = 624417 },
]

[[package]]
name = "typing-extensions"
version = "4.12.2"
source = { registry = "https://pypi.org/simple" }
sdist = { url = "https://files.pythonhosted.org/packages/df/db/f35a00659bc03fec321ba8bce9420de607a1d37f8342eee1863174c69557/typing_extensions-4.12.2.tar.gz", hash = "sha256:1a7ead55c7e559dd4dee8856e3a88b41225abfe1ce8df57b7c13915fe121ffb8", size = 85321 }
wheels = [
    { url = "https://files.pythonhosted.org/packages/26/9f/ad63fc0248c5379346306f8668cda6e2e2e9c95e01216d2b8ffd9ff037d0/typing_extensions-4.12.2-py3-none-any.whl", hash = "sha256:04e5ca0351e0f3f85c6853954072df659d0d13fac324d0072316b67d7794700d", size = 37438 },
]

[[package]]
name = "typing-inspect"
version = "0.9.0"
source = { registry = "https://pypi.org/simple" }
dependencies = [
    { name = "mypy-extensions" },
    { name = "typing-extensions" },
]
sdist = { url = "https://files.pythonhosted.org/packages/dc/74/1789779d91f1961fa9438e9a8710cdae6bd138c80d7303996933d117264a/typing_inspect-0.9.0.tar.gz", hash = "sha256:b23fc42ff6f6ef6954e4852c1fb512cdd18dbea03134f91f856a95ccc9461f78", size = 13825 }
wheels = [
    { url = "https://files.pythonhosted.org/packages/65/f3/107a22063bf27bdccf2024833d3445f4eea42b2e598abfbd46f6a63b6cb0/typing_inspect-0.9.0-py3-none-any.whl", hash = "sha256:9ee6fc59062311ef8547596ab6b955e1b8aa46242d854bfc78f4f6b0eff35f9f", size = 8827 },
]

[[package]]
name = "tzdata"
version = "2025.1"
source = { registry = "https://pypi.org/simple" }
sdist = { url = "https://files.pythonhosted.org/packages/43/0f/fa4723f22942480be4ca9527bbde8d43f6c3f2fe8412f00e7f5f6746bc8b/tzdata-2025.1.tar.gz", hash = "sha256:24894909e88cdb28bd1636c6887801df64cb485bd593f2fd83ef29075a81d694", size = 194950 }
wheels = [
    { url = "https://files.pythonhosted.org/packages/0f/dd/84f10e23edd882c6f968c21c2434fe67bd4a528967067515feca9e611e5e/tzdata-2025.1-py2.py3-none-any.whl", hash = "sha256:7e127113816800496f027041c570f50bcd464a020098a3b6b199517772303639", size = 346762 },
]

[[package]]
name = "unidiff"
version = "0.7.5"
source = { registry = "https://pypi.org/simple" }
sdist = { url = "https://files.pythonhosted.org/packages/a3/48/81be0ac96e423a877754153699731ef439fd7b80b4c8b5425c94ed079ebd/unidiff-0.7.5.tar.gz", hash = "sha256:2e5f0162052248946b9f0970a40e9e124236bf86c82b70821143a6fc1dea2574", size = 20931 }
wheels = [
    { url = "https://files.pythonhosted.org/packages/8a/54/57c411a6e8f7bd7848c8b66e4dcaffa586bf4c02e63f2280db0327a4e6eb/unidiff-0.7.5-py2.py3-none-any.whl", hash = "sha256:c93bf2265cc1ba2a520e415ab05da587370bc2a3ae9e0414329f54f0c2fc09e8", size = 14386 },
]

[[package]]
name = "unittest-xml-reporting"
version = "3.2.0"
source = { registry = "https://pypi.org/simple" }
dependencies = [
    { name = "lxml" },
]
sdist = { url = "https://files.pythonhosted.org/packages/ed/40/3bf1afc96e93c7322520981ac4593cbb29daa21b48d32746f05ab5563dca/unittest-xml-reporting-3.2.0.tar.gz", hash = "sha256:edd8d3170b40c3a81b8cf910f46c6a304ae2847ec01036d02e9c0f9b85762d28", size = 18002 }
wheels = [
    { url = "https://files.pythonhosted.org/packages/39/88/f6e9b87428584a3c62cac768185c438ca6d561367a5d267b293259d76075/unittest_xml_reporting-3.2.0-py2.py3-none-any.whl", hash = "sha256:f3d7402e5b3ac72a5ee3149278339db1a8f932ee405f48bcb9c681372f2717d5", size = 20936 },
]

[[package]]
name = "urllib3"
version = "1.26.20"
source = { registry = "https://pypi.org/simple" }
sdist = { url = "https://files.pythonhosted.org/packages/e4/e8/6ff5e6bc22095cfc59b6ea711b687e2b7ed4bdb373f7eeec370a97d7392f/urllib3-1.26.20.tar.gz", hash = "sha256:40c2dc0c681e47eb8f90e7e27bf6ff7df2e677421fd46756da1161c39ca70d32", size = 307380 }
wheels = [
    { url = "https://files.pythonhosted.org/packages/33/cf/8435d5a7159e2a9c83a95896ed596f68cf798005fe107cc655b5c5c14704/urllib3-1.26.20-py2.py3-none-any.whl", hash = "sha256:0ed14ccfbf1c30a9072c7ca157e4319b70d65f623e91e7b32fadb2853431016e", size = 144225 },
]

[[package]]
name = "usearch"
version = "2.16.9"
source = { registry = "https://pypi.org/simple" }
dependencies = [
    { name = "numpy" },
    { name = "simsimd" },
    { name = "tqdm" },
]
wheels = [
    { url = "https://files.pythonhosted.org/packages/84/f4/5cf9eca717ce6f1b23bf60706be56064868764f940b73e20b1123e219a53/usearch-2.16.9-cp311-cp311-macosx_10_9_universal2.whl", hash = "sha256:bac9a6909a9e3696a0e22254bbb683c7a04be979effeac5a621bf181f2f1a3ec", size = 730987 },
    { url = "https://files.pythonhosted.org/packages/a7/51/6de714d7f06eaaa77f467a9a00c20a0f283403c21b0c85832b56b09309fb/usearch-2.16.9-cp311-cp311-macosx_10_9_x86_64.whl", hash = "sha256:7c9cff28ce371347ac847005e9d54156616bea7c2a6d979c833e5d3e180358fd", size = 394055 },
    { url = "https://files.pythonhosted.org/packages/e3/34/9f9bb61ebd1d736c41915474252679036c1a619c6245d89aef446b0c98ad/usearch-2.16.9-cp311-cp311-macosx_11_0_arm64.whl", hash = "sha256:84992f49155974b34d634c96427ec66fac0cfa86a459160eb84c5184b5e794d0", size = 378203 },
    { url = "https://files.pythonhosted.org/packages/0c/de/9c6611bc90232c7dad63f9cbbafb93a9cb6ba1ddc6035ea1ca698dd63b1c/usearch-2.16.9-cp311-cp311-manylinux_2_27_aarch64.manylinux_2_28_aarch64.whl", hash = "sha256:dcca00a99d5c1aa6652568ddfea29845f2f2ebdcc528c948fae59753d5abaf4e", size = 1832873 },
    { url = "https://files.pythonhosted.org/packages/17/7f/8073f54737fc107dbfca761b24bad242af18109fc11bb101bd90553aa7b1/usearch-2.16.9-cp311-cp311-manylinux_2_28_x86_64.whl", hash = "sha256:297b40ba53595402a830ab52ae3a265c58a8a62d880e9bd4242a7eecce5ff126", size = 2023734 },
    { url = "https://files.pythonhosted.org/packages/80/da/47880b2333bf2d18ebd5ee5872c1f76c41f202b56dd51dead64212ad2caf/usearch-2.16.9-cp311-cp311-musllinux_1_2_aarch64.whl", hash = "sha256:e379f1653c06f353aef13298f5d9a15fac7710f5218e0cde3781e78c1a419560", size = 1870198 },
    { url = "https://files.pythonhosted.org/packages/8a/89/6bd348aef259842903bcd4c8f932084f2ed283cf9a2a3d1620fa323deb47/usearch-2.16.9-cp311-cp311-musllinux_1_2_x86_64.whl", hash = "sha256:7391764db2802d76e75d38082b8b225c4bca37d5e4a82f7ba64b5236370e82d1", size = 1962959 },
    { url = "https://files.pythonhosted.org/packages/1d/d5/ee0afbb6415d6c1d9afb31d8b96449579aae074a10c26eaddb938b0437be/usearch-2.16.9-cp311-cp311-win_amd64.whl", hash = "sha256:9fb8bb327cc60715ce10334c7431570e904b7085c78bfdd0de17bd325637559a", size = 291590 },
    { url = "https://files.pythonhosted.org/packages/1b/f0/31f9e61afad7b5528c24ef9b570ed64203b37cb69e87a5dd3fda0687e30d/usearch-2.16.9-cp311-cp311-win_arm64.whl", hash = "sha256:a209029e5f28d2de788f2d3e0bac62c1ce9b38b09d28ababd733316d46e3c958", size = 280653 },
    { url = "https://files.pythonhosted.org/packages/af/5e/a05375d3d564ab9f09d25e9dbfaef0c3bf9533b07eac5cc2cccc01b35b95/usearch-2.16.9-cp312-cp312-macosx_10_13_universal2.whl", hash = "sha256:95470f9b2014893bda53a9667f59ddcb96a3df62c22a2e88dda0788b75d6fa52", size = 739434 },
    { url = "https://files.pythonhosted.org/packages/ba/31/5bf8e963a56cb48947fddd15044c2125386435710370f1a5bd8ec42f1ff2/usearch-2.16.9-cp312-cp312-macosx_10_13_x86_64.whl", hash = "sha256:bc18b9062be78a04005916eaa03543eb839b8de7b67cad82bb886bc1d4726142", size = 399092 },
    { url = "https://files.pythonhosted.org/packages/1e/19/c5659af006a97cce9d1241eadd331b3ee779dc385c86d3cfb3a5a695d364/usearch-2.16.9-cp312-cp312-macosx_11_0_arm64.whl", hash = "sha256:ac39540c113e8bb1b268b82727bb300c1479f96a35b3cc52eaf273fff1fc6ef4", size = 380348 },
    { url = "https://files.pythonhosted.org/packages/94/b6/3b02187d72a818e010d247c8def22e26f112ae7e932cfe1f48bd5a2e4e8f/usearch-2.16.9-cp312-cp312-manylinux_2_27_aarch64.manylinux_2_28_aarch64.whl", hash = "sha256:b6d744f00541e1958c565362809fd9fb82605056565096441e734f9c4746406b", size = 1835219 },
    { url = "https://files.pythonhosted.org/packages/fe/58/aa138630e9a7f39b8d52b662395e491b1a8903a246a59c31c9662abe6c38/usearch-2.16.9-cp312-cp312-manylinux_2_28_x86_64.whl", hash = "sha256:8674fb3e6e369cc884edfa9ab460ca0cacab24494628120705694f5e410cef9c", size = 2026294 },
    { url = "https://files.pythonhosted.org/packages/99/57/43b4359ab9255e828d6b9e057fe473b05abb530b4c634bb269a64ce5067b/usearch-2.16.9-cp312-cp312-musllinux_1_2_aarch64.whl", hash = "sha256:39f315d840ab739a5a7cdd2685bba0308f8a224d56fc400d8484fd97314bf728", size = 1871831 },
    { url = "https://files.pythonhosted.org/packages/ad/26/c10f1f052c642adff74ba2e56895a9c7fd6ddfe7a94f1e0555170d018c77/usearch-2.16.9-cp312-cp312-musllinux_1_2_x86_64.whl", hash = "sha256:926ca3eb79d2cafb2cb457152bddff8de14842205186f87708f1fcffb5a49b24", size = 1970609 },
    { url = "https://files.pythonhosted.org/packages/47/fd/732c579567a99df9ad40c917da055426c786b6a824d04797002a4791548d/usearch-2.16.9-cp312-cp312-win_amd64.whl", hash = "sha256:a62d473c9b4db4f66a6c2cc6b8ac94fe632f0d4d96526304583cc7471a93f2ff", size = 292752 },
    { url = "https://files.pythonhosted.org/packages/63/fa/7eeedf350f43d6378f0c137961528ad55f649c91d3cedd25ef8abf5d8d71/usearch-2.16.9-cp312-cp312-win_arm64.whl", hash = "sha256:cba154adf015dcc26ffecf424dc6aab87dc1203f077cd931d74d2dc1ce6f5f6f", size = 281281 },
    { url = "https://files.pythonhosted.org/packages/92/ba/282abd14407a83a00f1448595bea6d94046ad725e9569f02aa50a203a640/usearch-2.16.9-cp313-cp313-macosx_10_13_universal2.whl", hash = "sha256:45de6bd03ebbf2afdcc05fe14b0030e8818b23b52bbd98646cd9e419039a37c1", size = 739432 },
    { url = "https://files.pythonhosted.org/packages/a2/36/6fb421d2ecadd357fe3a41ce306de51cb633d4ee8ca07415d7129a074bc4/usearch-2.16.9-cp313-cp313-macosx_10_13_x86_64.whl", hash = "sha256:c7f5c72ecdba0be5ae1ae7502540fce8aa49673ba84c2a0abd0b6e95e7f5c36b", size = 399169 },
    { url = "https://files.pythonhosted.org/packages/e7/16/d221409dfc829fd1243d5642553791629be211975219498a4ab8e3440ec2/usearch-2.16.9-cp313-cp313-macosx_11_0_arm64.whl", hash = "sha256:e2f4f5b136b218c3f85769bd8f46f6ef0dc1a0bb1eb358875c95f3067276e047", size = 380266 },
    { url = "https://files.pythonhosted.org/packages/af/7b/c9ca96ca24d3f2f85710b86ffad5acb708ae1ac116a54238b8848c53034e/usearch-2.16.9-cp313-cp313-manylinux_2_27_aarch64.manylinux_2_28_aarch64.whl", hash = "sha256:afa065e006bfdc93514b620fd46757905846e295abaabbc55ce14572d7ef1dac", size = 1835299 },
    { url = "https://files.pythonhosted.org/packages/f2/6a/60b0226be4352114d0e7071186c33042757221b9b20e605d0ed1ed5478c4/usearch-2.16.9-cp313-cp313-manylinux_2_28_x86_64.whl", hash = "sha256:3051c4602b2d7c972c0503879d76219308141e2c2b53c57c1cfc3ee734e86f81", size = 2026311 },
    { url = "https://files.pythonhosted.org/packages/21/f3/8b339fdd04fe3d4c698d00377f41da4a8a8d4bcafe8d13f1d7d482c6ee7d/usearch-2.16.9-cp313-cp313-musllinux_1_2_aarch64.whl", hash = "sha256:d9cc5c6c7e9cd89ff06c7ef74b3146dcf6999ff9e70ff89caf2d10ac0cd7ceab", size = 1871502 },
    { url = "https://files.pythonhosted.org/packages/9d/c3/c260fbfad7eaf76d44c578da18bf5ca7b7ccb49055cc7d026d52d0889939/usearch-2.16.9-cp313-cp313-musllinux_1_2_x86_64.whl", hash = "sha256:8cbda22acb35744b2356fd6a5012445a796c572f769fa2dc6908ea7e6eadee37", size = 1970816 },
    { url = "https://files.pythonhosted.org/packages/cd/c0/dd69cc4437d7f06efd6e8d29c918928a16d5fee7c79245962f7f205cc221/usearch-2.16.9-cp313-cp313-win_amd64.whl", hash = "sha256:9f66a2415c2bb054f8db59a9b2fb7203c594cbf1327e8f2c6730af7b00270657", size = 292836 },
    { url = "https://files.pythonhosted.org/packages/6b/f5/9962220662ba1c47e3c595b91550f030baea18bdc140750ad7b6d202c700/usearch-2.16.9-cp313-cp313-win_arm64.whl", hash = "sha256:0bded362b8e8632b60a4accb5f012b72bc8e48c4f3b651382f0938afc03c51cf", size = 281200 },
]

[[package]]
name = "uvicorn"
version = "0.34.0"
source = { registry = "https://pypi.org/simple" }
dependencies = [
    { name = "click" },
    { name = "h11" },
]
sdist = { url = "https://files.pythonhosted.org/packages/4b/4d/938bd85e5bf2edeec766267a5015ad969730bb91e31b44021dfe8b22df6c/uvicorn-0.34.0.tar.gz", hash = "sha256:404051050cd7e905de2c9a7e61790943440b3416f49cb409f965d9dcd0fa73e9", size = 76568 }
wheels = [
    { url = "https://files.pythonhosted.org/packages/61/14/33a3a1352cfa71812a3a21e8c9bfb83f60b0011f5e36f2b1399d51928209/uvicorn-0.34.0-py3-none-any.whl", hash = "sha256:023dc038422502fa28a09c7a30bf2b6991512da7dcdb8fd35fe57cfc154126f4", size = 62315 },
]

[[package]]
name = "vcrpy"
version = "7.0.0"
source = { registry = "https://pypi.org/simple" }
dependencies = [
    { name = "pyyaml" },
    { name = "urllib3" },
    { name = "wrapt" },
    { name = "yarl" },
]
sdist = { url = "https://files.pythonhosted.org/packages/25/d3/856e06184d4572aada1dd559ddec3bedc46df1f2edc5ab2c91121a2cccdb/vcrpy-7.0.0.tar.gz", hash = "sha256:176391ad0425edde1680c5b20738ea3dc7fb942520a48d2993448050986b3a50", size = 85502 }
wheels = [
    { url = "https://files.pythonhosted.org/packages/13/5d/1f15b252890c968d42b348d1e9b0aa12d5bf3e776704178ec37cceccdb63/vcrpy-7.0.0-py2.py3-none-any.whl", hash = "sha256:55791e26c18daa363435054d8b35bd41a4ac441b6676167635d1b37a71dbe124", size = 42321 },
]

[[package]]
name = "virtualenv"
version = "20.29.2"
source = { registry = "https://pypi.org/simple" }
dependencies = [
    { name = "distlib" },
    { name = "filelock" },
    { name = "platformdirs" },
]
sdist = { url = "https://files.pythonhosted.org/packages/f1/88/dacc875dd54a8acadb4bcbfd4e3e86df8be75527116c91d8f9784f5e9cab/virtualenv-20.29.2.tar.gz", hash = "sha256:fdaabebf6d03b5ba83ae0a02cfe96f48a716f4fae556461d180825866f75b728", size = 4320272 }
wheels = [
    { url = "https://files.pythonhosted.org/packages/93/fa/849483d56773ae29740ae70043ad88e068f98a6401aa819b5d6bee604683/virtualenv-20.29.2-py3-none-any.whl", hash = "sha256:febddfc3d1ea571bdb1dc0f98d7b45d24def7428214d4fb73cc486c9568cce6a", size = 4301478 },
]

[[package]]
name = "wcwidth"
version = "0.2.13"
source = { registry = "https://pypi.org/simple" }
sdist = { url = "https://files.pythonhosted.org/packages/6c/63/53559446a878410fc5a5974feb13d31d78d752eb18aeba59c7fef1af7598/wcwidth-0.2.13.tar.gz", hash = "sha256:72ea0c06399eb286d978fdedb6923a9eb47e1c486ce63e9b4e64fc18303972b5", size = 101301 }
wheels = [
    { url = "https://files.pythonhosted.org/packages/fd/84/fd2ba7aafacbad3c4201d395674fc6348826569da3c0937e75505ead3528/wcwidth-0.2.13-py2.py3-none-any.whl", hash = "sha256:3da69048e4540d84af32131829ff948f1e022c1c6bdb8d6102117aac784f6859", size = 34166 },
]

[[package]]
name = "wrapt"
version = "1.17.2"
source = { registry = "https://pypi.org/simple" }
sdist = { url = "https://files.pythonhosted.org/packages/c3/fc/e91cc220803d7bc4db93fb02facd8461c37364151b8494762cc88b0fbcef/wrapt-1.17.2.tar.gz", hash = "sha256:41388e9d4d1522446fe79d3213196bd9e3b301a336965b9e27ca2788ebd122f3", size = 55531 }
wheels = [
    { url = "https://files.pythonhosted.org/packages/cd/f7/a2aab2cbc7a665efab072344a8949a71081eed1d2f451f7f7d2b966594a2/wrapt-1.17.2-cp311-cp311-macosx_10_9_universal2.whl", hash = "sha256:ff04ef6eec3eee8a5efef2401495967a916feaa353643defcc03fc74fe213b58", size = 53308 },
    { url = "https://files.pythonhosted.org/packages/50/ff/149aba8365fdacef52b31a258c4dc1c57c79759c335eff0b3316a2664a64/wrapt-1.17.2-cp311-cp311-macosx_10_9_x86_64.whl", hash = "sha256:4db983e7bca53819efdbd64590ee96c9213894272c776966ca6306b73e4affda", size = 38488 },
    { url = "https://files.pythonhosted.org/packages/65/46/5a917ce85b5c3b490d35c02bf71aedaa9f2f63f2d15d9949cc4ba56e8ba9/wrapt-1.17.2-cp311-cp311-macosx_11_0_arm64.whl", hash = "sha256:9abc77a4ce4c6f2a3168ff34b1da9b0f311a8f1cfd694ec96b0603dff1c79438", size = 38776 },
    { url = "https://files.pythonhosted.org/packages/ca/74/336c918d2915a4943501c77566db41d1bd6e9f4dbc317f356b9a244dfe83/wrapt-1.17.2-cp311-cp311-manylinux_2_17_aarch64.manylinux2014_aarch64.whl", hash = "sha256:0b929ac182f5ace000d459c59c2c9c33047e20e935f8e39371fa6e3b85d56f4a", size = 83776 },
    { url = "https://files.pythonhosted.org/packages/09/99/c0c844a5ccde0fe5761d4305485297f91d67cf2a1a824c5f282e661ec7ff/wrapt-1.17.2-cp311-cp311-manylinux_2_5_i686.manylinux1_i686.manylinux_2_17_i686.manylinux2014_i686.whl", hash = "sha256:f09b286faeff3c750a879d336fb6d8713206fc97af3adc14def0cdd349df6000", size = 75420 },
    { url = "https://files.pythonhosted.org/packages/b4/b0/9fc566b0fe08b282c850063591a756057c3247b2362b9286429ec5bf1721/wrapt-1.17.2-cp311-cp311-manylinux_2_5_x86_64.manylinux1_x86_64.manylinux_2_17_x86_64.manylinux2014_x86_64.whl", hash = "sha256:1a7ed2d9d039bd41e889f6fb9364554052ca21ce823580f6a07c4ec245c1f5d6", size = 83199 },
    { url = "https://files.pythonhosted.org/packages/9d/4b/71996e62d543b0a0bd95dda485219856def3347e3e9380cc0d6cf10cfb2f/wrapt-1.17.2-cp311-cp311-musllinux_1_2_aarch64.whl", hash = "sha256:129a150f5c445165ff941fc02ee27df65940fcb8a22a61828b1853c98763a64b", size = 82307 },
    { url = "https://files.pythonhosted.org/packages/39/35/0282c0d8789c0dc9bcc738911776c762a701f95cfe113fb8f0b40e45c2b9/wrapt-1.17.2-cp311-cp311-musllinux_1_2_i686.whl", hash = "sha256:1fb5699e4464afe5c7e65fa51d4f99e0b2eadcc176e4aa33600a3df7801d6662", size = 75025 },
    { url = "https://files.pythonhosted.org/packages/4f/6d/90c9fd2c3c6fee181feecb620d95105370198b6b98a0770cba090441a828/wrapt-1.17.2-cp311-cp311-musllinux_1_2_x86_64.whl", hash = "sha256:9a2bce789a5ea90e51a02dfcc39e31b7f1e662bc3317979aa7e5538e3a034f72", size = 81879 },
    { url = "https://files.pythonhosted.org/packages/8f/fa/9fb6e594f2ce03ef03eddbdb5f4f90acb1452221a5351116c7c4708ac865/wrapt-1.17.2-cp311-cp311-win32.whl", hash = "sha256:4afd5814270fdf6380616b321fd31435a462019d834f83c8611a0ce7484c7317", size = 36419 },
    { url = "https://files.pythonhosted.org/packages/47/f8/fb1773491a253cbc123c5d5dc15c86041f746ed30416535f2a8df1f4a392/wrapt-1.17.2-cp311-cp311-win_amd64.whl", hash = "sha256:acc130bc0375999da18e3d19e5a86403667ac0c4042a094fefb7eec8ebac7cf3", size = 38773 },
    { url = "https://files.pythonhosted.org/packages/a1/bd/ab55f849fd1f9a58ed7ea47f5559ff09741b25f00c191231f9f059c83949/wrapt-1.17.2-cp312-cp312-macosx_10_13_universal2.whl", hash = "sha256:d5e2439eecc762cd85e7bd37161d4714aa03a33c5ba884e26c81559817ca0925", size = 53799 },
    { url = "https://files.pythonhosted.org/packages/53/18/75ddc64c3f63988f5a1d7e10fb204ffe5762bc663f8023f18ecaf31a332e/wrapt-1.17.2-cp312-cp312-macosx_10_13_x86_64.whl", hash = "sha256:3fc7cb4c1c744f8c05cd5f9438a3caa6ab94ce8344e952d7c45a8ed59dd88392", size = 38821 },
    { url = "https://files.pythonhosted.org/packages/48/2a/97928387d6ed1c1ebbfd4efc4133a0633546bec8481a2dd5ec961313a1c7/wrapt-1.17.2-cp312-cp312-macosx_11_0_arm64.whl", hash = "sha256:8fdbdb757d5390f7c675e558fd3186d590973244fab0c5fe63d373ade3e99d40", size = 38919 },
    { url = "https://files.pythonhosted.org/packages/73/54/3bfe5a1febbbccb7a2f77de47b989c0b85ed3a6a41614b104204a788c20e/wrapt-1.17.2-cp312-cp312-manylinux_2_17_aarch64.manylinux2014_aarch64.whl", hash = "sha256:5bb1d0dbf99411f3d871deb6faa9aabb9d4e744d67dcaaa05399af89d847a91d", size = 88721 },
    { url = "https://files.pythonhosted.org/packages/25/cb/7262bc1b0300b4b64af50c2720ef958c2c1917525238d661c3e9a2b71b7b/wrapt-1.17.2-cp312-cp312-manylinux_2_5_i686.manylinux1_i686.manylinux_2_17_i686.manylinux2014_i686.whl", hash = "sha256:d18a4865f46b8579d44e4fe1e2bcbc6472ad83d98e22a26c963d46e4c125ef0b", size = 80899 },
    { url = "https://files.pythonhosted.org/packages/2a/5a/04cde32b07a7431d4ed0553a76fdb7a61270e78c5fd5a603e190ac389f14/wrapt-1.17.2-cp312-cp312-manylinux_2_5_x86_64.manylinux1_x86_64.manylinux_2_17_x86_64.manylinux2014_x86_64.whl", hash = "sha256:bc570b5f14a79734437cb7b0500376b6b791153314986074486e0b0fa8d71d98", size = 89222 },
    { url = "https://files.pythonhosted.org/packages/09/28/2e45a4f4771fcfb109e244d5dbe54259e970362a311b67a965555ba65026/wrapt-1.17.2-cp312-cp312-musllinux_1_2_aarch64.whl", hash = "sha256:6d9187b01bebc3875bac9b087948a2bccefe464a7d8f627cf6e48b1bbae30f82", size = 86707 },
    { url = "https://files.pythonhosted.org/packages/c6/d2/dcb56bf5f32fcd4bd9aacc77b50a539abdd5b6536872413fd3f428b21bed/wrapt-1.17.2-cp312-cp312-musllinux_1_2_i686.whl", hash = "sha256:9e8659775f1adf02eb1e6f109751268e493c73716ca5761f8acb695e52a756ae", size = 79685 },
    { url = "https://files.pythonhosted.org/packages/80/4e/eb8b353e36711347893f502ce91c770b0b0929f8f0bed2670a6856e667a9/wrapt-1.17.2-cp312-cp312-musllinux_1_2_x86_64.whl", hash = "sha256:e8b2816ebef96d83657b56306152a93909a83f23994f4b30ad4573b00bd11bb9", size = 87567 },
    { url = "https://files.pythonhosted.org/packages/17/27/4fe749a54e7fae6e7146f1c7d914d28ef599dacd4416566c055564080fe2/wrapt-1.17.2-cp312-cp312-win32.whl", hash = "sha256:468090021f391fe0056ad3e807e3d9034e0fd01adcd3bdfba977b6fdf4213ea9", size = 36672 },
    { url = "https://files.pythonhosted.org/packages/15/06/1dbf478ea45c03e78a6a8c4be4fdc3c3bddea5c8de8a93bc971415e47f0f/wrapt-1.17.2-cp312-cp312-win_amd64.whl", hash = "sha256:ec89ed91f2fa8e3f52ae53cd3cf640d6feff92ba90d62236a81e4e563ac0e991", size = 38865 },
    { url = "https://files.pythonhosted.org/packages/ce/b9/0ffd557a92f3b11d4c5d5e0c5e4ad057bd9eb8586615cdaf901409920b14/wrapt-1.17.2-cp313-cp313-macosx_10_13_universal2.whl", hash = "sha256:6ed6ffac43aecfe6d86ec5b74b06a5be33d5bb9243d055141e8cabb12aa08125", size = 53800 },
    { url = "https://files.pythonhosted.org/packages/c0/ef/8be90a0b7e73c32e550c73cfb2fa09db62234227ece47b0e80a05073b375/wrapt-1.17.2-cp313-cp313-macosx_10_13_x86_64.whl", hash = "sha256:35621ae4c00e056adb0009f8e86e28eb4a41a4bfa8f9bfa9fca7d343fe94f998", size = 38824 },
    { url = "https://files.pythonhosted.org/packages/36/89/0aae34c10fe524cce30fe5fc433210376bce94cf74d05b0d68344c8ba46e/wrapt-1.17.2-cp313-cp313-macosx_11_0_arm64.whl", hash = "sha256:a604bf7a053f8362d27eb9fefd2097f82600b856d5abe996d623babd067b1ab5", size = 38920 },
    { url = "https://files.pythonhosted.org/packages/3b/24/11c4510de906d77e0cfb5197f1b1445d4fec42c9a39ea853d482698ac681/wrapt-1.17.2-cp313-cp313-manylinux_2_17_aarch64.manylinux2014_aarch64.whl", hash = "sha256:5cbabee4f083b6b4cd282f5b817a867cf0b1028c54d445b7ec7cfe6505057cf8", size = 88690 },
    { url = "https://files.pythonhosted.org/packages/71/d7/cfcf842291267bf455b3e266c0c29dcb675b5540ee8b50ba1699abf3af45/wrapt-1.17.2-cp313-cp313-manylinux_2_5_i686.manylinux1_i686.manylinux_2_17_i686.manylinux2014_i686.whl", hash = "sha256:49703ce2ddc220df165bd2962f8e03b84c89fee2d65e1c24a7defff6f988f4d6", size = 80861 },
    { url = "https://files.pythonhosted.org/packages/d5/66/5d973e9f3e7370fd686fb47a9af3319418ed925c27d72ce16b791231576d/wrapt-1.17.2-cp313-cp313-manylinux_2_5_x86_64.manylinux1_x86_64.manylinux_2_17_x86_64.manylinux2014_x86_64.whl", hash = "sha256:8112e52c5822fc4253f3901b676c55ddf288614dc7011634e2719718eaa187dc", size = 89174 },
    { url = "https://files.pythonhosted.org/packages/a7/d3/8e17bb70f6ae25dabc1aaf990f86824e4fd98ee9cadf197054e068500d27/wrapt-1.17.2-cp313-cp313-musllinux_1_2_aarch64.whl", hash = "sha256:9fee687dce376205d9a494e9c121e27183b2a3df18037f89d69bd7b35bcf59e2", size = 86721 },
    { url = "https://files.pythonhosted.org/packages/6f/54/f170dfb278fe1c30d0ff864513cff526d624ab8de3254b20abb9cffedc24/wrapt-1.17.2-cp313-cp313-musllinux_1_2_i686.whl", hash = "sha256:18983c537e04d11cf027fbb60a1e8dfd5190e2b60cc27bc0808e653e7b218d1b", size = 79763 },
    { url = "https://files.pythonhosted.org/packages/4a/98/de07243751f1c4a9b15c76019250210dd3486ce098c3d80d5f729cba029c/wrapt-1.17.2-cp313-cp313-musllinux_1_2_x86_64.whl", hash = "sha256:703919b1633412ab54bcf920ab388735832fdcb9f9a00ae49387f0fe67dad504", size = 87585 },
    { url = "https://files.pythonhosted.org/packages/f9/f0/13925f4bd6548013038cdeb11ee2cbd4e37c30f8bfd5db9e5a2a370d6e20/wrapt-1.17.2-cp313-cp313-win32.whl", hash = "sha256:abbb9e76177c35d4e8568e58650aa6926040d6a9f6f03435b7a522bf1c487f9a", size = 36676 },
    { url = "https://files.pythonhosted.org/packages/bf/ae/743f16ef8c2e3628df3ddfd652b7d4c555d12c84b53f3d8218498f4ade9b/wrapt-1.17.2-cp313-cp313-win_amd64.whl", hash = "sha256:69606d7bb691b50a4240ce6b22ebb319c1cfb164e5f6569835058196e0f3a845", size = 38871 },
    { url = "https://files.pythonhosted.org/packages/3d/bc/30f903f891a82d402ffb5fda27ec1d621cc97cb74c16fea0b6141f1d4e87/wrapt-1.17.2-cp313-cp313t-macosx_10_13_universal2.whl", hash = "sha256:4a721d3c943dae44f8e243b380cb645a709ba5bd35d3ad27bc2ed947e9c68192", size = 56312 },
    { url = "https://files.pythonhosted.org/packages/8a/04/c97273eb491b5f1c918857cd26f314b74fc9b29224521f5b83f872253725/wrapt-1.17.2-cp313-cp313t-macosx_10_13_x86_64.whl", hash = "sha256:766d8bbefcb9e00c3ac3b000d9acc51f1b399513f44d77dfe0eb026ad7c9a19b", size = 40062 },
    { url = "https://files.pythonhosted.org/packages/4e/ca/3b7afa1eae3a9e7fefe499db9b96813f41828b9fdb016ee836c4c379dadb/wrapt-1.17.2-cp313-cp313t-macosx_11_0_arm64.whl", hash = "sha256:e496a8ce2c256da1eb98bd15803a79bee00fc351f5dfb9ea82594a3f058309e0", size = 40155 },
    { url = "https://files.pythonhosted.org/packages/89/be/7c1baed43290775cb9030c774bc53c860db140397047cc49aedaf0a15477/wrapt-1.17.2-cp313-cp313t-manylinux_2_17_aarch64.manylinux2014_aarch64.whl", hash = "sha256:40d615e4fe22f4ad3528448c193b218e077656ca9ccb22ce2cb20db730f8d306", size = 113471 },
    { url = "https://files.pythonhosted.org/packages/32/98/4ed894cf012b6d6aae5f5cc974006bdeb92f0241775addad3f8cd6ab71c8/wrapt-1.17.2-cp313-cp313t-manylinux_2_5_i686.manylinux1_i686.manylinux_2_17_i686.manylinux2014_i686.whl", hash = "sha256:a5aaeff38654462bc4b09023918b7f21790efb807f54c000a39d41d69cf552cb", size = 101208 },
    { url = "https://files.pythonhosted.org/packages/ea/fd/0c30f2301ca94e655e5e057012e83284ce8c545df7661a78d8bfca2fac7a/wrapt-1.17.2-cp313-cp313t-manylinux_2_5_x86_64.manylinux1_x86_64.manylinux_2_17_x86_64.manylinux2014_x86_64.whl", hash = "sha256:9a7d15bbd2bc99e92e39f49a04653062ee6085c0e18b3b7512a4f2fe91f2d681", size = 109339 },
    { url = "https://files.pythonhosted.org/packages/75/56/05d000de894c4cfcb84bcd6b1df6214297b8089a7bd324c21a4765e49b14/wrapt-1.17.2-cp313-cp313t-musllinux_1_2_aarch64.whl", hash = "sha256:e3890b508a23299083e065f435a492b5435eba6e304a7114d2f919d400888cc6", size = 110232 },
    { url = "https://files.pythonhosted.org/packages/53/f8/c3f6b2cf9b9277fb0813418e1503e68414cd036b3b099c823379c9575e6d/wrapt-1.17.2-cp313-cp313t-musllinux_1_2_i686.whl", hash = "sha256:8c8b293cd65ad716d13d8dd3624e42e5a19cc2a2f1acc74b30c2c13f15cb61a6", size = 100476 },
    { url = "https://files.pythonhosted.org/packages/a7/b1/0bb11e29aa5139d90b770ebbfa167267b1fc548d2302c30c8f7572851738/wrapt-1.17.2-cp313-cp313t-musllinux_1_2_x86_64.whl", hash = "sha256:4c82b8785d98cdd9fed4cac84d765d234ed3251bd6afe34cb7ac523cb93e8b4f", size = 106377 },
    { url = "https://files.pythonhosted.org/packages/6a/e1/0122853035b40b3f333bbb25f1939fc1045e21dd518f7f0922b60c156f7c/wrapt-1.17.2-cp313-cp313t-win32.whl", hash = "sha256:13e6afb7fe71fe7485a4550a8844cc9ffbe263c0f1a1eea569bc7091d4898555", size = 37986 },
    { url = "https://files.pythonhosted.org/packages/09/5e/1655cf481e079c1f22d0cabdd4e51733679932718dc23bf2db175f329b76/wrapt-1.17.2-cp313-cp313t-win_amd64.whl", hash = "sha256:eaf675418ed6b3b31c7a989fd007fa7c3be66ce14e5c3b27336383604c9da85c", size = 40750 },
    { url = "https://files.pythonhosted.org/packages/2d/82/f56956041adef78f849db6b289b282e72b55ab8045a75abad81898c28d19/wrapt-1.17.2-py3-none-any.whl", hash = "sha256:b18f2d1533a71f069c7f82d524a52599053d4c7166e9dd374ae2136b7f40f7c8", size = 23594 },
]

[[package]]
name = "xmod"
version = "1.8.1"
source = { registry = "https://pypi.org/simple" }
sdist = { url = "https://files.pythonhosted.org/packages/72/b2/e3edc608823348e628a919e1d7129e641997afadd946febdd704aecc5881/xmod-1.8.1.tar.gz", hash = "sha256:38c76486b9d672c546d57d8035df0beb7f4a9b088bc3fb2de5431ae821444377", size = 3988 }
wheels = [
    { url = "https://files.pythonhosted.org/packages/33/6b/0dc75b64a764ea1cb8e4c32d1fb273c147304d4e5483cd58be482dc62e45/xmod-1.8.1-py3-none-any.whl", hash = "sha256:a24e9458a4853489042522bdca9e50ee2eac5ab75c809a91150a8a7f40670d48", size = 4610 },
]

[[package]]
name = "xxhash"
version = "3.5.0"
source = { registry = "https://pypi.org/simple" }
sdist = { url = "https://files.pythonhosted.org/packages/00/5e/d6e5258d69df8b4ed8c83b6664f2b47d30d2dec551a29ad72a6c69eafd31/xxhash-3.5.0.tar.gz", hash = "sha256:84f2caddf951c9cbf8dc2e22a89d4ccf5d86391ac6418fe81e3c67d0cf60b45f", size = 84241 }
wheels = [
    { url = "https://files.pythonhosted.org/packages/b8/c7/afed0f131fbda960ff15eee7f304fa0eeb2d58770fade99897984852ef23/xxhash-3.5.0-cp311-cp311-macosx_10_9_x86_64.whl", hash = "sha256:02c2e816896dc6f85922ced60097bcf6f008dedfc5073dcba32f9c8dd786f3c1", size = 31969 },
    { url = "https://files.pythonhosted.org/packages/8c/0c/7c3bc6d87e5235672fcc2fb42fd5ad79fe1033925f71bf549ee068c7d1ca/xxhash-3.5.0-cp311-cp311-macosx_11_0_arm64.whl", hash = "sha256:6027dcd885e21581e46d3c7f682cfb2b870942feeed58a21c29583512c3f09f8", size = 30800 },
    { url = "https://files.pythonhosted.org/packages/04/9e/01067981d98069eec1c20201f8c145367698e9056f8bc295346e4ea32dd1/xxhash-3.5.0-cp311-cp311-manylinux_2_17_aarch64.manylinux2014_aarch64.whl", hash = "sha256:1308fa542bbdbf2fa85e9e66b1077eea3a88bef38ee8a06270b4298a7a62a166", size = 221566 },
    { url = "https://files.pythonhosted.org/packages/d4/09/d4996de4059c3ce5342b6e1e6a77c9d6c91acce31f6ed979891872dd162b/xxhash-3.5.0-cp311-cp311-manylinux_2_17_ppc64le.manylinux2014_ppc64le.whl", hash = "sha256:c28b2fdcee797e1c1961cd3bcd3d545cab22ad202c846235197935e1df2f8ef7", size = 201214 },
    { url = "https://files.pythonhosted.org/packages/62/f5/6d2dc9f8d55a7ce0f5e7bfef916e67536f01b85d32a9fbf137d4cadbee38/xxhash-3.5.0-cp311-cp311-manylinux_2_17_s390x.manylinux2014_s390x.whl", hash = "sha256:924361811732ddad75ff23e90efd9ccfda4f664132feecb90895bade6a1b4623", size = 429433 },
    { url = "https://files.pythonhosted.org/packages/d9/72/9256303f10e41ab004799a4aa74b80b3c5977d6383ae4550548b24bd1971/xxhash-3.5.0-cp311-cp311-manylinux_2_17_x86_64.manylinux2014_x86_64.whl", hash = "sha256:89997aa1c4b6a5b1e5b588979d1da048a3c6f15e55c11d117a56b75c84531f5a", size = 194822 },
    { url = "https://files.pythonhosted.org/packages/34/92/1a3a29acd08248a34b0e6a94f4e0ed9b8379a4ff471f1668e4dce7bdbaa8/xxhash-3.5.0-cp311-cp311-manylinux_2_5_i686.manylinux1_i686.manylinux_2_17_i686.manylinux2014_i686.whl", hash = "sha256:685c4f4e8c59837de103344eb1c8a3851f670309eb5c361f746805c5471b8c88", size = 208538 },
    { url = "https://files.pythonhosted.org/packages/53/ad/7fa1a109663366de42f724a1cdb8e796a260dbac45047bce153bc1e18abf/xxhash-3.5.0-cp311-cp311-musllinux_1_2_aarch64.whl", hash = "sha256:dbd2ecfbfee70bc1a4acb7461fa6af7748ec2ab08ac0fa298f281c51518f982c", size = 216953 },
    { url = "https://files.pythonhosted.org/packages/35/02/137300e24203bf2b2a49b48ce898ecce6fd01789c0fcd9c686c0a002d129/xxhash-3.5.0-cp311-cp311-musllinux_1_2_i686.whl", hash = "sha256:25b5a51dc3dfb20a10833c8eee25903fd2e14059e9afcd329c9da20609a307b2", size = 203594 },
    { url = "https://files.pythonhosted.org/packages/23/03/aeceb273933d7eee248c4322b98b8e971f06cc3880e5f7602c94e5578af5/xxhash-3.5.0-cp311-cp311-musllinux_1_2_ppc64le.whl", hash = "sha256:a8fb786fb754ef6ff8c120cb96629fb518f8eb5a61a16aac3a979a9dbd40a084", size = 210971 },
    { url = "https://files.pythonhosted.org/packages/e3/64/ed82ec09489474cbb35c716b189ddc1521d8b3de12b1b5ab41ce7f70253c/xxhash-3.5.0-cp311-cp311-musllinux_1_2_s390x.whl", hash = "sha256:a905ad00ad1e1c34fe4e9d7c1d949ab09c6fa90c919860c1534ff479f40fd12d", size = 415050 },
    { url = "https://files.pythonhosted.org/packages/71/43/6db4c02dcb488ad4e03bc86d70506c3d40a384ee73c9b5c93338eb1f3c23/xxhash-3.5.0-cp311-cp311-musllinux_1_2_x86_64.whl", hash = "sha256:963be41bcd49f53af6d795f65c0da9b4cc518c0dd9c47145c98f61cb464f4839", size = 192216 },
    { url = "https://files.pythonhosted.org/packages/22/6d/db4abec29e7a567455344433d095fdb39c97db6955bb4a2c432e486b4d28/xxhash-3.5.0-cp311-cp311-win32.whl", hash = "sha256:109b436096d0a2dd039c355fa3414160ec4d843dfecc64a14077332a00aeb7da", size = 30120 },
    { url = "https://files.pythonhosted.org/packages/52/1c/fa3b61c0cf03e1da4767213672efe186b1dfa4fc901a4a694fb184a513d1/xxhash-3.5.0-cp311-cp311-win_amd64.whl", hash = "sha256:b702f806693201ad6c0a05ddbbe4c8f359626d0b3305f766077d51388a6bac58", size = 30003 },
    { url = "https://files.pythonhosted.org/packages/6b/8e/9e6fc572acf6e1cc7ccb01973c213f895cb8668a9d4c2b58a99350da14b7/xxhash-3.5.0-cp311-cp311-win_arm64.whl", hash = "sha256:c4dcb4120d0cc3cc448624147dba64e9021b278c63e34a38789b688fd0da9bf3", size = 26777 },
    { url = "https://files.pythonhosted.org/packages/07/0e/1bfce2502c57d7e2e787600b31c83535af83746885aa1a5f153d8c8059d6/xxhash-3.5.0-cp312-cp312-macosx_10_9_x86_64.whl", hash = "sha256:14470ace8bd3b5d51318782cd94e6f94431974f16cb3b8dc15d52f3b69df8e00", size = 31969 },
    { url = "https://files.pythonhosted.org/packages/3f/d6/8ca450d6fe5b71ce521b4e5db69622383d039e2b253e9b2f24f93265b52c/xxhash-3.5.0-cp312-cp312-macosx_11_0_arm64.whl", hash = "sha256:59aa1203de1cb96dbeab595ded0ad0c0056bb2245ae11fac11c0ceea861382b9", size = 30787 },
    { url = "https://files.pythonhosted.org/packages/5b/84/de7c89bc6ef63d750159086a6ada6416cc4349eab23f76ab870407178b93/xxhash-3.5.0-cp312-cp312-manylinux_2_17_aarch64.manylinux2014_aarch64.whl", hash = "sha256:08424f6648526076e28fae6ea2806c0a7d504b9ef05ae61d196d571e5c879c84", size = 220959 },
    { url = "https://files.pythonhosted.org/packages/fe/86/51258d3e8a8545ff26468c977101964c14d56a8a37f5835bc0082426c672/xxhash-3.5.0-cp312-cp312-manylinux_2_17_ppc64le.manylinux2014_ppc64le.whl", hash = "sha256:61a1ff00674879725b194695e17f23d3248998b843eb5e933007ca743310f793", size = 200006 },
    { url = "https://files.pythonhosted.org/packages/02/0a/96973bd325412feccf23cf3680fd2246aebf4b789122f938d5557c54a6b2/xxhash-3.5.0-cp312-cp312-manylinux_2_17_s390x.manylinux2014_s390x.whl", hash = "sha256:f2f2c61bee5844d41c3eb015ac652a0229e901074951ae48581d58bfb2ba01be", size = 428326 },
    { url = "https://files.pythonhosted.org/packages/11/a7/81dba5010f7e733de88af9555725146fc133be97ce36533867f4c7e75066/xxhash-3.5.0-cp312-cp312-manylinux_2_17_x86_64.manylinux2014_x86_64.whl", hash = "sha256:9d32a592cac88d18cc09a89172e1c32d7f2a6e516c3dfde1b9adb90ab5df54a6", size = 194380 },
    { url = "https://files.pythonhosted.org/packages/fb/7d/f29006ab398a173f4501c0e4977ba288f1c621d878ec217b4ff516810c04/xxhash-3.5.0-cp312-cp312-manylinux_2_5_i686.manylinux1_i686.manylinux_2_17_i686.manylinux2014_i686.whl", hash = "sha256:70dabf941dede727cca579e8c205e61121afc9b28516752fd65724be1355cc90", size = 207934 },
    { url = "https://files.pythonhosted.org/packages/8a/6e/6e88b8f24612510e73d4d70d9b0c7dff62a2e78451b9f0d042a5462c8d03/xxhash-3.5.0-cp312-cp312-musllinux_1_2_aarch64.whl", hash = "sha256:e5d0ddaca65ecca9c10dcf01730165fd858533d0be84c75c327487c37a906a27", size = 216301 },
    { url = "https://files.pythonhosted.org/packages/af/51/7862f4fa4b75a25c3b4163c8a873f070532fe5f2d3f9b3fc869c8337a398/xxhash-3.5.0-cp312-cp312-musllinux_1_2_i686.whl", hash = "sha256:3e5b5e16c5a480fe5f59f56c30abdeba09ffd75da8d13f6b9b6fd224d0b4d0a2", size = 203351 },
    { url = "https://files.pythonhosted.org/packages/22/61/8d6a40f288f791cf79ed5bb113159abf0c81d6efb86e734334f698eb4c59/xxhash-3.5.0-cp312-cp312-musllinux_1_2_ppc64le.whl", hash = "sha256:149b7914451eb154b3dfaa721315117ea1dac2cc55a01bfbd4df7c68c5dd683d", size = 210294 },
    { url = "https://files.pythonhosted.org/packages/17/02/215c4698955762d45a8158117190261b2dbefe9ae7e5b906768c09d8bc74/xxhash-3.5.0-cp312-cp312-musllinux_1_2_s390x.whl", hash = "sha256:eade977f5c96c677035ff39c56ac74d851b1cca7d607ab3d8f23c6b859379cab", size = 414674 },
    { url = "https://files.pythonhosted.org/packages/31/5c/b7a8db8a3237cff3d535261325d95de509f6a8ae439a5a7a4ffcff478189/xxhash-3.5.0-cp312-cp312-musllinux_1_2_x86_64.whl", hash = "sha256:fa9f547bd98f5553d03160967866a71056a60960be00356a15ecc44efb40ba8e", size = 192022 },
    { url = "https://files.pythonhosted.org/packages/78/e3/dd76659b2811b3fd06892a8beb850e1996b63e9235af5a86ea348f053e9e/xxhash-3.5.0-cp312-cp312-win32.whl", hash = "sha256:f7b58d1fd3551b8c80a971199543379be1cee3d0d409e1f6d8b01c1a2eebf1f8", size = 30170 },
    { url = "https://files.pythonhosted.org/packages/d9/6b/1c443fe6cfeb4ad1dcf231cdec96eb94fb43d6498b4469ed8b51f8b59a37/xxhash-3.5.0-cp312-cp312-win_amd64.whl", hash = "sha256:fa0cafd3a2af231b4e113fba24a65d7922af91aeb23774a8b78228e6cd785e3e", size = 30040 },
    { url = "https://files.pythonhosted.org/packages/0f/eb/04405305f290173acc0350eba6d2f1a794b57925df0398861a20fbafa415/xxhash-3.5.0-cp312-cp312-win_arm64.whl", hash = "sha256:586886c7e89cb9828bcd8a5686b12e161368e0064d040e225e72607b43858ba2", size = 26796 },
    { url = "https://files.pythonhosted.org/packages/c9/b8/e4b3ad92d249be5c83fa72916c9091b0965cb0faeff05d9a0a3870ae6bff/xxhash-3.5.0-cp313-cp313-macosx_10_13_x86_64.whl", hash = "sha256:37889a0d13b0b7d739cfc128b1c902f04e32de17b33d74b637ad42f1c55101f6", size = 31795 },
    { url = "https://files.pythonhosted.org/packages/fc/d8/b3627a0aebfbfa4c12a41e22af3742cf08c8ea84f5cc3367b5de2d039cce/xxhash-3.5.0-cp313-cp313-macosx_11_0_arm64.whl", hash = "sha256:97a662338797c660178e682f3bc180277b9569a59abfb5925e8620fba00b9fc5", size = 30792 },
    { url = "https://files.pythonhosted.org/packages/c3/cc/762312960691da989c7cd0545cb120ba2a4148741c6ba458aa723c00a3f8/xxhash-3.5.0-cp313-cp313-manylinux_2_17_aarch64.manylinux2014_aarch64.whl", hash = "sha256:7f85e0108d51092bdda90672476c7d909c04ada6923c14ff9d913c4f7dc8a3bc", size = 220950 },
    { url = "https://files.pythonhosted.org/packages/fe/e9/cc266f1042c3c13750e86a535496b58beb12bf8c50a915c336136f6168dc/xxhash-3.5.0-cp313-cp313-manylinux_2_17_ppc64le.manylinux2014_ppc64le.whl", hash = "sha256:cd2fd827b0ba763ac919440042302315c564fdb797294d86e8cdd4578e3bc7f3", size = 199980 },
    { url = "https://files.pythonhosted.org/packages/bf/85/a836cd0dc5cc20376de26b346858d0ac9656f8f730998ca4324921a010b9/xxhash-3.5.0-cp313-cp313-manylinux_2_17_s390x.manylinux2014_s390x.whl", hash = "sha256:82085c2abec437abebf457c1d12fccb30cc8b3774a0814872511f0f0562c768c", size = 428324 },
    { url = "https://files.pythonhosted.org/packages/b4/0e/15c243775342ce840b9ba34aceace06a1148fa1630cd8ca269e3223987f5/xxhash-3.5.0-cp313-cp313-manylinux_2_17_x86_64.manylinux2014_x86_64.whl", hash = "sha256:07fda5de378626e502b42b311b049848c2ef38784d0d67b6f30bb5008642f8eb", size = 194370 },
    { url = "https://files.pythonhosted.org/packages/87/a1/b028bb02636dfdc190da01951d0703b3d904301ed0ef6094d948983bef0e/xxhash-3.5.0-cp313-cp313-manylinux_2_5_i686.manylinux1_i686.manylinux_2_17_i686.manylinux2014_i686.whl", hash = "sha256:c279f0d2b34ef15f922b77966640ade58b4ccdfef1c4d94b20f2a364617a493f", size = 207911 },
    { url = "https://files.pythonhosted.org/packages/80/d5/73c73b03fc0ac73dacf069fdf6036c9abad82de0a47549e9912c955ab449/xxhash-3.5.0-cp313-cp313-musllinux_1_2_aarch64.whl", hash = "sha256:89e66ceed67b213dec5a773e2f7a9e8c58f64daeb38c7859d8815d2c89f39ad7", size = 216352 },
    { url = "https://files.pythonhosted.org/packages/b6/2a/5043dba5ddbe35b4fe6ea0a111280ad9c3d4ba477dd0f2d1fe1129bda9d0/xxhash-3.5.0-cp313-cp313-musllinux_1_2_i686.whl", hash = "sha256:bcd51708a633410737111e998ceb3b45d3dbc98c0931f743d9bb0a209033a326", size = 203410 },
    { url = "https://files.pythonhosted.org/packages/a2/b2/9a8ded888b7b190aed75b484eb5c853ddd48aa2896e7b59bbfbce442f0a1/xxhash-3.5.0-cp313-cp313-musllinux_1_2_ppc64le.whl", hash = "sha256:3ff2c0a34eae7df88c868be53a8dd56fbdf592109e21d4bfa092a27b0bf4a7bf", size = 210322 },
    { url = "https://files.pythonhosted.org/packages/98/62/440083fafbc917bf3e4b67c2ade621920dd905517e85631c10aac955c1d2/xxhash-3.5.0-cp313-cp313-musllinux_1_2_s390x.whl", hash = "sha256:4e28503dccc7d32e0b9817aa0cbfc1f45f563b2c995b7a66c4c8a0d232e840c7", size = 414725 },
    { url = "https://files.pythonhosted.org/packages/75/db/009206f7076ad60a517e016bb0058381d96a007ce3f79fa91d3010f49cc2/xxhash-3.5.0-cp313-cp313-musllinux_1_2_x86_64.whl", hash = "sha256:a6c50017518329ed65a9e4829154626f008916d36295b6a3ba336e2458824c8c", size = 192070 },
    { url = "https://files.pythonhosted.org/packages/1f/6d/c61e0668943a034abc3a569cdc5aeae37d686d9da7e39cf2ed621d533e36/xxhash-3.5.0-cp313-cp313-win32.whl", hash = "sha256:53a068fe70301ec30d868ece566ac90d873e3bb059cf83c32e76012c889b8637", size = 30172 },
    { url = "https://files.pythonhosted.org/packages/96/14/8416dce965f35e3d24722cdf79361ae154fa23e2ab730e5323aa98d7919e/xxhash-3.5.0-cp313-cp313-win_amd64.whl", hash = "sha256:80babcc30e7a1a484eab952d76a4f4673ff601f54d5142c26826502740e70b43", size = 30041 },
    { url = "https://files.pythonhosted.org/packages/27/ee/518b72faa2073f5aa8e3262408d284892cb79cf2754ba0c3a5870645ef73/xxhash-3.5.0-cp313-cp313-win_arm64.whl", hash = "sha256:4811336f1ce11cac89dcbd18f3a25c527c16311709a89313c3acaf771def2d4b", size = 26801 },
]

[[package]]
name = "yarl"
version = "1.18.3"
source = { registry = "https://pypi.org/simple" }
dependencies = [
    { name = "idna" },
    { name = "multidict" },
    { name = "propcache" },
]
sdist = { url = "https://files.pythonhosted.org/packages/b7/9d/4b94a8e6d2b51b599516a5cb88e5bc99b4d8d4583e468057eaa29d5f0918/yarl-1.18.3.tar.gz", hash = "sha256:ac1801c45cbf77b6c99242eeff4fffb5e4e73a800b5c4ad4fc0be5def634d2e1", size = 181062 }
wheels = [
    { url = "https://files.pythonhosted.org/packages/40/93/282b5f4898d8e8efaf0790ba6d10e2245d2c9f30e199d1a85cae9356098c/yarl-1.18.3-cp311-cp311-macosx_10_9_universal2.whl", hash = "sha256:8503ad47387b8ebd39cbbbdf0bf113e17330ffd339ba1144074da24c545f0069", size = 141555 },
    { url = "https://files.pythonhosted.org/packages/6d/9c/0a49af78df099c283ca3444560f10718fadb8a18dc8b3edf8c7bd9fd7d89/yarl-1.18.3-cp311-cp311-macosx_10_9_x86_64.whl", hash = "sha256:02ddb6756f8f4517a2d5e99d8b2f272488e18dd0bfbc802f31c16c6c20f22193", size = 94351 },
    { url = "https://files.pythonhosted.org/packages/5a/a1/205ab51e148fdcedad189ca8dd587794c6f119882437d04c33c01a75dece/yarl-1.18.3-cp311-cp311-macosx_11_0_arm64.whl", hash = "sha256:67a283dd2882ac98cc6318384f565bffc751ab564605959df4752d42483ad889", size = 92286 },
    { url = "https://files.pythonhosted.org/packages/ed/fe/88b690b30f3f59275fb674f5f93ddd4a3ae796c2b62e5bb9ece8a4914b83/yarl-1.18.3-cp311-cp311-manylinux_2_17_aarch64.manylinux2014_aarch64.whl", hash = "sha256:d980e0325b6eddc81331d3f4551e2a333999fb176fd153e075c6d1c2530aa8a8", size = 340649 },
    { url = "https://files.pythonhosted.org/packages/07/eb/3b65499b568e01f36e847cebdc8d7ccb51fff716dbda1ae83c3cbb8ca1c9/yarl-1.18.3-cp311-cp311-manylinux_2_17_ppc64le.manylinux2014_ppc64le.whl", hash = "sha256:b643562c12680b01e17239be267bc306bbc6aac1f34f6444d1bded0c5ce438ca", size = 356623 },
    { url = "https://files.pythonhosted.org/packages/33/46/f559dc184280b745fc76ec6b1954de2c55595f0ec0a7614238b9ebf69618/yarl-1.18.3-cp311-cp311-manylinux_2_17_s390x.manylinux2014_s390x.whl", hash = "sha256:c017a3b6df3a1bd45b9fa49a0f54005e53fbcad16633870104b66fa1a30a29d8", size = 354007 },
    { url = "https://files.pythonhosted.org/packages/af/ba/1865d85212351ad160f19fb99808acf23aab9a0f8ff31c8c9f1b4d671fc9/yarl-1.18.3-cp311-cp311-manylinux_2_17_x86_64.manylinux2014_x86_64.whl", hash = "sha256:75674776d96d7b851b6498f17824ba17849d790a44d282929c42dbb77d4f17ae", size = 344145 },
    { url = "https://files.pythonhosted.org/packages/94/cb/5c3e975d77755d7b3d5193e92056b19d83752ea2da7ab394e22260a7b824/yarl-1.18.3-cp311-cp311-manylinux_2_5_i686.manylinux1_i686.manylinux_2_17_i686.manylinux2014_i686.whl", hash = "sha256:ccaa3a4b521b780a7e771cc336a2dba389a0861592bbce09a476190bb0c8b4b3", size = 336133 },
    { url = "https://files.pythonhosted.org/packages/19/89/b77d3fd249ab52a5c40859815765d35c91425b6bb82e7427ab2f78f5ff55/yarl-1.18.3-cp311-cp311-musllinux_1_2_aarch64.whl", hash = "sha256:2d06d3005e668744e11ed80812e61efd77d70bb7f03e33c1598c301eea20efbb", size = 347967 },
    { url = "https://files.pythonhosted.org/packages/35/bd/f6b7630ba2cc06c319c3235634c582a6ab014d52311e7d7c22f9518189b5/yarl-1.18.3-cp311-cp311-musllinux_1_2_armv7l.whl", hash = "sha256:9d41beda9dc97ca9ab0b9888cb71f7539124bc05df02c0cff6e5acc5a19dcc6e", size = 346397 },
    { url = "https://files.pythonhosted.org/packages/18/1a/0b4e367d5a72d1f095318344848e93ea70da728118221f84f1bf6c1e39e7/yarl-1.18.3-cp311-cp311-musllinux_1_2_i686.whl", hash = "sha256:ba23302c0c61a9999784e73809427c9dbedd79f66a13d84ad1b1943802eaaf59", size = 350206 },
    { url = "https://files.pythonhosted.org/packages/b5/cf/320fff4367341fb77809a2d8d7fe75b5d323a8e1b35710aafe41fdbf327b/yarl-1.18.3-cp311-cp311-musllinux_1_2_ppc64le.whl", hash = "sha256:6748dbf9bfa5ba1afcc7556b71cda0d7ce5f24768043a02a58846e4a443d808d", size = 362089 },
    { url = "https://files.pythonhosted.org/packages/57/cf/aadba261d8b920253204085268bad5e8cdd86b50162fcb1b10c10834885a/yarl-1.18.3-cp311-cp311-musllinux_1_2_s390x.whl", hash = "sha256:0b0cad37311123211dc91eadcb322ef4d4a66008d3e1bdc404808992260e1a0e", size = 366267 },
    { url = "https://files.pythonhosted.org/packages/54/58/fb4cadd81acdee6dafe14abeb258f876e4dd410518099ae9a35c88d8097c/yarl-1.18.3-cp311-cp311-musllinux_1_2_x86_64.whl", hash = "sha256:0fb2171a4486bb075316ee754c6d8382ea6eb8b399d4ec62fde2b591f879778a", size = 359141 },
    { url = "https://files.pythonhosted.org/packages/9a/7a/4c571597589da4cd5c14ed2a0b17ac56ec9ee7ee615013f74653169e702d/yarl-1.18.3-cp311-cp311-win32.whl", hash = "sha256:61b1a825a13bef4a5f10b1885245377d3cd0bf87cba068e1d9a88c2ae36880e1", size = 84402 },
    { url = "https://files.pythonhosted.org/packages/ae/7b/8600250b3d89b625f1121d897062f629883c2f45339623b69b1747ec65fa/yarl-1.18.3-cp311-cp311-win_amd64.whl", hash = "sha256:b9d60031cf568c627d028239693fd718025719c02c9f55df0a53e587aab951b5", size = 91030 },
    { url = "https://files.pythonhosted.org/packages/33/85/bd2e2729752ff4c77338e0102914897512e92496375e079ce0150a6dc306/yarl-1.18.3-cp312-cp312-macosx_10_13_universal2.whl", hash = "sha256:1dd4bdd05407ced96fed3d7f25dbbf88d2ffb045a0db60dbc247f5b3c5c25d50", size = 142644 },
    { url = "https://files.pythonhosted.org/packages/ff/74/1178322cc0f10288d7eefa6e4a85d8d2e28187ccab13d5b844e8b5d7c88d/yarl-1.18.3-cp312-cp312-macosx_10_13_x86_64.whl", hash = "sha256:7c33dd1931a95e5d9a772d0ac5e44cac8957eaf58e3c8da8c1414de7dd27c576", size = 94962 },
    { url = "https://files.pythonhosted.org/packages/be/75/79c6acc0261e2c2ae8a1c41cf12265e91628c8c58ae91f5ff59e29c0787f/yarl-1.18.3-cp312-cp312-macosx_11_0_arm64.whl", hash = "sha256:25b411eddcfd56a2f0cd6a384e9f4f7aa3efee14b188de13048c25b5e91f1640", size = 92795 },
    { url = "https://files.pythonhosted.org/packages/6b/32/927b2d67a412c31199e83fefdce6e645247b4fb164aa1ecb35a0f9eb2058/yarl-1.18.3-cp312-cp312-manylinux_2_17_aarch64.manylinux2014_aarch64.whl", hash = "sha256:436c4fc0a4d66b2badc6c5fc5ef4e47bb10e4fd9bf0c79524ac719a01f3607c2", size = 332368 },
    { url = "https://files.pythonhosted.org/packages/19/e5/859fca07169d6eceeaa4fde1997c91d8abde4e9a7c018e371640c2da2b71/yarl-1.18.3-cp312-cp312-manylinux_2_17_ppc64le.manylinux2014_ppc64le.whl", hash = "sha256:e35ef8683211db69ffe129a25d5634319a677570ab6b2eba4afa860f54eeaf75", size = 342314 },
    { url = "https://files.pythonhosted.org/packages/08/75/76b63ccd91c9e03ab213ef27ae6add2e3400e77e5cdddf8ed2dbc36e3f21/yarl-1.18.3-cp312-cp312-manylinux_2_17_s390x.manylinux2014_s390x.whl", hash = "sha256:84b2deecba4a3f1a398df819151eb72d29bfeb3b69abb145a00ddc8d30094512", size = 341987 },
    { url = "https://files.pythonhosted.org/packages/1a/e1/a097d5755d3ea8479a42856f51d97eeff7a3a7160593332d98f2709b3580/yarl-1.18.3-cp312-cp312-manylinux_2_17_x86_64.manylinux2014_x86_64.whl", hash = "sha256:00e5a1fea0fd4f5bfa7440a47eff01d9822a65b4488f7cff83155a0f31a2ecba", size = 336914 },
    { url = "https://files.pythonhosted.org/packages/0b/42/e1b4d0e396b7987feceebe565286c27bc085bf07d61a59508cdaf2d45e63/yarl-1.18.3-cp312-cp312-manylinux_2_5_i686.manylinux1_i686.manylinux_2_17_i686.manylinux2014_i686.whl", hash = "sha256:d0e883008013c0e4aef84dcfe2a0b172c4d23c2669412cf5b3371003941f72bb", size = 325765 },
    { url = "https://files.pythonhosted.org/packages/7e/18/03a5834ccc9177f97ca1bbb245b93c13e58e8225276f01eedc4cc98ab820/yarl-1.18.3-cp312-cp312-musllinux_1_2_aarch64.whl", hash = "sha256:5a3f356548e34a70b0172d8890006c37be92995f62d95a07b4a42e90fba54272", size = 344444 },
    { url = "https://files.pythonhosted.org/packages/c8/03/a713633bdde0640b0472aa197b5b86e90fbc4c5bc05b727b714cd8a40e6d/yarl-1.18.3-cp312-cp312-musllinux_1_2_armv7l.whl", hash = "sha256:ccd17349166b1bee6e529b4add61727d3f55edb7babbe4069b5764c9587a8cc6", size = 340760 },
    { url = "https://files.pythonhosted.org/packages/eb/99/f6567e3f3bbad8fd101886ea0276c68ecb86a2b58be0f64077396cd4b95e/yarl-1.18.3-cp312-cp312-musllinux_1_2_i686.whl", hash = "sha256:b958ddd075ddba5b09bb0be8a6d9906d2ce933aee81100db289badbeb966f54e", size = 346484 },
    { url = "https://files.pythonhosted.org/packages/8e/a9/84717c896b2fc6cb15bd4eecd64e34a2f0a9fd6669e69170c73a8b46795a/yarl-1.18.3-cp312-cp312-musllinux_1_2_ppc64le.whl", hash = "sha256:c7d79f7d9aabd6011004e33b22bc13056a3e3fb54794d138af57f5ee9d9032cb", size = 359864 },
    { url = "https://files.pythonhosted.org/packages/1e/2e/d0f5f1bef7ee93ed17e739ec8dbcb47794af891f7d165fa6014517b48169/yarl-1.18.3-cp312-cp312-musllinux_1_2_s390x.whl", hash = "sha256:4891ed92157e5430874dad17b15eb1fda57627710756c27422200c52d8a4e393", size = 364537 },
    { url = "https://files.pythonhosted.org/packages/97/8a/568d07c5d4964da5b02621a517532adb8ec5ba181ad1687191fffeda0ab6/yarl-1.18.3-cp312-cp312-musllinux_1_2_x86_64.whl", hash = "sha256:ce1af883b94304f493698b00d0f006d56aea98aeb49d75ec7d98cd4a777e9285", size = 357861 },
    { url = "https://files.pythonhosted.org/packages/7d/e3/924c3f64b6b3077889df9a1ece1ed8947e7b61b0a933f2ec93041990a677/yarl-1.18.3-cp312-cp312-win32.whl", hash = "sha256:f91c4803173928a25e1a55b943c81f55b8872f0018be83e3ad4938adffb77dd2", size = 84097 },
    { url = "https://files.pythonhosted.org/packages/34/45/0e055320daaabfc169b21ff6174567b2c910c45617b0d79c68d7ab349b02/yarl-1.18.3-cp312-cp312-win_amd64.whl", hash = "sha256:7e2ee16578af3b52ac2f334c3b1f92262f47e02cc6193c598502bd46f5cd1477", size = 90399 },
    { url = "https://files.pythonhosted.org/packages/30/c7/c790513d5328a8390be8f47be5d52e141f78b66c6c48f48d241ca6bd5265/yarl-1.18.3-cp313-cp313-macosx_10_13_universal2.whl", hash = "sha256:90adb47ad432332d4f0bc28f83a5963f426ce9a1a8809f5e584e704b82685dcb", size = 140789 },
    { url = "https://files.pythonhosted.org/packages/30/aa/a2f84e93554a578463e2edaaf2300faa61c8701f0898725842c704ba5444/yarl-1.18.3-cp313-cp313-macosx_10_13_x86_64.whl", hash = "sha256:913829534200eb0f789d45349e55203a091f45c37a2674678744ae52fae23efa", size = 94144 },
    { url = "https://files.pythonhosted.org/packages/c6/fc/d68d8f83714b221a85ce7866832cba36d7c04a68fa6a960b908c2c84f325/yarl-1.18.3-cp313-cp313-macosx_11_0_arm64.whl", hash = "sha256:ef9f7768395923c3039055c14334ba4d926f3baf7b776c923c93d80195624782", size = 91974 },
    { url = "https://files.pythonhosted.org/packages/56/4e/d2563d8323a7e9a414b5b25341b3942af5902a2263d36d20fb17c40411e2/yarl-1.18.3-cp313-cp313-manylinux_2_17_aarch64.manylinux2014_aarch64.whl", hash = "sha256:88a19f62ff30117e706ebc9090b8ecc79aeb77d0b1f5ec10d2d27a12bc9f66d0", size = 333587 },
    { url = "https://files.pythonhosted.org/packages/25/c9/cfec0bc0cac8d054be223e9f2c7909d3e8442a856af9dbce7e3442a8ec8d/yarl-1.18.3-cp313-cp313-manylinux_2_17_ppc64le.manylinux2014_ppc64le.whl", hash = "sha256:e17c9361d46a4d5addf777c6dd5eab0715a7684c2f11b88c67ac37edfba6c482", size = 344386 },
    { url = "https://files.pythonhosted.org/packages/ab/5d/4c532190113b25f1364d25f4c319322e86232d69175b91f27e3ebc2caf9a/yarl-1.18.3-cp313-cp313-manylinux_2_17_s390x.manylinux2014_s390x.whl", hash = "sha256:1a74a13a4c857a84a845505fd2d68e54826a2cd01935a96efb1e9d86c728e186", size = 345421 },
    { url = "https://files.pythonhosted.org/packages/23/d1/6cdd1632da013aa6ba18cee4d750d953104a5e7aac44e249d9410a972bf5/yarl-1.18.3-cp313-cp313-manylinux_2_17_x86_64.manylinux2014_x86_64.whl", hash = "sha256:41f7ce59d6ee7741af71d82020346af364949314ed3d87553763a2df1829cc58", size = 339384 },
    { url = "https://files.pythonhosted.org/packages/9a/c4/6b3c39bec352e441bd30f432cda6ba51681ab19bb8abe023f0d19777aad1/yarl-1.18.3-cp313-cp313-manylinux_2_5_i686.manylinux1_i686.manylinux_2_17_i686.manylinux2014_i686.whl", hash = "sha256:f52a265001d830bc425f82ca9eabda94a64a4d753b07d623a9f2863fde532b53", size = 326689 },
    { url = "https://files.pythonhosted.org/packages/23/30/07fb088f2eefdc0aa4fc1af4e3ca4eb1a3aadd1ce7d866d74c0f124e6a85/yarl-1.18.3-cp313-cp313-musllinux_1_2_aarch64.whl", hash = "sha256:82123d0c954dc58db301f5021a01854a85bf1f3bb7d12ae0c01afc414a882ca2", size = 345453 },
    { url = "https://files.pythonhosted.org/packages/63/09/d54befb48f9cd8eec43797f624ec37783a0266855f4930a91e3d5c7717f8/yarl-1.18.3-cp313-cp313-musllinux_1_2_armv7l.whl", hash = "sha256:2ec9bbba33b2d00999af4631a3397d1fd78290c48e2a3e52d8dd72db3a067ac8", size = 341872 },
    { url = "https://files.pythonhosted.org/packages/91/26/fd0ef9bf29dd906a84b59f0cd1281e65b0c3e08c6aa94b57f7d11f593518/yarl-1.18.3-cp313-cp313-musllinux_1_2_i686.whl", hash = "sha256:fbd6748e8ab9b41171bb95c6142faf068f5ef1511935a0aa07025438dd9a9bc1", size = 347497 },
    { url = "https://files.pythonhosted.org/packages/d9/b5/14ac7a256d0511b2ac168d50d4b7d744aea1c1aa20c79f620d1059aab8b2/yarl-1.18.3-cp313-cp313-musllinux_1_2_ppc64le.whl", hash = "sha256:877d209b6aebeb5b16c42cbb377f5f94d9e556626b1bfff66d7b0d115be88d0a", size = 359981 },
    { url = "https://files.pythonhosted.org/packages/ca/b3/d493221ad5cbd18bc07e642894030437e405e1413c4236dd5db6e46bcec9/yarl-1.18.3-cp313-cp313-musllinux_1_2_s390x.whl", hash = "sha256:b464c4ab4bfcb41e3bfd3f1c26600d038376c2de3297760dfe064d2cb7ea8e10", size = 366229 },
    { url = "https://files.pythonhosted.org/packages/04/56/6a3e2a5d9152c56c346df9b8fb8edd2c8888b1e03f96324d457e5cf06d34/yarl-1.18.3-cp313-cp313-musllinux_1_2_x86_64.whl", hash = "sha256:8d39d351e7faf01483cc7ff7c0213c412e38e5a340238826be7e0e4da450fdc8", size = 360383 },
    { url = "https://files.pythonhosted.org/packages/fd/b7/4b3c7c7913a278d445cc6284e59b2e62fa25e72758f888b7a7a39eb8423f/yarl-1.18.3-cp313-cp313-win32.whl", hash = "sha256:61ee62ead9b68b9123ec24bc866cbef297dd266175d53296e2db5e7f797f902d", size = 310152 },
    { url = "https://files.pythonhosted.org/packages/f5/d5/688db678e987c3e0fb17867970700b92603cadf36c56e5fb08f23e822a0c/yarl-1.18.3-cp313-cp313-win_amd64.whl", hash = "sha256:578e281c393af575879990861823ef19d66e2b1d0098414855dd367e234f5b3c", size = 315723 },
    { url = "https://files.pythonhosted.org/packages/f5/4b/a06e0ec3d155924f77835ed2d167ebd3b211a7b0853da1cf8d8414d784ef/yarl-1.18.3-py3-none-any.whl", hash = "sha256:b57f4f58099328dfb26c6a771d09fb20dbbae81d20cfb66141251ea063bd101b", size = 45109 },
]

[[package]]
name = "z3-solver"
version = "4.13.4.0"
source = { registry = "https://pypi.org/simple" }
sdist = { url = "https://files.pythonhosted.org/packages/cd/4e/91d92ce676a6b1e8be0805983f5cea3f087702da2eb934e7b04a1925a4c2/z3_solver-4.13.4.0.tar.gz", hash = "sha256:66944689398d19f831f94524e95e99961d998afa27cfef1918a5a441029ea73f", size = 4969872 }
wheels = [
    { url = "https://files.pythonhosted.org/packages/88/a5/dfde6aa22f66e5b5daac29e2b139533558a6535e3d7d790fa94635675ec5/z3_solver-4.13.4.0-py3-none-macosx_13_0_arm64.whl", hash = "sha256:39ba75b867d6afadabc4812b999c9d96656da07d152510452e71ae9374e98926", size = 36887361 },
    { url = "https://files.pythonhosted.org/packages/27/09/5344531552faf759dfdd318309810c68b6f95142d3b77dd402c35e62336e/z3_solver-4.13.4.0-py3-none-macosx_13_0_x86_64.whl", hash = "sha256:6f3d3eff878b5b3c0d6e7f4237c869a489288fbdd8a2d878046ce977339a1a7a", size = 39646865 },
    { url = "https://files.pythonhosted.org/packages/03/53/928b21d33618c86b290408883323dbae27c307951385a634498d3507abbd/z3_solver-4.13.4.0-py3-none-manylinux_2_17_x86_64.manylinux2014_x86_64.whl", hash = "sha256:2fb8a857adf1064f89581c424fd729ee3e8bad95f4ebf0fb4c1210f65b831f37", size = 28964810 },
    { url = "https://files.pythonhosted.org/packages/a3/db/46e8b8c862e1fb0fd388f31c24b2d7e6dea9e689d9ed0b61c98a8470251f/z3_solver-4.13.4.0-py3-none-manylinux_2_34_aarch64.whl", hash = "sha256:f674d758c199006fa0a527bdf78cb31b4ba5baaaef6c6c0fa80fb063d3834a6c", size = 26990815 },
    { url = "https://files.pythonhosted.org/packages/85/43/8a8119345e17671c62d3c9c4e4482aab5e89095fb57e0977f3388c45466b/z3_solver-4.13.4.0-py3-none-win32.whl", hash = "sha256:d23cb6d7c67ce3a4e57b8715e2be0c0fa350a282e641475e5e559521651471a0", size = 13099333 },
    { url = "https://files.pythonhosted.org/packages/3c/4b/5626ed801d6fb4b383628a544af6cc0c53b3ef00451e2e524c5013a39316/z3_solver-4.13.4.0-py3-none-win_amd64.whl", hash = "sha256:fafb65d7bb04db93e4a46f4357042fd53b420b412db66f0a0053612ed15024ca", size = 16080751 },
]

[[package]]
name = "zipp"
version = "3.21.0"
source = { registry = "https://pypi.org/simple" }
sdist = { url = "https://files.pythonhosted.org/packages/3f/50/bad581df71744867e9468ebd0bcd6505de3b275e06f202c2cb016e3ff56f/zipp-3.21.0.tar.gz", hash = "sha256:2c9958f6430a2040341a52eb608ed6dd93ef4392e02ffe219417c1b28b5dd1f4", size = 24545 }
wheels = [
    { url = "https://files.pythonhosted.org/packages/b7/1a/7e4798e9339adc931158c9d69ecc34f5e6791489d469f5e50ec15e35f458/zipp-3.21.0-py3-none-any.whl", hash = "sha256:ac1bbe05fd2991f160ebce24ffbac5f6d11d83dc90891255885223d42b3cd931", size = 9630 },
]<|MERGE_RESOLUTION|>--- conflicted
+++ resolved
@@ -2078,13 +2078,8 @@
 
 [[package]]
 name = "paper-qa"
-<<<<<<< HEAD
-version = "5.11.1"
-source = { registry = "https://pypi.org/simple" }
-=======
 version = "5.11.2.dev12+gbe8918f"
 source = { git = "https://github.com/Future-House/paper-qa.git#be8918f98e7fa15e14deb3610b7d894668b2ca0f" }
->>>>>>> 57ddf7d0
 dependencies = [
     { name = "aiohttp" },
     { name = "anyio" },
@@ -2102,14 +2097,7 @@
     { name = "tantivy" },
     { name = "tenacity" },
     { name = "tiktoken" },
-<<<<<<< HEAD
-]
-sdist = { url = "https://files.pythonhosted.org/packages/76/0a/975b738e5efe7e13ce8049d14cfc44ef2da5f82b0df9d29cb952f0f10378/paper_qa-5.11.1.tar.gz", hash = "sha256:e1606be3878d3a98f603a5cd9904a4fc278376c1678e8a02d87054e9858b8bba", size = 3286565 }
-wheels = [
-    { url = "https://files.pythonhosted.org/packages/a6/69/63e6b0bf7f38121f8a65998000e8ce44e605039f60e61480d21b425839c7/paper_qa-5.11.1-py3-none-any.whl", hash = "sha256:dceca15f71e1185e9cc63cc183aa998c2817b51c1c26012440e6c84b14d807be", size = 531748 },
-=======
     { name = "typing-extensions", marker = "python_full_version < '3.13'" },
->>>>>>> 57ddf7d0
 ]
 
 [[package]]
