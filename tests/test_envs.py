--- conflicted
+++ resolved
@@ -8,12 +8,9 @@
 
 import litellm
 import pytest
-<<<<<<< HEAD
-from llmclient.messages import Message
-=======
 import pytest_asyncio
 from httpx import AsyncClient
->>>>>>> 6cea3b53
+from llmclient.messages import Message
 from pydantic import BaseModel
 from pytest_subtests import SubTests
 
